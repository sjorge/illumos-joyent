--- conflicted
+++ resolved
@@ -14,10 +14,6 @@
 # Copyright 2014 Garrett D'Amore <garrett@damore.org>
 #
 
-<<<<<<< HEAD
-SUBDIRS = dis dladm libnvpair_json printf xargs bunyan mergeq workq
-=======
-SUBDIRS = dladm iconv libnvpair_json printf xargs
->>>>>>> 48edc7cf
+SUBDIRS = dis dladm iconv libnvpair_json printf xargs bunyan mergeq workq
 
 include $(SRC)/test/Makefile.com