--- conflicted
+++ resolved
@@ -21,11 +21,7 @@
 
 #
 # Copyright (c) 2010, Oracle and/or its affiliates. All rights reserved.
-<<<<<<< HEAD
-# Copyright 2011 Nexenta Systems, Inc.  All rights reserved.
-=======
 # Copyright 2014 Nexenta Systems, Inc.  All rights reserved.
->>>>>>> 42241880
 #
 
 set name=pkg.fmri value=pkg:/service/file-system/smb@$(PKGVERS)
