--- conflicted
+++ resolved
@@ -68,11 +68,7 @@
 PYFILES= \
 	cddlchk \
 	copyrightchk \
-<<<<<<< HEAD
-	git-active \
-=======
 	git-pbchk \
->>>>>>> 5a21453a
 	hdrchk \
 	hg-active \
 	mapfilechk \
