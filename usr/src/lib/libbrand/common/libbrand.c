--- conflicted
+++ resolved
@@ -23,7 +23,6 @@
  * Copyright (c) 2006, 2010, Oracle and/or its affiliates. All rights reserved.
  * Copyright (c) 2011, Joyent, Inc. All rights reserved.
  * Copyright 2014 Nexenta Systems, Inc. All rights reserved.
- * Copyright (c) 2011, Joyent, Inc. All rights reserved.
  */
 
 #include <assert.h>
@@ -538,11 +537,7 @@
 	char val[80];
 
 	if (brand_get_value(bhp, NULL, NULL, NULL, NULL,
-<<<<<<< HEAD
-	    val, 80, DTD_ELEM_RESTARTINIT, B_FALSE, B_FALSE) != 0)
-=======
 	    val, sizeof (val), DTD_ELEM_RESTARTINIT, B_FALSE, B_FALSE) != 0)
->>>>>>> 7adb730b
 		return (B_TRUE);
 
 	if (strcmp(val, "false") == 0)
