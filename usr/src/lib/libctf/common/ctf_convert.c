--- conflicted
+++ resolved
@@ -99,15 +99,9 @@
 	return (ret);
 }
 
-<<<<<<< HEAD
 ctf_file_t *
 ctf_elfconvert(int fd, Elf *elf, const char *label, uint_t nthrs, uint_t flags,
     int *errp, char *errbuf, size_t errlen)
-=======
-static ctf_file_t *
-ctf_elfconvert(int fd, Elf *elf, const char *label, uint_t bsize, uint_t nthrs,
-    uint_t flags, int *errp, char *errbuf, size_t errlen)
->>>>>>> de0f0468
 {
 	int err, i;
 	ctf_file_t *fp = NULL;
