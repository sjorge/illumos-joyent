/*
 * CDDL HEADER START
 *
 * The contents of this file are subject to the terms of the
 * Common Development and Distribution License (the "License").
 * You may not use this file except in compliance with the License.
 *
 * You can obtain a copy of the license at usr/src/OPENSOLARIS.LICENSE
 * or http://www.opensolaris.org/os/licensing.
 * See the License for the specific language governing permissions
 * and limitations under the License.
 *
 * When distributing Covered Code, include this CDDL HEADER in each
 * file and include the License file at usr/src/OPENSOLARIS.LICENSE.
 * If applicable, add the following below this CDDL HEADER, with the
 * fields enclosed by brackets "[]" replaced with your own identifying
 * information: Portions Copyright [yyyy] [name of copyright owner]
 *
 * CDDL HEADER END
 */

/*
 * Copyright (c) 2013 Gary Mills
 *
 * Copyright 2008 Sun Microsystems, Inc.  All rights reserved.
 * Use is subject to license terms.
 */

/*	Copyright (c) 1988 AT&T	*/
/*	  All Rights Reserved  	*/

<<<<<<< HEAD
/*
 * Copyright (c) 2013 Joyent, Inc.  All rights reserved.
 */

#pragma weak _getlogin = getlogin
#pragma weak _getlogin_r = getlogin_r
=======
#pragma weak _getlogin = getloginx
#pragma weak _getlogin_r = getloginx_r
>>>>>>> 746f551d

#include "lint.h"
#include <sys/types.h>
#include <sys/stat.h>
#include <sys/sysmacros.h>
#include <fcntl.h>
#include <string.h>
#include <stdlib.h>
#include <limits.h>
#include "utmpx.h"
#include <unistd.h>
#include <errno.h>
#include <thread.h>
#include <synch.h>
#include <mtlib.h>
#include "tsd.h"

/* Revert the renames done in unistd.h */
#ifdef	__PRAGMA_REDEFINE_EXTNAME
#pragma	redefine_extname	getlogint	getlogin
#pragma	redefine_extname	getlogint_r	getlogin_r
#pragma	redefine_extname	__posix_getlogint_r	__posix_getlogin_r
#else	/* __PRAGMA_REDEFINE_EXTNAME */
#ifdef	getlogin
#undef	getlogin
#endif	/* getlogin */
#ifdef	getlogin_r
#undef	getlogin_r
#endif	/* getlogin_r */
#ifdef	__posix_getlogin_r
#undef	__posix_getlogin_r
#endif	/* __posix_getlogin_r */
#define	getlogint	getlogin
#define	getlogint_r	getlogin_r
#define	__posix_getlogint_r	__posix_getlogin_r
#endif	/* __PRAGMA_REDEFINE_EXTNAME */
extern char *getlogint(void);
extern char *getlogint_r(char *, int);
extern int __posix_getlogint_r(char *, int);

/*
<<<<<<< HEAD
 * XXX - _POSIX_LOGIN_NAME_MAX limits the length of a login name.  The utmpx
 * interface provides for a 32 character login name, but for the sake of
 * compatibility, we are still using the old utmp-imposed limit.
 *
 * If you want the full name, use the Consolidation Private getxlogin().
=======
 * Use the full length of a login name.
 * The utmpx interface provides for a 32 character login name.
>>>>>>> 746f551d
 */
#define	NMAX	(sizeof (((struct utmpx *)0)->ut_user))

<<<<<<< HEAD
static int
generic_getlogin(char *answer, int namelen, boolean_t truncate)
=======
/*
 * Common function
 */
static char *
getl_r_common(char *answer, size_t namelen, size_t maxlen)
>>>>>>> 746f551d
{
	int		uf;
	off64_t		me;
	struct futmpx	ubuf;

	if ((me = (off64_t)ttyslot()) < 0)
		return (-1);
	if ((uf = open64(UTMPX_FILE, 0)) < 0)
		return (-1);
	(void) lseek64(uf, me * sizeof (ubuf), SEEK_SET);
	if (read(uf, &ubuf, sizeof (ubuf)) != sizeof (ubuf)) {
		(void) close(uf);
		return (-1);
	}
	(void) close(uf);
	if (ubuf.ut_user[0] == '\0')
		return (-1);
	if (strnlen(ubuf.ut_user, sizeof (ubuf.ut_user)) >= namelen &&
	    !truncate) {
		errno = ERANGE;
		return (-1);
	}
	(void) strlcpy(answer, ubuf.ut_user, namelen);

	return (0);
}

/*
 * POSIX.1c Draft-6 version of the function getlogin_r.
 * It was implemented by Solaris 2.3.
 */
char *
getlogin_r(char *answer, int namelen)
{
	if (namelen < _POSIX_LOGIN_NAME_MAX) {
		errno = ERANGE;
		return (NULL);
<<<<<<< HEAD
	}

	if (generic_getlogin(answer, _POSIX_LOGIN_NAME_MAX, B_TRUE) == 0)
		return (answer);

	return (NULL);
=======

	/* Insufficient buffer size */
	if (namelen < strnlen(&ubuf.ut_user[0], maxlen)) {
		errno = ERANGE;
		return (NULL);
	}
	(void) strncpy(&answer[0], &ubuf.ut_user[0], maxlen);
	answer[maxlen] = '\0';
	return (&answer[0]);
>>>>>>> 746f551d
}

/*
 * POSIX.1c Draft-6 version of the function getlogin_r.
 * It was implemented by Solaris 2.3.
 */
char *
getlogint_r(char *answer, int namelen)
{
	return (getl_r_common(answer, (size_t)namelen, LOGNAME_MAX_TRAD));
}

/*
 * POSIX.1c standard version of the function getlogin_r.
 * User gets it via static getlogin_r from the header file.
 */
int
__posix_getlogint_r(char *name, int namelen)
{
	int nerrno = 0;
	int oerrno = errno;

	errno = 0;
	if (getl_r_common(name, (size_t)namelen, LOGNAME_MAX_TRAD) == NULL) {
		if (errno == 0)
			nerrno = EINVAL;
		else
			nerrno = errno;
	}
	errno = oerrno;
	return (nerrno);
}

char *
getlogint(void)
{
	char *answer = tsdalloc(_T_LOGIN, LOGIN_NAME_MAX_TRAD, NULL);

	if (answer == NULL)
		return (NULL);
	return (getl_r_common(answer, LOGIN_NAME_MAX_TRAD, LOGNAME_MAX_TRAD));
}

/*
 * POSIX.1c Draft-6 version of the function getlogin_r.
 * It was implemented by Solaris 2.3.
 * For extended login names, selected by redefine_extname in unistd.h.
 */
char *
getloginx_r(char *answer, int namelen)
{
	return (getl_r_common(answer, (size_t)namelen, NMAX));
}

/*
 * POSIX.1c standard version of the function getlogin_r.
 * User gets it via static getlogin_r from the header file.
 * For extended login names, selected by redefine_extname in unistd.h.
 */
int
__posix_getloginx_r(char *name, int namelen)
{
	int nerrno = 0;
	int oerrno = errno;

	errno = 0;
<<<<<<< HEAD
	if (getlogin_r(name, namelen) != 0) {
=======
	if (getl_r_common(name, (size_t)namelen, NMAX) == NULL) {
>>>>>>> 746f551d
		if (errno == 0)
			nerrno = EINVAL;
		else
			nerrno = errno;
	}
	errno = oerrno;
	return (nerrno);
}

/*
 * For extended login names, selected by redefine_extname in unistd.h.
 */
char *
getloginx(void)
{
<<<<<<< HEAD
	struct futmpx fu;
	char *answer = tsdalloc(_T_LOGIN,
	    MAX(sizeof (fu.ut_user), _POSIX_LOGIN_NAME_MAX), NULL);

	if (answer == NULL)
		return (NULL);
	return (getlogin_r(answer, _POSIX_LOGIN_NAME_MAX));
}

char *
getxlogin(void)
{
	struct futmpx fu;
	char *answer = tsdalloc(_T_LOGIN,
	    MAX(sizeof (fu.ut_user), _POSIX_LOGIN_NAME_MAX), NULL);

	if (answer == NULL)
		return (NULL);

	if (generic_getlogin(answer,
	    MAX(sizeof (fu.ut_user), _POSIX_LOGIN_NAME_MAX), B_FALSE) != 0)
		return (NULL);

	return (answer);
=======
	char *answer = tsdalloc(_T_LOGIN, LOGIN_NAME_MAX, NULL);

	if (answer == NULL)
		return (NULL);
	return (getl_r_common(answer, LOGIN_NAME_MAX, NMAX));
>>>>>>> 746f551d
}<|MERGE_RESOLUTION|>--- conflicted
+++ resolved
@@ -29,17 +29,8 @@
 /*	Copyright (c) 1988 AT&T	*/
 /*	  All Rights Reserved  	*/
 
-<<<<<<< HEAD
-/*
- * Copyright (c) 2013 Joyent, Inc.  All rights reserved.
- */
-
-#pragma weak _getlogin = getlogin
-#pragma weak _getlogin_r = getlogin_r
-=======
 #pragma weak _getlogin = getloginx
 #pragma weak _getlogin_r = getloginx_r
->>>>>>> 746f551d
 
 #include "lint.h"
 #include <sys/types.h>
@@ -81,74 +72,33 @@
 extern int __posix_getlogint_r(char *, int);
 
 /*
-<<<<<<< HEAD
- * XXX - _POSIX_LOGIN_NAME_MAX limits the length of a login name.  The utmpx
- * interface provides for a 32 character login name, but for the sake of
- * compatibility, we are still using the old utmp-imposed limit.
- *
- * If you want the full name, use the Consolidation Private getxlogin().
-=======
  * Use the full length of a login name.
  * The utmpx interface provides for a 32 character login name.
->>>>>>> 746f551d
  */
 #define	NMAX	(sizeof (((struct utmpx *)0)->ut_user))
 
-<<<<<<< HEAD
-static int
-generic_getlogin(char *answer, int namelen, boolean_t truncate)
-=======
 /*
  * Common function
  */
 static char *
 getl_r_common(char *answer, size_t namelen, size_t maxlen)
->>>>>>> 746f551d
 {
 	int		uf;
 	off64_t		me;
 	struct futmpx	ubuf;
 
 	if ((me = (off64_t)ttyslot()) < 0)
-		return (-1);
+		return (NULL);
 	if ((uf = open64(UTMPX_FILE, 0)) < 0)
-		return (-1);
+		return (NULL);
 	(void) lseek64(uf, me * sizeof (ubuf), SEEK_SET);
 	if (read(uf, &ubuf, sizeof (ubuf)) != sizeof (ubuf)) {
 		(void) close(uf);
-		return (-1);
+		return (NULL);
 	}
 	(void) close(uf);
 	if (ubuf.ut_user[0] == '\0')
-		return (-1);
-	if (strnlen(ubuf.ut_user, sizeof (ubuf.ut_user)) >= namelen &&
-	    !truncate) {
-		errno = ERANGE;
-		return (-1);
-	}
-	(void) strlcpy(answer, ubuf.ut_user, namelen);
-
-	return (0);
-}
-
-/*
- * POSIX.1c Draft-6 version of the function getlogin_r.
- * It was implemented by Solaris 2.3.
- */
-char *
-getlogin_r(char *answer, int namelen)
-{
-	if (namelen < _POSIX_LOGIN_NAME_MAX) {
-		errno = ERANGE;
 		return (NULL);
-<<<<<<< HEAD
-	}
-
-	if (generic_getlogin(answer, _POSIX_LOGIN_NAME_MAX, B_TRUE) == 0)
-		return (answer);
-
-	return (NULL);
-=======
 
 	/* Insufficient buffer size */
 	if (namelen < strnlen(&ubuf.ut_user[0], maxlen)) {
@@ -158,7 +108,6 @@
 	(void) strncpy(&answer[0], &ubuf.ut_user[0], maxlen);
 	answer[maxlen] = '\0';
 	return (&answer[0]);
->>>>>>> 746f551d
 }
 
 /*
@@ -225,11 +174,7 @@
 	int oerrno = errno;
 
 	errno = 0;
-<<<<<<< HEAD
-	if (getlogin_r(name, namelen) != 0) {
-=======
 	if (getl_r_common(name, (size_t)namelen, NMAX) == NULL) {
->>>>>>> 746f551d
 		if (errno == 0)
 			nerrno = EINVAL;
 		else
@@ -245,36 +190,9 @@
 char *
 getloginx(void)
 {
-<<<<<<< HEAD
-	struct futmpx fu;
-	char *answer = tsdalloc(_T_LOGIN,
-	    MAX(sizeof (fu.ut_user), _POSIX_LOGIN_NAME_MAX), NULL);
-
-	if (answer == NULL)
-		return (NULL);
-	return (getlogin_r(answer, _POSIX_LOGIN_NAME_MAX));
-}
-
-char *
-getxlogin(void)
-{
-	struct futmpx fu;
-	char *answer = tsdalloc(_T_LOGIN,
-	    MAX(sizeof (fu.ut_user), _POSIX_LOGIN_NAME_MAX), NULL);
-
-	if (answer == NULL)
-		return (NULL);
-
-	if (generic_getlogin(answer,
-	    MAX(sizeof (fu.ut_user), _POSIX_LOGIN_NAME_MAX), B_FALSE) != 0)
-		return (NULL);
-
-	return (answer);
-=======
 	char *answer = tsdalloc(_T_LOGIN, LOGIN_NAME_MAX, NULL);
 
 	if (answer == NULL)
 		return (NULL);
 	return (getl_r_common(answer, LOGIN_NAME_MAX, NMAX));
->>>>>>> 746f551d
 }