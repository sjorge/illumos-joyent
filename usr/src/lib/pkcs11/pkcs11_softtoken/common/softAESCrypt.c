--- conflicted
+++ resolved
@@ -144,7 +144,6 @@
 	/* If this is a sensitive key, always expand the key schedule */
 	if (key_p->bool_attr_mask & SENSITIVE_BOOL_ON) {
 		/* aes_init_keysched() requires key length in bits.  */
-<<<<<<< HEAD
 #ifdef	__sparcv9
 		/* LINTED */
 		aes_init_keysched(OBJ_SEC_VALUE(key_p), (uint_t)
@@ -231,7 +230,6 @@
 		break;
 	}
 	case CKM_AES_CCM: {
-		/* LINTED: pointer alignment */
 		CK_CCM_PARAMS *pp = (CK_CCM_PARAMS *)mech_p->pParameter;
 
 		/*
@@ -256,11 +254,11 @@
 	}
 	case CKM_AES_GCM:
 		/*
-		* Similar to the ccm mode implementation, the gcm mode also
-		* predates PKCS#11 2.40, however in this instance
-		* CK_AES_GCM_PARAMS and CK_GCM_PARAMS are identical except
-		* for the member names, so we can just pass it along.
-		*/
+		 * Similar to the ccm mode implementation, the gcm mode also
+		 * predates PKCS#11 2.40, however in this instance
+		 * CK_AES_GCM_PARAMS and CK_GCM_PARAMS are identical except
+		 * for the member names, so we can just pass it along.
+		 */
 		rc = gcm_init_ctx((gcm_ctx_t *)aes_ctx, mech_p->pParameter,
 		    AES_BLOCK_LEN, aes_encrypt_block, aes_copy_block,
 		    aes_xor_block);
@@ -294,13 +292,11 @@
 	rv = soft_aes_init_key(aes_ctx, key_p);
 	if (rv != CKR_OK) {
 		goto done;
-		return (rv);
 	}
 
 	rv = soft_aes_init_ctx(aes_ctx, pMechanism, encrypt);
 	if (rv != CKR_OK) {
 		goto done;
-		return (rv);
 	}
 
 	(void) pthread_mutex_lock(&session_p->session_mutex);
@@ -489,176 +485,8 @@
 
 	if (rv == CKR_OK) {
 		*pulEncryptedDataLen = out.cd_offset;
-=======
-#ifdef	__sparcv9
-		/* LINTED */
-		aes_init_keysched(OBJ_SEC_VALUE(key_p), (uint_t)
-		    (OBJ_SEC_VALUE_LEN(key_p) * NBBY), ks);
-#else	/* !__sparcv9 */
-		aes_init_keysched(OBJ_SEC_VALUE(key_p),
-		    (OBJ_SEC_VALUE_LEN(key_p) * NBBY), ks);
-#endif	/* __sparcv9 */
-
-		goto done;
-	}
-
-	/* If a non-sensitive key and doesn't have a key schedule, create it */
-	if (OBJ_KEY_SCHED(key_p) == NULL) {
-		void *obj_ks = NULL;
-
-		obj_ks = aes_alloc_keysched(&size, 0);
-		if (obj_ks == NULL) {
-			rv = CKR_HOST_MEMORY;
-			goto done;
-		}
-
-#ifdef	__sparcv9
-		/* LINTED */
-		aes_init_keysched(OBJ_SEC_VALUE(key_p),
-		    (uint_t)(OBJ_SEC_VALUE_LEN(key_p) * 8), obj_ks);
-#else	/* !__sparcv9 */
-		aes_init_keysched(OBJ_SEC_VALUE(key_p),
-		    (OBJ_SEC_VALUE_LEN(key_p) * 8), obj_ks);
-#endif	/* __sparcv9 */
-
-		OBJ_KEY_SCHED_LEN(key_p) = size;
-		OBJ_KEY_SCHED(key_p) = obj_ks;
-	}
-
-	(void) memcpy(ks, OBJ_KEY_SCHED(key_p), OBJ_KEY_SCHED_LEN(key_p));
-
-done:
-	(void) pthread_mutex_unlock(&key_p->object_mutex);
-
-	if (rv == CKR_OK) {
-		aes_ctx->ac_keysched = ks;
-		aes_ctx->ac_keysched_len = size;
-	} else {
-		freezero(ks, size);
-	}
-
-	return (rv);
-}
-
-/*
- * Initialize the AES context for the given mode, including allocating and
- * expanding the key schedule if required.
- */
-static CK_RV
-soft_aes_init_ctx(aes_ctx_t *aes_ctx, CK_MECHANISM_PTR mech_p,
-    boolean_t encrypt)
-{
-	int rc = CRYPTO_SUCCESS;
-
-	switch (mech_p->mechanism) {
-	case CKM_AES_ECB:
-		aes_ctx->ac_flags |= ECB_MODE;
-		break;
-	case CKM_AES_CMAC:
-	case CKM_AES_CMAC_GENERAL:
-		rc = cmac_init_ctx((cbc_ctx_t *)aes_ctx, AES_BLOCK_LEN);
-		break;
-	case CKM_AES_CBC:
-	case CKM_AES_CBC_PAD:
-		rc = cbc_init_ctx((cbc_ctx_t *)aes_ctx, mech_p->pParameter,
-		    mech_p->ulParameterLen, AES_BLOCK_LEN, aes_copy_block64);
-		break;
-	case CKM_AES_CTR:
-	{
-		/*
-		 * soft_aes_check_param() verifies this is !NULL and is the
-		 * correct size.
-		 */
-		CK_AES_CTR_PARAMS *pp = (CK_AES_CTR_PARAMS *)mech_p->pParameter;
-
-		rc = ctr_init_ctx((ctr_ctx_t *)aes_ctx, pp->ulCounterBits,
-		    pp->cb, aes_copy_block);
-		break;
-	}
-	case CKM_AES_CCM: {
-		CK_CCM_PARAMS *pp = (CK_CCM_PARAMS *)mech_p->pParameter;
-
-		/*
-		 * The illumos ccm mode implementation predates the PKCS#11
-		 * version that specifies CK_CCM_PARAMS.  As a result, the order
-		 * and names of the struct members are different, so we must
-		 * translate.  ccm_init_ctx() does not store a ref ccm_params,
-		 * so it is safe to allocate on the stack.
-		 */
-		CK_AES_CCM_PARAMS ccm_params = {
-			.ulMACSize = pp->ulMACLen,
-			.ulNonceSize = pp->ulNonceLen,
-			.ulAuthDataSize = pp->ulAADLen,
-			.ulDataSize = pp->ulDataLen,
-			.nonce = pp->pNonce,
-			.authData = pp->pAAD
-		};
-
-		rc = ccm_init_ctx((ccm_ctx_t *)aes_ctx, (char *)&ccm_params, 0,
-		    encrypt, AES_BLOCK_LEN, aes_encrypt_block, aes_xor_block);
-		break;
-	}
-	case CKM_AES_GCM:
-		/*
-		 * Similar to the ccm mode implementation, the gcm mode also
-		 * predates PKCS#11 2.40, however in this instance
-		 * CK_AES_GCM_PARAMS and CK_GCM_PARAMS are identical except
-		 * for the member names, so we can just pass it along.
-		 */
-		rc = gcm_init_ctx((gcm_ctx_t *)aes_ctx, mech_p->pParameter,
-		    AES_BLOCK_LEN, aes_encrypt_block, aes_copy_block,
-		    aes_xor_block);
-		break;
-	}
-
-	return (crypto2pkcs11_error_number(rc));
-}
-
-/*
- * Allocate context for the active encryption or decryption operation, and
- * generate AES key schedule to speed up the operation.
- */
-CK_RV
-soft_aes_crypt_init_common(soft_session_t *session_p,
-    CK_MECHANISM_PTR pMechanism, soft_object_t *key_p,
-    boolean_t encrypt)
-{
-	aes_ctx_t *aes_ctx = NULL;
-	CK_RV rv = CKR_OK;
-
-	if (key_p->key_type != CKK_AES)
-		return (CKR_KEY_TYPE_INCONSISTENT);
-
-	/* C_{Encrypt,Decrypt}Init() validate pMechanism != NULL */
-	rv = soft_aes_check_mech_param(pMechanism, &aes_ctx);
-	if (rv != CKR_OK) {
-		goto done;
-	}
-
-	rv = soft_aes_init_key(aes_ctx, key_p);
-	if (rv != CKR_OK) {
-		goto done;
-	}
-
-	rv = soft_aes_init_ctx(aes_ctx, pMechanism, encrypt);
-	if (rv != CKR_OK) {
-		goto done;
-	}
-
-	(void) pthread_mutex_lock(&session_p->session_mutex);
-	if (encrypt) {
-		/* Called by C_EncryptInit. */
-		session_p->encrypt.context = aes_ctx;
-		session_p->encrypt.mech.mechanism = pMechanism->mechanism;
-	} else {
-		/* Called by C_DecryptInit. */
-		session_p->decrypt.context = aes_ctx;
-		session_p->decrypt.mech.mechanism = pMechanism->mechanism;
->>>>>>> fb261280
-	}
-	(void) pthread_mutex_unlock(&session_p->session_mutex);
-
-<<<<<<< HEAD
+	}
+
 	return (rv);
 }
 
@@ -815,189 +643,12 @@
 	(void) pthread_mutex_lock(&session_p->session_mutex);
 	soft_aes_free_ctx(aes_ctx);
 	session_p->decrypt.context = NULL;
-=======
-done:
-	if (rv != CKR_OK) {
-		soft_aes_free_ctx(aes_ctx);
-	}
+	(void) pthread_mutex_unlock(&session_p->session_mutex);
 
 	return (rv);
 }
 
-
 CK_RV
-soft_aes_encrypt(soft_session_t *session_p, CK_BYTE_PTR pData,
-    CK_ULONG ulDataLen, CK_BYTE_PTR pEncryptedData,
-    CK_ULONG_PTR pulEncryptedDataLen)
-{
-	aes_ctx_t *aes_ctx = session_p->encrypt.context;
-	CK_MECHANISM_TYPE mech = session_p->encrypt.mech.mechanism;
-	size_t length_needed;
-	size_t remainder;
-	int rc = CRYPTO_SUCCESS;
-	CK_RV rv = CKR_OK;
-	crypto_data_t out = {
-		.cd_format = CRYPTO_DATA_RAW,
-		.cd_offset = 0,
-		.cd_length = *pulEncryptedDataLen,
-		.cd_raw.iov_base = (char *)pEncryptedData,
-		.cd_raw.iov_len = *pulEncryptedDataLen
-	};
-
-	/*
-	 * A bit unusual, but it's permissible for ccm and gcm modes to not
-	 * encrypt any data.  This ends up being equivalent to CKM_AES_CMAC
-	 * or CKM_AES_GMAC of the additional authenticated data (AAD).
-	 */
-	if ((pData == NULL || ulDataLen == 0) &&
-	    !(aes_ctx->ac_flags & (CCM_MODE|GCM_MODE|CMAC_MODE))) {
-		return (CKR_ARGUMENTS_BAD);
-	}
-
-	remainder = ulDataLen & (AES_BLOCK_LEN - 1);
-
-	/*
-	 * CTR, CCM, CMAC, and GCM modes do not require the plaintext
-	 * to be a multiple of the AES block size. CKM_AES_CBC_PAD as the
-	 * name suggests pads it's output, so it can also accept any
-	 * size plaintext.
-	 */
-	switch (mech) {
-	case CKM_AES_CBC_PAD:
-	case CKM_AES_CMAC:
-	case CKM_AES_CMAC_GENERAL:
-	case CKM_AES_CTR:
-	case CKM_AES_CCM:
-	case CKM_AES_GCM:
-		break;
-	default:
-		if (remainder != 0) {
-			rv = CKR_DATA_LEN_RANGE;
-			goto cleanup;
-		}
-	}
-
-	switch (aes_ctx->ac_flags & (CMAC_MODE|CCM_MODE|GCM_MODE)) {
-	case CCM_MODE:
-		length_needed = ulDataLen + aes_ctx->ac_mac_len;
-		break;
-	case GCM_MODE:
-		length_needed = ulDataLen + aes_ctx->ac_tag_len;
-		break;
-	case CMAC_MODE:
-		length_needed = AES_BLOCK_LEN;
-		break;
-	default:
-		length_needed = ulDataLen;
-
-		/* CKM_AES_CBC_PAD out pads to a multiple of AES_BLOCK_LEN */
-		if (mech == CKM_AES_CBC_PAD) {
-			length_needed += AES_BLOCK_LEN - remainder;
-		}
-	}
-
-	if (pEncryptedData == NULL) {
-		/*
-		 * The application can ask for the size of the output buffer
-		 * with a NULL output buffer (pEncryptedData).
-		 * C_Encrypt() guarantees pulEncryptedDataLen != NULL.
-		 */
-		*pulEncryptedDataLen = length_needed;
-		return (CKR_OK);
-	}
-
-	if (*pulEncryptedDataLen < length_needed) {
-		*pulEncryptedDataLen = length_needed;
-		return (CKR_BUFFER_TOO_SMALL);
-	}
-
-	if (ulDataLen > 0) {
-		rv = soft_aes_encrypt_update(session_p, pData, ulDataLen,
-		    pEncryptedData, pulEncryptedDataLen);
-
-		if (rv != CKR_OK) {
-			rv = CKR_FUNCTION_FAILED;
-			goto cleanup;
-		}
-
-		/*
-		 * Some modes (e.g. CCM and GCM) will append data such as a MAC
-		 * to the ciphertext after the plaintext has been encrypted.
-		 * Update out to reflect the amount of data in pEncryptedData
-		 * after encryption.
-		 */
-		out.cd_offset = *pulEncryptedDataLen;
-	}
-
-	/*
-	 * As CKM_AES_CTR is a stream cipher, ctr_mode_final is always
-	 * invoked in the _update() functions, so we do not need to call it
-	 * here.
-	 */
-	if (mech == CKM_AES_CBC_PAD) {
-		/*
-		 * aes_encrypt_contiguous_blocks() accumulates plaintext
-		 * in aes_ctx and then encrypts once it has accumulated
-		 * a multiple of AES_BLOCK_LEN bytes of plaintext (through one
-		 * or more calls).  Any leftover plaintext is left in aes_ctx
-		 * for subsequent calls.  If there is any remaining plaintext
-		 * at the end, we pad it out to to AES_BLOCK_LEN using the
-		 * amount of padding to add as the value of the pad bytes
-		 * (i.e. PKCS#7 padding) and call
-		 * aes_encrypt_contiguous_blocks() one last time.
-		 *
-		 * Even when the input is already a multiple of AES_BLOCK_LEN,
-		 * we must add an additional full block so that we can determine
-		 * the amount of padding to remove during decryption (by
-		 * examining the last byte of the decrypted ciphertext).
-		 */
-		size_t amt = AES_BLOCK_LEN - remainder;
-		char block[AES_BLOCK_LEN];
-
-		ASSERT3U(remainder, ==, aes_ctx->ac_remainder_len);
-		ASSERT3U(amt + remainder, ==, AES_BLOCK_LEN);
-
-		/*
-		 * The existing soft_add_pkcs7_padding() interface is
-		 * overkill for what is effectively a memset().  A better
-		 * RFE would be to create a CBC_PAD mode.
-		 */
-		(void) memset(block, amt & 0xff, sizeof (block));
-		rc = aes_encrypt_contiguous_blocks(aes_ctx, block, amt, &out);
-	} else if (aes_ctx->ac_flags & CCM_MODE) {
-		rc = ccm_encrypt_final((ccm_ctx_t *)aes_ctx, &out,
-		    AES_BLOCK_LEN, aes_encrypt_block, aes_xor_block);
-	} else if (aes_ctx->ac_flags & GCM_MODE) {
-		rc = gcm_encrypt_final((gcm_ctx_t *)aes_ctx, &out,
-		    AES_BLOCK_LEN, aes_encrypt_block, aes_copy_block,
-		    aes_xor_block);
-	} else if (aes_ctx->ac_flags & CMAC_MODE) {
-		rc = cmac_mode_final((cbc_ctx_t *)aes_ctx, &out,
-		    aes_encrypt_block, aes_xor_block);
-		aes_ctx->ac_remainder_len = 0;
-	}
-
-cleanup:
-	if (rc != CRYPTO_SUCCESS && rv == CKR_OK) {
-		*pulEncryptedDataLen = 0;
-		rv = crypto2pkcs11_error_number(rc);
-	}
-
-	(void) pthread_mutex_lock(&session_p->session_mutex);
-	soft_aes_free_ctx(aes_ctx);
-	session_p->encrypt.context = NULL;
->>>>>>> fb261280
-	(void) pthread_mutex_unlock(&session_p->session_mutex);
-
-	if (rv == CKR_OK) {
-		*pulEncryptedDataLen = out.cd_offset;
-	}
-
-	return (rv);
-}
-
-CK_RV
-<<<<<<< HEAD
 soft_aes_encrypt_update(soft_session_t *session_p, CK_BYTE_PTR pData,
     CK_ULONG ulDataLen, CK_BYTE_PTR pEncryptedData,
     CK_ULONG_PTR pulEncryptedDataLen)
@@ -1060,201 +711,9 @@
 		if (*pulEncryptedDataLen < out_len) {
 			*pulEncryptedDataLen = out_len;
 			return (CKR_BUFFER_TOO_SMALL);
-=======
-soft_aes_decrypt(soft_session_t *session_p, CK_BYTE_PTR pEncryptedData,
-    CK_ULONG ulEncryptedDataLen, CK_BYTE_PTR pData, CK_ULONG_PTR pulDataLen)
-{
-	aes_ctx_t *aes_ctx = session_p->decrypt.context;
-	CK_MECHANISM_TYPE mech = session_p->decrypt.mech.mechanism;
-	size_t length_needed;
-	size_t remainder;
-	int rc = CRYPTO_SUCCESS;
-	CK_RV rv = CKR_OK;
-	crypto_data_t out = {
-		.cd_format = CRYPTO_DATA_RAW,
-		.cd_offset = 0,
-		.cd_length = *pulDataLen,
-		.cd_raw.iov_base = (char *)pData,
-		.cd_raw.iov_len = *pulDataLen
-	};
-
-	/*
-	 * A bit unusual, but it's permissible for ccm and gcm modes to not
-	 * decrypt any data.  This ends up being equivalent to CKM_AES_CMAC
-	 * or CKM_AES_GMAC of the additional authenticated data (AAD).
-	 */
-	if ((pEncryptedData == NULL || ulEncryptedDataLen == 0) &&
-	    !(aes_ctx->ac_flags & (CCM_MODE|GCM_MODE))) {
-		return (CKR_ARGUMENTS_BAD);
-	}
-
-	remainder = ulEncryptedDataLen & (AES_BLOCK_LEN - 1);
-
-	/*
-	 * CTR, CCM, CMAC, and GCM modes do not require the ciphertext
-	 * to be a multiple of the AES block size.  Note that while
-	 * CKM_AES_CBC_PAD accepts an arbitrary sized plaintext, the
-	 * ciphertext is always a multiple of the AES block size
-	 */
-	switch (mech) {
-	case CKM_AES_CMAC:
-	case CKM_AES_CMAC_GENERAL:
-	case CKM_AES_CTR:
-	case CKM_AES_CCM:
-	case CKM_AES_GCM:
-		break;
-	default:
-		if (remainder != 0) {
-			rv = CKR_DATA_LEN_RANGE;
-			goto cleanup;
-		}
-	}
-
-	switch (aes_ctx->ac_flags & (CCM_MODE|GCM_MODE)) {
-	case CCM_MODE:
-		length_needed = aes_ctx->ac_processed_data_len;
-		break;
-	case GCM_MODE:
-		length_needed = ulEncryptedDataLen - aes_ctx->ac_tag_len;
-		break;
-	default:
-		/*
-		 * Note: for CKM_AES_CBC_PAD, we cannot know exactly how much
-		 * space is needed for the plaintext until after we decrypt it.
-		 * However, it is permissible to return a value 'somewhat'
-		 * larger than necessary (PKCS#11 Base Specification, sec 5.2).
-		 *
-		 * Since CKM_AES_CBC_PAD adds at most AES_BLOCK_LEN bytes to
-		 * the plaintext, we report the ciphertext length as the
-		 * required plaintext length.  This means we specify at most
-		 * AES_BLOCK_LEN additional bytes of memory for the plaintext.
-		 *
-		 * This behavior is slightly different from the earlier
-		 * version of this code which returned the value of
-		 * (ulEncryptedDataLen - AES_BLOCK_LEN), which was only ever
-		 * correct when the original plaintext was already a multiple
-		 * of AES_BLOCK_LEN (i.e. when AES_BLOCK_LEN of padding was
-		 * added).  This should not be a concern for existing
-		 * consumers -- if they were previously using the value of
-		 * *pulDataLen to size the outbut buffer, the resulting
-		 * plaintext would be truncated anytime the original plaintext
-		 * wasn't a multiple of AES_BLOCK_LEN.  No consumer should
-		 * be relying on such wrong behavior.  More likely they are
-		 * using the size of the ciphertext or larger for the
-		 * buffer to hold the decrypted plaintext (which is always
-		 * acceptable).
-		 */
-		length_needed = ulEncryptedDataLen;
-	}
-
-	if (pData == NULL) {
-		/*
-		 * The application can ask for the size of the output buffer
-		 * with a NULL output buffer (pData).
-		 * C_Decrypt() guarantees pulDataLen != NULL.
-		 */
-		*pulDataLen = length_needed;
-		return (CKR_OK);
-	}
-
-	if (*pulDataLen < length_needed) {
-		*pulDataLen = length_needed;
-		return (CKR_BUFFER_TOO_SMALL);
-	}
-
-	if (ulEncryptedDataLen > 0) {
-		rv = soft_aes_decrypt_update(session_p, pEncryptedData,
-		    ulEncryptedDataLen, pData, pulDataLen);
-	}
-
-	if (rv != CKR_OK) {
-		rv = CKR_FUNCTION_FAILED;
-		goto cleanup;
-	}
-
-	/*
-	 * Some modes (e.g. CCM and GCM) will output additional data
-	 * after the plaintext (such as the MAC).  Update out to
-	 * reflect the amount of data in pData for the _final() functions.
-	 */
-	out.cd_offset = *pulDataLen;
-
-	/*
-	 * As CKM_AES_CTR is a stream cipher, ctr_mode_final is always
-	 * invoked in the _update() functions, so we do not need to call it
-	 * here.
-	 */
-	if (mech == CKM_AES_CBC_PAD) {
-		rv = soft_remove_pkcs7_padding(pData, *pulDataLen, pulDataLen);
-	} else if (aes_ctx->ac_flags & CCM_MODE) {
-		ASSERT3U(aes_ctx->ac_processed_data_len, ==,
-		    aes_ctx->ac_data_len);
-		ASSERT3U(aes_ctx->ac_processed_mac_len, ==,
-		    aes_ctx->ac_mac_len);
-
-		rc = ccm_decrypt_final((ccm_ctx_t *)aes_ctx, &out,
-		    AES_BLOCK_LEN, aes_encrypt_block, aes_copy_block,
-		    aes_xor_block);
-	} else if (aes_ctx->ac_flags & GCM_MODE) {
-		rc = gcm_decrypt_final((gcm_ctx_t *)aes_ctx, &out,
-		    AES_BLOCK_LEN, aes_encrypt_block, aes_xor_block);
-	}
-
-cleanup:
-	if (rc != CRYPTO_SUCCESS && rv == CKR_OK) {
-		rv = crypto2pkcs11_error_number(rc);
-		*pulDataLen = 0;
-	}
-
-	if (rv == CKR_OK) {
-		*pulDataLen = out.cd_offset;
-	}
-
-	(void) pthread_mutex_lock(&session_p->session_mutex);
-	soft_aes_free_ctx(aes_ctx);
-	session_p->decrypt.context = NULL;
-	(void) pthread_mutex_unlock(&session_p->session_mutex);
-
-	return (rv);
-}
-
-CK_RV
-soft_aes_encrypt_update(soft_session_t *session_p, CK_BYTE_PTR pData,
-    CK_ULONG ulDataLen, CK_BYTE_PTR pEncryptedData,
-    CK_ULONG_PTR pulEncryptedDataLen)
-{
-	aes_ctx_t *aes_ctx = session_p->encrypt.context;
-	crypto_data_t out = {
-		.cd_format = CRYPTO_DATA_RAW,
-		.cd_offset = 0,
-		.cd_length = *pulEncryptedDataLen,
-		.cd_raw.iov_base = (char *)pEncryptedData,
-		.cd_raw.iov_len = *pulEncryptedDataLen
-	};
-	CK_MECHANISM_TYPE mech = session_p->encrypt.mech.mechanism;
-	CK_RV rv = CKR_OK;
-	size_t out_len = aes_ctx->ac_remainder_len + ulDataLen;
-	int rc;
-
-	/* Check size of the output buffer */
-	if (mech == CKM_AES_CBC_PAD && (out_len <= AES_BLOCK_LEN)) {
-		/*
-		 * Since there is currently no CBC_PAD mode, we must stash any
-		 * remainder ourselves.  For all other modes,
-		 * aes_encrypt_contiguous_blocks() will call the mode specific
-		 * encrypt function and will stash any reminder if required.
-		 */
-		if (pData != NULL) {
-			uint8_t *dest = (uint8_t *)aes_ctx->ac_remainder +
-			    aes_ctx->ac_remainder_len;
-
-			bcopy(pData, dest, ulDataLen);
-			aes_ctx->ac_remainder_len += ulDataLen;
->>>>>>> fb261280
-		}
-	}
-
-<<<<<<< HEAD
+		}
+	}
+
 	rc = aes_encrypt_contiguous_blocks(aes_ctx, (char *)pData, ulDataLen,
 	    &out);
 
@@ -1305,100 +764,12 @@
 	size_t out_len = 0;
 	int rc = CRYPTO_SUCCESS;
 
-=======
-		*pulEncryptedDataLen = 0;
-		return (CKR_OK);
-	} else if (aes_ctx->ac_flags & CMAC_MODE) {
-		/*
-		 * The underlying CMAC implementation handles the storing of
-		 * extra bytes and does not output any data until *_final,
-		 * so do not bother looking at the size of the output
-		 * buffer at this time.
-		 */
-		if (pData == NULL) {
-			*pulEncryptedDataLen = 0;
-			return (CKR_OK);
-		}
-	} else {
-		/*
-		 * The number of complete blocks we can encrypt right now.
-		 * The underlying implementation will buffer any remaining data
-		 * until the next *_update call.
-		 */
-		out_len &= ~(AES_BLOCK_LEN - 1);
-
-		if (pEncryptedData == NULL) {
-			*pulEncryptedDataLen = out_len;
-			return (CKR_OK);
-		}
-
-		if (*pulEncryptedDataLen < out_len) {
-			*pulEncryptedDataLen = out_len;
-			return (CKR_BUFFER_TOO_SMALL);
-		}
-	}
-
-	rc = aes_encrypt_contiguous_blocks(aes_ctx, (char *)pData, ulDataLen,
-	    &out);
-
-	/*
-	 * Since out.cd_offset is set to 0 initially and the underlying
-	 * implementation increments out.cd_offset by the amount of output
-	 * written, so we can just use the value as the amount written.
-	 */
-	*pulEncryptedDataLen = out.cd_offset;
-
-	if (rc != CRYPTO_SUCCESS) {
-		rv = CKR_FUNCTION_FAILED;
-		goto done;
-	}
-
-	/*
-	 * Since AES counter mode is a stream cipher, we call ctr_mode_final()
-	 * to pick up any remaining bytes.  It is an internal function that
-	 * does not destroy the context like *normal* final routines.
-	 */
-	if ((aes_ctx->ac_flags & CTR_MODE) && (aes_ctx->ac_remainder_len > 0)) {
-		rc = ctr_mode_final((ctr_ctx_t *)aes_ctx, &out,
-		    aes_encrypt_block);
-	}
-
-done:
-	if (rc != CRYPTO_SUCCESS && rv == CKR_OK) {
-		rv = crypto2pkcs11_error_number(rc);
-	}
-
-	return (rv);
-}
-
-CK_RV
-soft_aes_decrypt_update(soft_session_t *session_p, CK_BYTE_PTR pEncryptedData,
-    CK_ULONG ulEncryptedDataLen, CK_BYTE_PTR pData, CK_ULONG_PTR pulDataLen)
-{
-	aes_ctx_t *aes_ctx = session_p->decrypt.context;
-	crypto_data_t out = {
-		.cd_format = CRYPTO_DATA_RAW,
-		.cd_offset = 0,
-		.cd_length = *pulDataLen,
-		.cd_raw.iov_base = (char *)pData,
-		.cd_raw.iov_len = *pulDataLen
-	};
-	CK_MECHANISM_TYPE mech = session_p->decrypt.mech.mechanism;
-	CK_RV rv = CKR_OK;
-	size_t out_len = 0;
-	int rc = CRYPTO_SUCCESS;
-
->>>>>>> fb261280
 	if ((aes_ctx->ac_flags & (CCM_MODE|GCM_MODE)) == 0) {
 		out_len = aes_ctx->ac_remainder_len + ulEncryptedDataLen;
 
 		if (mech == CKM_AES_CBC_PAD && out_len <= AES_BLOCK_LEN) {
 			uint8_t *dest = (uint8_t *)aes_ctx->ac_remainder +
-<<<<<<< HEAD
-				aes_ctx->ac_remainder_len;
-=======
 			    aes_ctx->ac_remainder_len;
->>>>>>> fb261280
 
 			bcopy(pEncryptedData, dest, ulEncryptedDataLen);
 			aes_ctx->ac_remainder_len += ulEncryptedDataLen;
