/*
 * CDDL HEADER START
 *
 * The contents of this file are subject to the terms of the
 * Common Development and Distribution License (the "License").
 * You may not use this file except in compliance with the License.
 *
 * You can obtain a copy of the license at usr/src/OPENSOLARIS.LICENSE
 * or http://www.opensolaris.org/os/licensing.
 * See the License for the specific language governing permissions
 * and limitations under the License.
 *
 * When distributing Covered Code, include this CDDL HEADER in each
 * file and include the License file at usr/src/OPENSOLARIS.LICENSE.
 * If applicable, add the following below this CDDL HEADER, with the
 * fields enclosed by brackets "[]" replaced with your own identifying
 * information: Portions Copyright [yyyy] [name of copyright owner]
 *
 * CDDL HEADER END
 */
/*
 * Copyright 2010 Sun Microsystems, Inc.  All rights reserved.
 * Use is subject to license terms.
 */
/*
 * Copyright 2012 Garrett D'Amore <garrett@damore.org>.  All rights reserved.
 * Copyright 2013 Nexenta Systems, Inc.  All rights reserved.
<<<<<<< HEAD
 * Copyright (c) 2017, Joyent, Inc.
=======
 * Copyright 2017 RackTop Systems.
>>>>>>> f06dce2c
 */

#include <sys/taskq_impl.h>

#include <sys/class.h>
#include <sys/debug.h>
#include <sys/ksynch.h>
#include <sys/kmem.h>
#include <sys/time.h>
#include <sys/systm.h>
#include <sys/sysmacros.h>
#include <sys/unistd.h>

/* avoid <sys/disp.h> */
#define	maxclsyspri	99

/* avoid <unistd.h> */
extern long sysconf(int);

/* avoiding <thread.h> */
typedef unsigned int thread_t;
typedef unsigned int thread_key_t;

extern int thr_create(void *, size_t, void *(*)(void *), void *, long,
			thread_t *);
extern int thr_join(thread_t, thread_t *, void **);

/*
 * POSIX.1c Note:
 * THR_BOUND is defined same as PTHREAD_SCOPE_SYSTEM in <pthread.h>
 * THR_DETACHED is defined same as PTHREAD_CREATE_DETACHED in <pthread.h>
 * Any changes in these definitions should be reflected in <pthread.h>
 */
#define	THR_BOUND		0x00000001	/* = PTHREAD_SCOPE_SYSTEM */
#define	THR_NEW_LWP		0x00000002
#define	THR_DETACHED		0x00000040	/* = PTHREAD_CREATE_DETACHED */
#define	THR_SUSPENDED		0x00000080
#define	THR_DAEMON		0x00000100


int taskq_now;
taskq_t *system_taskq;

#define	TASKQ_ACTIVE	0x00010000

struct taskq {
	kmutex_t	tq_lock;
	krwlock_t	tq_threadlock;
	kcondvar_t	tq_dispatch_cv;
	kcondvar_t	tq_wait_cv;
	thread_t	*tq_threadlist;
	int		tq_flags;
	int		tq_active;
	int		tq_nthreads;
	int		tq_nalloc;
	int		tq_minalloc;
	int		tq_maxalloc;
	kcondvar_t	tq_maxalloc_cv;
	int		tq_maxalloc_wait;
	taskq_ent_t	*tq_freelist;
	taskq_ent_t	tq_task;
};

static taskq_ent_t *
task_alloc(taskq_t *tq, int tqflags)
{
	taskq_ent_t *t;
	int rv;

again:	if ((t = tq->tq_freelist) != NULL && tq->tq_nalloc >= tq->tq_minalloc) {
		tq->tq_freelist = t->tqent_next;
	} else {
		if (tq->tq_nalloc >= tq->tq_maxalloc) {
			if (!(tqflags & KM_SLEEP))
				return (NULL);

			/*
			 * We don't want to exceed tq_maxalloc, but we can't
			 * wait for other tasks to complete (and thus free up
			 * task structures) without risking deadlock with
			 * the caller.  So, we just delay for one second
			 * to throttle the allocation rate. If we have tasks
			 * complete before one second timeout expires then
			 * taskq_ent_free will signal us and we will
			 * immediately retry the allocation.
			 */
			tq->tq_maxalloc_wait++;
			rv = cv_timedwait(&tq->tq_maxalloc_cv,
			    &tq->tq_lock, ddi_get_lbolt() + hz);
			tq->tq_maxalloc_wait--;
			if (rv > 0)
				goto again;		/* signaled */
		}
		mutex_exit(&tq->tq_lock);

		t = kmem_alloc(sizeof (taskq_ent_t), tqflags);

		mutex_enter(&tq->tq_lock);
		if (t != NULL)
			tq->tq_nalloc++;
	}
	return (t);
}

static void
task_free(taskq_t *tq, taskq_ent_t *t)
{
	if (tq->tq_nalloc <= tq->tq_minalloc) {
		t->tqent_next = tq->tq_freelist;
		tq->tq_freelist = t;
	} else {
		tq->tq_nalloc--;
		mutex_exit(&tq->tq_lock);
		kmem_free(t, sizeof (taskq_ent_t));
		mutex_enter(&tq->tq_lock);
	}

	if (tq->tq_maxalloc_wait)
		cv_signal(&tq->tq_maxalloc_cv);
}

taskqid_t
taskq_dispatch(taskq_t *tq, task_func_t func, void *arg, uint_t tqflags)
{
	taskq_ent_t *t;

	if (taskq_now) {
		func(arg);
		return (1);
	}

	mutex_enter(&tq->tq_lock);
	ASSERT(tq->tq_flags & TASKQ_ACTIVE);
	if ((t = task_alloc(tq, tqflags)) == NULL) {
		mutex_exit(&tq->tq_lock);
		return (0);
	}
	if (tqflags & TQ_FRONT) {
		t->tqent_next = tq->tq_task.tqent_next;
		t->tqent_prev = &tq->tq_task;
	} else {
		t->tqent_next = &tq->tq_task;
		t->tqent_prev = tq->tq_task.tqent_prev;
	}
	t->tqent_next->tqent_prev = t;
	t->tqent_prev->tqent_next = t;
	t->tqent_func = func;
	t->tqent_arg = arg;
	t->tqent_flags = 0;
	cv_signal(&tq->tq_dispatch_cv);
	mutex_exit(&tq->tq_lock);
	return (1);
}

void
taskq_dispatch_ent(taskq_t *tq, task_func_t func, void *arg, uint_t flags,
    taskq_ent_t *t)
{
	ASSERT(func != NULL);
	ASSERT(!(tq->tq_flags & TASKQ_DYNAMIC));

	/*
	 * Mark it as a prealloc'd task.  This is important
	 * to ensure that we don't free it later.
	 */
	t->tqent_flags |= TQENT_FLAG_PREALLOC;
	/*
	 * Enqueue the task to the underlying queue.
	 */
	mutex_enter(&tq->tq_lock);

	if (flags & TQ_FRONT) {
		t->tqent_next = tq->tq_task.tqent_next;
		t->tqent_prev = &tq->tq_task;
	} else {
		t->tqent_next = &tq->tq_task;
		t->tqent_prev = tq->tq_task.tqent_prev;
	}
	t->tqent_next->tqent_prev = t;
	t->tqent_prev->tqent_next = t;
	t->tqent_func = func;
	t->tqent_arg = arg;
	cv_signal(&tq->tq_dispatch_cv);
	mutex_exit(&tq->tq_lock);
}

boolean_t
taskq_empty(taskq_t *tq)
{
	boolean_t rv;

	mutex_enter(&tq->tq_lock);
	rv = (tq->tq_task.tqent_next == &tq->tq_task) && (tq->tq_active == 0);
	mutex_exit(&tq->tq_lock);

	return (rv);
}

void
taskq_wait(taskq_t *tq)
{
	mutex_enter(&tq->tq_lock);
	while (tq->tq_task.tqent_next != &tq->tq_task || tq->tq_active != 0)
		cv_wait(&tq->tq_wait_cv, &tq->tq_lock);
	mutex_exit(&tq->tq_lock);
}

static void *
taskq_thread(void *arg)
{
	taskq_t *tq = arg;
	taskq_ent_t *t;
	boolean_t prealloc;

	mutex_enter(&tq->tq_lock);
	while (tq->tq_flags & TASKQ_ACTIVE) {
		if ((t = tq->tq_task.tqent_next) == &tq->tq_task) {
			if (--tq->tq_active == 0)
				cv_broadcast(&tq->tq_wait_cv);
			cv_wait(&tq->tq_dispatch_cv, &tq->tq_lock);
			tq->tq_active++;
			continue;
		}
		t->tqent_prev->tqent_next = t->tqent_next;
		t->tqent_next->tqent_prev = t->tqent_prev;
		t->tqent_next = NULL;
		t->tqent_prev = NULL;
		prealloc = t->tqent_flags & TQENT_FLAG_PREALLOC;
		mutex_exit(&tq->tq_lock);

		rw_enter(&tq->tq_threadlock, RW_READER);
		t->tqent_func(t->tqent_arg);
		rw_exit(&tq->tq_threadlock);

		mutex_enter(&tq->tq_lock);
		if (!prealloc)
			task_free(tq, t);
	}
	tq->tq_nthreads--;
	cv_broadcast(&tq->tq_wait_cv);
	mutex_exit(&tq->tq_lock);
	return (NULL);
}

/*ARGSUSED*/
taskq_t *
taskq_create(const char *name, int nthr, pri_t pri, int minalloc,
    int maxalloc, uint_t flags)
{
	return (taskq_create_proc(name, nthr, pri,
	    minalloc, maxalloc, NULL, flags));
}

/*ARGSUSED*/
taskq_t *
taskq_create_sysdc(const char *name, int nthr, int minalloc,
    int maxalloc, proc_t *proc, uint_t dc, uint_t flags)
{
	return (taskq_create_proc(name, nthr, maxclsyspri,
	    minalloc, maxalloc, proc, flags));
}

/*ARGSUSED*/
taskq_t *
taskq_create_proc(const char *name, int nthreads, pri_t pri,
    int minalloc, int maxalloc, proc_t *proc, uint_t flags)
{
	taskq_t *tq = kmem_zalloc(sizeof (taskq_t), KM_SLEEP);
	int t;

	if (flags & TASKQ_THREADS_CPU_PCT) {
		int pct;
		ASSERT3S(nthreads, >=, 0);
		ASSERT3S(nthreads, <=, 100);
		pct = MIN(nthreads, 100);
		pct = MAX(pct, 0);

		nthreads = (sysconf(_SC_NPROCESSORS_ONLN) * pct) / 100;
		nthreads = MAX(nthreads, 1);	/* need at least 1 thread */
	} else {
		ASSERT3S(nthreads, >=, 1);
	}

	rw_init(&tq->tq_threadlock, NULL, RW_DEFAULT, NULL);
	mutex_init(&tq->tq_lock, NULL, MUTEX_DEFAULT, NULL);
	cv_init(&tq->tq_dispatch_cv, NULL, CV_DEFAULT, NULL);
	cv_init(&tq->tq_wait_cv, NULL, CV_DEFAULT, NULL);
	cv_init(&tq->tq_maxalloc_cv, NULL, CV_DEFAULT, NULL);
	tq->tq_flags = flags | TASKQ_ACTIVE;
	tq->tq_active = nthreads;
	tq->tq_nthreads = nthreads;
	tq->tq_minalloc = minalloc;
	tq->tq_maxalloc = maxalloc;
	tq->tq_task.tqent_next = &tq->tq_task;
	tq->tq_task.tqent_prev = &tq->tq_task;
	tq->tq_threadlist = kmem_alloc(nthreads * sizeof (thread_t), KM_SLEEP);

	if (flags & TASKQ_PREPOPULATE) {
		mutex_enter(&tq->tq_lock);
		while (minalloc-- > 0)
			task_free(tq, task_alloc(tq, KM_SLEEP));
		mutex_exit(&tq->tq_lock);
	}

	for (t = 0; t < nthreads; t++)
		(void) thr_create(0, 0, taskq_thread,
		    tq, THR_BOUND, &tq->tq_threadlist[t]);

	return (tq);
}

void
taskq_destroy(taskq_t *tq)
{
	int t;
	int nthreads = tq->tq_nthreads;

	taskq_wait(tq);

	mutex_enter(&tq->tq_lock);

	tq->tq_flags &= ~TASKQ_ACTIVE;
	cv_broadcast(&tq->tq_dispatch_cv);

	while (tq->tq_nthreads != 0)
		cv_wait(&tq->tq_wait_cv, &tq->tq_lock);

	tq->tq_minalloc = 0;
	while (tq->tq_nalloc != 0) {
		ASSERT(tq->tq_freelist != NULL);
		task_free(tq, task_alloc(tq, KM_SLEEP));
	}

	mutex_exit(&tq->tq_lock);

	for (t = 0; t < nthreads; t++)
		(void) thr_join(tq->tq_threadlist[t], NULL, NULL);

	kmem_free(tq->tq_threadlist, nthreads * sizeof (thread_t));

	rw_destroy(&tq->tq_threadlock);
	mutex_destroy(&tq->tq_lock);
	cv_destroy(&tq->tq_dispatch_cv);
	cv_destroy(&tq->tq_wait_cv);
	cv_destroy(&tq->tq_maxalloc_cv);

	kmem_free(tq, sizeof (taskq_t));
}

int
taskq_member(taskq_t *tq, struct _kthread *t)
{
	int i;

	if (taskq_now)
		return (1);

	for (i = 0; i < tq->tq_nthreads; i++)
		if (tq->tq_threadlist[i] == (thread_t)(uintptr_t)t)
			return (1);

	return (0);
}

void
system_taskq_init(void)
{
	system_taskq = taskq_create("system_taskq", 64, minclsyspri, 4, 512,
	    TASKQ_DYNAMIC | TASKQ_PREPOPULATE);
}

void
system_taskq_fini(void)
{
	taskq_destroy(system_taskq);
	system_taskq = NULL; /* defensive */
}<|MERGE_RESOLUTION|>--- conflicted
+++ resolved
@@ -25,11 +25,8 @@
 /*
  * Copyright 2012 Garrett D'Amore <garrett@damore.org>.  All rights reserved.
  * Copyright 2013 Nexenta Systems, Inc.  All rights reserved.
-<<<<<<< HEAD
  * Copyright (c) 2017, Joyent, Inc.
-=======
  * Copyright 2017 RackTop Systems.
->>>>>>> f06dce2c
  */
 
 #include <sys/taskq_impl.h>
