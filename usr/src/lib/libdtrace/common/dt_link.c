/*
 * CDDL HEADER START
 *
 * The contents of this file are subject to the terms of the
 * Common Development and Distribution License (the "License").
 * You may not use this file except in compliance with the License.
 *
 * You can obtain a copy of the license at usr/src/OPENSOLARIS.LICENSE
 * or http://www.opensolaris.org/os/licensing.
 * See the License for the specific language governing permissions
 * and limitations under the License.
 *
 * When distributing Covered Code, include this CDDL HEADER in each
 * file and include the License file at usr/src/OPENSOLARIS.LICENSE.
 * If applicable, add the following below this CDDL HEADER, with the
 * fields enclosed by brackets "[]" replaced with your own identifying
 * information: Portions Copyright [yyyy] [name of copyright owner]
 *
 * CDDL HEADER END
 */

/*
 * Copyright 2008 Sun Microsystems, Inc.  All rights reserved.
 * Use is subject to license terms.
 * Copyright 2016 Mark Johnston.
 */

#define	ELF_TARGET_ALL
#include <elf.h>

#include <sys/types.h>
#include <sys/sysmacros.h>

#include <unistd.h>
#include <strings.h>
#include <alloca.h>
#include <limits.h>
#include <stddef.h>
#include <stdlib.h>
#include <stdio.h>
#include <fcntl.h>
#include <errno.h>
#include <wait.h>
#include <assert.h>
#include <sys/ipc.h>

#include <dt_impl.h>
#include <dt_provider.h>
#include <dt_program.h>
#include <dt_string.h>

#define	ESHDR_NULL	0
#define	ESHDR_SHSTRTAB	1
#define	ESHDR_DOF	2
#define	ESHDR_STRTAB	3
#define	ESHDR_SYMTAB	4
#define	ESHDR_REL	5
#define	ESHDR_NUM	6

#define	PWRITE_SCN(index, data) \
	(lseek64(fd, (off64_t)elf_file.shdr[(index)].sh_offset, SEEK_SET) != \
	(off64_t)elf_file.shdr[(index)].sh_offset || \
	dt_write(dtp, fd, (data), elf_file.shdr[(index)].sh_size) != \
	elf_file.shdr[(index)].sh_size)

static const char DTRACE_SHSTRTAB32[] = "\0"
".shstrtab\0"		/* 1 */
".SUNW_dof\0"		/* 11 */
".strtab\0"		/* 21 */
".symtab\0"		/* 29 */
#ifdef __sparc
".rela.SUNW_dof";	/* 37 */
#else
".rel.SUNW_dof";	/* 37 */
#endif

static const char DTRACE_SHSTRTAB64[] = "\0"
".shstrtab\0"		/* 1 */
".SUNW_dof\0"		/* 11 */
".strtab\0"		/* 21 */
".symtab\0"		/* 29 */
".rela.SUNW_dof";	/* 37 */

static const char DOFSTR[] = "__SUNW_dof";
static const char DOFLAZYSTR[] = "___SUNW_dof";

typedef struct dt_link_pair {
	struct dt_link_pair *dlp_next;	/* next pair in linked list */
	void *dlp_str;			/* buffer for string table */
	void *dlp_sym;			/* buffer for symbol table */
} dt_link_pair_t;

typedef struct dof_elf32 {
	uint32_t de_nrel;		/* relocation count */
#ifdef __sparc
	Elf32_Rela *de_rel;		/* array of relocations for sparc */
#else
	Elf32_Rel *de_rel;		/* array of relocations for x86 */
#endif
	uint32_t de_nsym;		/* symbol count */
	Elf32_Sym *de_sym;		/* array of symbols */
	uint32_t de_strlen;		/* size of of string table */
	char *de_strtab;		/* string table */
	uint32_t de_global;		/* index of the first global symbol */
} dof_elf32_t;

static int
prepare_elf32(dtrace_hdl_t *dtp, const dof_hdr_t *dof, dof_elf32_t *dep)
{
	dof_sec_t *dofs, *s;
	dof_relohdr_t *dofrh;
	dof_relodesc_t *dofr;
	char *strtab;
	int i, j, nrel;
	size_t strtabsz = 1;
	uint32_t count = 0;
	size_t base;
	Elf32_Sym *sym;
#ifdef __sparc
	Elf32_Rela *rel;
#else
	Elf32_Rel *rel;
#endif

	/*LINTED*/
	dofs = (dof_sec_t *)((char *)dof + dof->dofh_secoff);

	/*
	 * First compute the size of the string table and the number of
	 * relocations present in the DOF.
	 */
	for (i = 0; i < dof->dofh_secnum; i++) {
		if (dofs[i].dofs_type != DOF_SECT_URELHDR)
			continue;

		/*LINTED*/
		dofrh = (dof_relohdr_t *)((char *)dof + dofs[i].dofs_offset);

		s = &dofs[dofrh->dofr_strtab];
		strtab = (char *)dof + s->dofs_offset;
		assert(strtab[0] == '\0');
		strtabsz += s->dofs_size - 1;

		s = &dofs[dofrh->dofr_relsec];
		/*LINTED*/
		dofr = (dof_relodesc_t *)((char *)dof + s->dofs_offset);
		count += s->dofs_size / s->dofs_entsize;
	}

	dep->de_strlen = strtabsz;
	dep->de_nrel = count;
	dep->de_nsym = count + 1; /* the first symbol is always null */

	if (dtp->dt_lazyload) {
		dep->de_strlen += sizeof (DOFLAZYSTR);
		dep->de_nsym++;
	} else {
		dep->de_strlen += sizeof (DOFSTR);
		dep->de_nsym++;
	}

	if ((dep->de_rel = calloc(dep->de_nrel,
	    sizeof (dep->de_rel[0]))) == NULL) {
		return (dt_set_errno(dtp, EDT_NOMEM));
	}

	if ((dep->de_sym = calloc(dep->de_nsym, sizeof (Elf32_Sym))) == NULL) {
		free(dep->de_rel);
		return (dt_set_errno(dtp, EDT_NOMEM));
	}

	if ((dep->de_strtab = calloc(dep->de_strlen, 1)) == NULL) {
		free(dep->de_rel);
		free(dep->de_sym);
		return (dt_set_errno(dtp, EDT_NOMEM));
	}

	count = 0;
	strtabsz = 1;
	dep->de_strtab[0] = '\0';
	rel = dep->de_rel;
	sym = dep->de_sym;
	dep->de_global = 1;

	/*
	 * The first symbol table entry must be zeroed and is always ignored.
	 */
	bzero(sym, sizeof (Elf32_Sym));
	sym++;

	/*
	 * Take a second pass through the DOF sections filling in the
	 * memory we allocated.
	 */
	for (i = 0; i < dof->dofh_secnum; i++) {
		if (dofs[i].dofs_type != DOF_SECT_URELHDR)
			continue;

		/*LINTED*/
		dofrh = (dof_relohdr_t *)((char *)dof + dofs[i].dofs_offset);

		s = &dofs[dofrh->dofr_strtab];
		strtab = (char *)dof + s->dofs_offset;
		bcopy(strtab + 1, dep->de_strtab + strtabsz, s->dofs_size);
		base = strtabsz;
		strtabsz += s->dofs_size - 1;

		s = &dofs[dofrh->dofr_relsec];
		/*LINTED*/
		dofr = (dof_relodesc_t *)((char *)dof + s->dofs_offset);
		nrel = s->dofs_size / s->dofs_entsize;

		s = &dofs[dofrh->dofr_tgtsec];

		for (j = 0; j < nrel; j++) {
#if defined(__i386) || defined(__amd64)
			rel->r_offset = s->dofs_offset +
			    dofr[j].dofr_offset;
			rel->r_info = ELF32_R_INFO(count + dep->de_global,
			    R_386_32);
#elif defined(__sparc)
			/*
			 * Add 4 bytes to hit the low half of this 64-bit
			 * big-endian address.
			 */
			rel->r_offset = s->dofs_offset +
			    dofr[j].dofr_offset + 4;
			rel->r_info = ELF32_R_INFO(count + dep->de_global,
			    R_SPARC_32);
#else
#error unknown ISA
#endif

			sym->st_name = base + dofr[j].dofr_name - 1;
			sym->st_value = 0;
			sym->st_size = 0;
			sym->st_info = ELF32_ST_INFO(STB_GLOBAL, STT_FUNC);
			sym->st_other = 0;
			sym->st_shndx = SHN_UNDEF;

			rel++;
			sym++;
			count++;
		}
	}

	/*
	 * Add a symbol for the DOF itself. We use a different symbol for
	 * lazily and actively loaded DOF to make them easy to distinguish.
	 */
	sym->st_name = strtabsz;
	sym->st_value = 0;
	sym->st_size = dof->dofh_filesz;
	sym->st_info = ELF32_ST_INFO(STB_GLOBAL, STT_OBJECT);
	sym->st_other = 0;
	sym->st_shndx = ESHDR_DOF;
	sym++;

	if (dtp->dt_lazyload) {
		bcopy(DOFLAZYSTR, dep->de_strtab + strtabsz,
		    sizeof (DOFLAZYSTR));
		strtabsz += sizeof (DOFLAZYSTR);
	} else {
		bcopy(DOFSTR, dep->de_strtab + strtabsz, sizeof (DOFSTR));
		strtabsz += sizeof (DOFSTR);
	}

	assert(count == dep->de_nrel);
	assert(strtabsz == dep->de_strlen);

	return (0);
}


typedef struct dof_elf64 {
	uint32_t de_nrel;
	Elf64_Rela *de_rel;
	uint32_t de_nsym;
	Elf64_Sym *de_sym;

	uint32_t de_strlen;
	char *de_strtab;

	uint32_t de_global;
} dof_elf64_t;

static int
prepare_elf64(dtrace_hdl_t *dtp, const dof_hdr_t *dof, dof_elf64_t *dep)
{
	dof_sec_t *dofs, *s;
	dof_relohdr_t *dofrh;
	dof_relodesc_t *dofr;
	char *strtab;
	int i, j, nrel;
	size_t strtabsz = 1;
	uint32_t count = 0;
	size_t base;
	Elf64_Sym *sym;
	Elf64_Rela *rel;

	/*LINTED*/
	dofs = (dof_sec_t *)((char *)dof + dof->dofh_secoff);

	/*
	 * First compute the size of the string table and the number of
	 * relocations present in the DOF.
	 */
	for (i = 0; i < dof->dofh_secnum; i++) {
		if (dofs[i].dofs_type != DOF_SECT_URELHDR)
			continue;

		/*LINTED*/
		dofrh = (dof_relohdr_t *)((char *)dof + dofs[i].dofs_offset);

		s = &dofs[dofrh->dofr_strtab];
		strtab = (char *)dof + s->dofs_offset;
		assert(strtab[0] == '\0');
		strtabsz += s->dofs_size - 1;

		s = &dofs[dofrh->dofr_relsec];
		/*LINTED*/
		dofr = (dof_relodesc_t *)((char *)dof + s->dofs_offset);
		count += s->dofs_size / s->dofs_entsize;
	}

	dep->de_strlen = strtabsz;
	dep->de_nrel = count;
	dep->de_nsym = count + 1; /* the first symbol is always null */

	if (dtp->dt_lazyload) {
		dep->de_strlen += sizeof (DOFLAZYSTR);
		dep->de_nsym++;
	} else {
		dep->de_strlen += sizeof (DOFSTR);
		dep->de_nsym++;
	}

	if ((dep->de_rel = calloc(dep->de_nrel,
	    sizeof (dep->de_rel[0]))) == NULL) {
		return (dt_set_errno(dtp, EDT_NOMEM));
	}

	if ((dep->de_sym = calloc(dep->de_nsym, sizeof (Elf64_Sym))) == NULL) {
		free(dep->de_rel);
		return (dt_set_errno(dtp, EDT_NOMEM));
	}

	if ((dep->de_strtab = calloc(dep->de_strlen, 1)) == NULL) {
		free(dep->de_rel);
		free(dep->de_sym);
		return (dt_set_errno(dtp, EDT_NOMEM));
	}

	count = 0;
	strtabsz = 1;
	dep->de_strtab[0] = '\0';
	rel = dep->de_rel;
	sym = dep->de_sym;
	dep->de_global = 1;

	/*
	 * The first symbol table entry must be zeroed and is always ignored.
	 */
	bzero(sym, sizeof (Elf64_Sym));
	sym++;

	/*
	 * Take a second pass through the DOF sections filling in the
	 * memory we allocated.
	 */
	for (i = 0; i < dof->dofh_secnum; i++) {
		if (dofs[i].dofs_type != DOF_SECT_URELHDR)
			continue;

		/*LINTED*/
		dofrh = (dof_relohdr_t *)((char *)dof + dofs[i].dofs_offset);

		s = &dofs[dofrh->dofr_strtab];
		strtab = (char *)dof + s->dofs_offset;
		bcopy(strtab + 1, dep->de_strtab + strtabsz, s->dofs_size);
		base = strtabsz;
		strtabsz += s->dofs_size - 1;

		s = &dofs[dofrh->dofr_relsec];
		/*LINTED*/
		dofr = (dof_relodesc_t *)((char *)dof + s->dofs_offset);
		nrel = s->dofs_size / s->dofs_entsize;

		s = &dofs[dofrh->dofr_tgtsec];

		for (j = 0; j < nrel; j++) {
#if defined(__i386) || defined(__amd64)
			rel->r_offset = s->dofs_offset +
			    dofr[j].dofr_offset;
			rel->r_info = ELF64_R_INFO(count + dep->de_global,
			    R_AMD64_64);
#elif defined(__sparc)
			rel->r_offset = s->dofs_offset +
			    dofr[j].dofr_offset;
			rel->r_info = ELF64_R_INFO(count + dep->de_global,
			    R_SPARC_64);
#else
#error unknown ISA
#endif

			sym->st_name = base + dofr[j].dofr_name - 1;
			sym->st_value = 0;
			sym->st_size = 0;
			sym->st_info = GELF_ST_INFO(STB_GLOBAL, STT_FUNC);
			sym->st_other = 0;
			sym->st_shndx = SHN_UNDEF;

			rel++;
			sym++;
			count++;
		}
	}

	/*
	 * Add a symbol for the DOF itself. We use a different symbol for
	 * lazily and actively loaded DOF to make them easy to distinguish.
	 */
	sym->st_name = strtabsz;
	sym->st_value = 0;
	sym->st_size = dof->dofh_filesz;
	sym->st_info = GELF_ST_INFO(STB_GLOBAL, STT_OBJECT);
	sym->st_other = 0;
	sym->st_shndx = ESHDR_DOF;
	sym++;

	if (dtp->dt_lazyload) {
		bcopy(DOFLAZYSTR, dep->de_strtab + strtabsz,
		    sizeof (DOFLAZYSTR));
		strtabsz += sizeof (DOFLAZYSTR);
	} else {
		bcopy(DOFSTR, dep->de_strtab + strtabsz, sizeof (DOFSTR));
		strtabsz += sizeof (DOFSTR);
	}

	assert(count == dep->de_nrel);
	assert(strtabsz == dep->de_strlen);

	return (0);
}

/*
 * Write out an ELF32 file prologue consisting of a header, section headers,
 * and a section header string table.  The DOF data will follow this prologue
 * and complete the contents of the given ELF file.
 */
static int
dump_elf32(dtrace_hdl_t *dtp, const dof_hdr_t *dof, int fd)
{
	struct {
		Elf32_Ehdr ehdr;
		Elf32_Shdr shdr[ESHDR_NUM];
	} elf_file;

	Elf32_Shdr *shp;
	Elf32_Off off;
	dof_elf32_t de;
	int ret = 0;
	uint_t nshdr;

	if (prepare_elf32(dtp, dof, &de) != 0)
		return (-1); /* errno is set for us */

	/*
	 * If there are no relocations, we only need enough sections for
	 * the shstrtab and the DOF.
	 */
	nshdr = de.de_nrel == 0 ? ESHDR_SYMTAB + 1 : ESHDR_NUM;

	bzero(&elf_file, sizeof (elf_file));

	elf_file.ehdr.e_ident[EI_MAG0] = ELFMAG0;
	elf_file.ehdr.e_ident[EI_MAG1] = ELFMAG1;
	elf_file.ehdr.e_ident[EI_MAG2] = ELFMAG2;
	elf_file.ehdr.e_ident[EI_MAG3] = ELFMAG3;
	elf_file.ehdr.e_ident[EI_VERSION] = EV_CURRENT;
	elf_file.ehdr.e_ident[EI_CLASS] = ELFCLASS32;
#if defined(_BIG_ENDIAN)
	elf_file.ehdr.e_ident[EI_DATA] = ELFDATA2MSB;
#elif defined(_LITTLE_ENDIAN)
	elf_file.ehdr.e_ident[EI_DATA] = ELFDATA2LSB;
#endif
	elf_file.ehdr.e_type = ET_REL;
#if defined(__sparc)
	elf_file.ehdr.e_machine = EM_SPARC;
#elif defined(__i386) || defined(__amd64)
	elf_file.ehdr.e_machine = EM_386;
#endif
	elf_file.ehdr.e_version = EV_CURRENT;
	elf_file.ehdr.e_shoff = sizeof (Elf32_Ehdr);
	elf_file.ehdr.e_ehsize = sizeof (Elf32_Ehdr);
	elf_file.ehdr.e_phentsize = sizeof (Elf32_Phdr);
	elf_file.ehdr.e_shentsize = sizeof (Elf32_Shdr);
	elf_file.ehdr.e_shnum = nshdr;
	elf_file.ehdr.e_shstrndx = ESHDR_SHSTRTAB;
	off = sizeof (elf_file) + nshdr * sizeof (Elf32_Shdr);

	shp = &elf_file.shdr[ESHDR_SHSTRTAB];
	shp->sh_name = 1; /* DTRACE_SHSTRTAB32[1] = ".shstrtab" */
	shp->sh_type = SHT_STRTAB;
	shp->sh_offset = off;
	shp->sh_size = sizeof (DTRACE_SHSTRTAB32);
	shp->sh_addralign = sizeof (char);
	off = P2ROUNDUP(shp->sh_offset + shp->sh_size, 8);

	shp = &elf_file.shdr[ESHDR_DOF];
	shp->sh_name = 11; /* DTRACE_SHSTRTAB32[11] = ".SUNW_dof" */
	shp->sh_flags = SHF_ALLOC;
	shp->sh_type = SHT_SUNW_dof;
	shp->sh_offset = off;
	shp->sh_size = dof->dofh_filesz;
	shp->sh_addralign = 8;
	off = shp->sh_offset + shp->sh_size;

	shp = &elf_file.shdr[ESHDR_STRTAB];
	shp->sh_name = 21; /* DTRACE_SHSTRTAB32[21] = ".strtab" */
	shp->sh_flags = SHF_ALLOC;
	shp->sh_type = SHT_STRTAB;
	shp->sh_offset = off;
	shp->sh_size = de.de_strlen;
	shp->sh_addralign = sizeof (char);
	off = P2ROUNDUP(shp->sh_offset + shp->sh_size, 4);

	shp = &elf_file.shdr[ESHDR_SYMTAB];
	shp->sh_name = 29; /* DTRACE_SHSTRTAB32[29] = ".symtab" */
	shp->sh_flags = SHF_ALLOC;
	shp->sh_type = SHT_SYMTAB;
	shp->sh_entsize = sizeof (Elf32_Sym);
	shp->sh_link = ESHDR_STRTAB;
	shp->sh_offset = off;
	shp->sh_info = de.de_global;
	shp->sh_size = de.de_nsym * sizeof (Elf32_Sym);
	shp->sh_addralign = 4;
	off = P2ROUNDUP(shp->sh_offset + shp->sh_size, 4);

	if (de.de_nrel == 0) {
		if (dt_write(dtp, fd, &elf_file,
		    sizeof (elf_file)) != sizeof (elf_file) ||
		    PWRITE_SCN(ESHDR_SHSTRTAB, DTRACE_SHSTRTAB32) ||
		    PWRITE_SCN(ESHDR_STRTAB, de.de_strtab) ||
		    PWRITE_SCN(ESHDR_SYMTAB, de.de_sym) ||
		    PWRITE_SCN(ESHDR_DOF, dof)) {
			ret = dt_set_errno(dtp, errno);
		}
	} else {
		shp = &elf_file.shdr[ESHDR_REL];
		shp->sh_name = 37; /* DTRACE_SHSTRTAB32[37] = ".rel.SUNW_dof" */
		shp->sh_flags = SHF_ALLOC;
#ifdef __sparc
		shp->sh_type = SHT_RELA;
#else
		shp->sh_type = SHT_REL;
#endif
		shp->sh_entsize = sizeof (de.de_rel[0]);
		shp->sh_link = ESHDR_SYMTAB;
		shp->sh_info = ESHDR_DOF;
		shp->sh_offset = off;
		shp->sh_size = de.de_nrel * sizeof (de.de_rel[0]);
		shp->sh_addralign = 4;

		if (dt_write(dtp, fd, &elf_file,
		    sizeof (elf_file)) != sizeof (elf_file) ||
		    PWRITE_SCN(ESHDR_SHSTRTAB, DTRACE_SHSTRTAB32) ||
		    PWRITE_SCN(ESHDR_STRTAB, de.de_strtab) ||
		    PWRITE_SCN(ESHDR_SYMTAB, de.de_sym) ||
		    PWRITE_SCN(ESHDR_REL, de.de_rel) ||
		    PWRITE_SCN(ESHDR_DOF, dof)) {
			ret = dt_set_errno(dtp, errno);
		}
	}

	free(de.de_strtab);
	free(de.de_sym);
	free(de.de_rel);

	return (ret);
}

/*
 * Write out an ELF64 file prologue consisting of a header, section headers,
 * and a section header string table.  The DOF data will follow this prologue
 * and complete the contents of the given ELF file.
 */
static int
dump_elf64(dtrace_hdl_t *dtp, const dof_hdr_t *dof, int fd)
{
	struct {
		Elf64_Ehdr ehdr;
		Elf64_Shdr shdr[ESHDR_NUM];
	} elf_file;

	Elf64_Shdr *shp;
	Elf64_Off off;
	dof_elf64_t de;
	int ret = 0;
	uint_t nshdr;

	if (prepare_elf64(dtp, dof, &de) != 0)
		return (-1); /* errno is set for us */

	/*
	 * If there are no relocations, we only need enough sections for
	 * the shstrtab and the DOF.
	 */
	nshdr = de.de_nrel == 0 ? ESHDR_SYMTAB + 1 : ESHDR_NUM;

	bzero(&elf_file, sizeof (elf_file));

	elf_file.ehdr.e_ident[EI_MAG0] = ELFMAG0;
	elf_file.ehdr.e_ident[EI_MAG1] = ELFMAG1;
	elf_file.ehdr.e_ident[EI_MAG2] = ELFMAG2;
	elf_file.ehdr.e_ident[EI_MAG3] = ELFMAG3;
	elf_file.ehdr.e_ident[EI_VERSION] = EV_CURRENT;
	elf_file.ehdr.e_ident[EI_CLASS] = ELFCLASS64;
#if defined(_BIG_ENDIAN)
	elf_file.ehdr.e_ident[EI_DATA] = ELFDATA2MSB;
#elif defined(_LITTLE_ENDIAN)
	elf_file.ehdr.e_ident[EI_DATA] = ELFDATA2LSB;
#endif
	elf_file.ehdr.e_type = ET_REL;
#if defined(__sparc)
	elf_file.ehdr.e_machine = EM_SPARCV9;
#elif defined(__i386) || defined(__amd64)
	elf_file.ehdr.e_machine = EM_AMD64;
#endif
	elf_file.ehdr.e_version = EV_CURRENT;
	elf_file.ehdr.e_shoff = sizeof (Elf64_Ehdr);
	elf_file.ehdr.e_ehsize = sizeof (Elf64_Ehdr);
	elf_file.ehdr.e_phentsize = sizeof (Elf64_Phdr);
	elf_file.ehdr.e_shentsize = sizeof (Elf64_Shdr);
	elf_file.ehdr.e_shnum = nshdr;
	elf_file.ehdr.e_shstrndx = ESHDR_SHSTRTAB;
	off = sizeof (elf_file) + nshdr * sizeof (Elf64_Shdr);

	shp = &elf_file.shdr[ESHDR_SHSTRTAB];
	shp->sh_name = 1; /* DTRACE_SHSTRTAB64[1] = ".shstrtab" */
	shp->sh_type = SHT_STRTAB;
	shp->sh_offset = off;
	shp->sh_size = sizeof (DTRACE_SHSTRTAB64);
	shp->sh_addralign = sizeof (char);
	off = P2ROUNDUP(shp->sh_offset + shp->sh_size, 8);

	shp = &elf_file.shdr[ESHDR_DOF];
	shp->sh_name = 11; /* DTRACE_SHSTRTAB64[11] = ".SUNW_dof" */
	shp->sh_flags = SHF_ALLOC;
	shp->sh_type = SHT_SUNW_dof;
	shp->sh_offset = off;
	shp->sh_size = dof->dofh_filesz;
	shp->sh_addralign = 8;
	off = shp->sh_offset + shp->sh_size;

	shp = &elf_file.shdr[ESHDR_STRTAB];
	shp->sh_name = 21; /* DTRACE_SHSTRTAB64[21] = ".strtab" */
	shp->sh_flags = SHF_ALLOC;
	shp->sh_type = SHT_STRTAB;
	shp->sh_offset = off;
	shp->sh_size = de.de_strlen;
	shp->sh_addralign = sizeof (char);
	off = P2ROUNDUP(shp->sh_offset + shp->sh_size, 8);

	shp = &elf_file.shdr[ESHDR_SYMTAB];
	shp->sh_name = 29; /* DTRACE_SHSTRTAB64[29] = ".symtab" */
	shp->sh_flags = SHF_ALLOC;
	shp->sh_type = SHT_SYMTAB;
	shp->sh_entsize = sizeof (Elf64_Sym);
	shp->sh_link = ESHDR_STRTAB;
	shp->sh_offset = off;
	shp->sh_info = de.de_global;
	shp->sh_size = de.de_nsym * sizeof (Elf64_Sym);
	shp->sh_addralign = 8;
	off = P2ROUNDUP(shp->sh_offset + shp->sh_size, 8);

	if (de.de_nrel == 0) {
		if (dt_write(dtp, fd, &elf_file,
		    sizeof (elf_file)) != sizeof (elf_file) ||
		    PWRITE_SCN(ESHDR_SHSTRTAB, DTRACE_SHSTRTAB64) ||
		    PWRITE_SCN(ESHDR_STRTAB, de.de_strtab) ||
		    PWRITE_SCN(ESHDR_SYMTAB, de.de_sym) ||
		    PWRITE_SCN(ESHDR_DOF, dof)) {
			ret = dt_set_errno(dtp, errno);
		}
	} else {
		shp = &elf_file.shdr[ESHDR_REL];
		shp->sh_name = 37; /* DTRACE_SHSTRTAB64[37] = ".rel.SUNW_dof" */
		shp->sh_flags = SHF_ALLOC;
		shp->sh_type = SHT_RELA;
		shp->sh_entsize = sizeof (de.de_rel[0]);
		shp->sh_link = ESHDR_SYMTAB;
		shp->sh_info = ESHDR_DOF;
		shp->sh_offset = off;
		shp->sh_size = de.de_nrel * sizeof (de.de_rel[0]);
		shp->sh_addralign = 8;

		if (dt_write(dtp, fd, &elf_file,
		    sizeof (elf_file)) != sizeof (elf_file) ||
		    PWRITE_SCN(ESHDR_SHSTRTAB, DTRACE_SHSTRTAB64) ||
		    PWRITE_SCN(ESHDR_STRTAB, de.de_strtab) ||
		    PWRITE_SCN(ESHDR_SYMTAB, de.de_sym) ||
		    PWRITE_SCN(ESHDR_REL, de.de_rel) ||
		    PWRITE_SCN(ESHDR_DOF, dof)) {
			ret = dt_set_errno(dtp, errno);
		}
	}

	free(de.de_strtab);
	free(de.de_sym);
	free(de.de_rel);

	return (ret);
}

static int
dt_symtab_lookup(Elf_Data *data_sym, int nsym, uintptr_t addr, uint_t shn,
    GElf_Sym *sym)
{
	int i, ret = -1;
	GElf_Sym s;

	for (i = 0; i < nsym && gelf_getsym(data_sym, i, sym) != NULL; i++) {
		if (GELF_ST_TYPE(sym->st_info) == STT_FUNC &&
		    shn == sym->st_shndx &&
		    sym->st_value <= addr &&
		    addr < sym->st_value + sym->st_size) {
			if (GELF_ST_BIND(sym->st_info) == STB_GLOBAL)
				return (0);

			ret = 0;
			s = *sym;
		}
	}

	if (ret == 0)
		*sym = s;
	return (ret);
}

#if defined(__sparc)

#define	DT_OP_RET		0x81c7e008
#define	DT_OP_NOP		0x01000000
#define	DT_OP_CALL		0x40000000
#define	DT_OP_CLR_O0		0x90102000

#define	DT_IS_MOV_O7(inst)	(((inst) & 0xffffe000) == 0x9e100000)
#define	DT_IS_RESTORE(inst)	(((inst) & 0xc1f80000) == 0x81e80000)
#define	DT_IS_RETL(inst)	(((inst) & 0xfff83fff) == 0x81c02008)

#define	DT_RS2(inst)		((inst) & 0x1f)
#define	DT_MAKE_RETL(reg)	(0x81c02008 | ((reg) << 14))

/*ARGSUSED*/
static int
dt_modtext(dtrace_hdl_t *dtp, char *p, int isenabled, GElf_Rela *rela,
    uint32_t *off)
{
	uint32_t *ip;

	if ((rela->r_offset & (sizeof (uint32_t) - 1)) != 0)
		return (-1);

	/*LINTED*/
	ip = (uint32_t *)(p + rela->r_offset);

	/*
	 * We only know about some specific relocation types.
	 */
	if (GELF_R_TYPE(rela->r_info) != R_SPARC_WDISP30 &&
	    GELF_R_TYPE(rela->r_info) != R_SPARC_WPLT30)
		return (-1);

	/*
	 * We may have already processed this object file in an earlier linker
	 * invocation. Check to see if the present instruction sequence matches
	 * the one we would install below.
	 */
	if (isenabled) {
		if (ip[0] == DT_OP_NOP) {
			(*off) += sizeof (ip[0]);
			return (0);
		}
	} else {
		if (DT_IS_RESTORE(ip[1])) {
			if (ip[0] == DT_OP_RET) {
				(*off) += sizeof (ip[0]);
				return (0);
			}
		} else if (DT_IS_MOV_O7(ip[1])) {
			if (DT_IS_RETL(ip[0]))
				return (0);
		} else {
			if (ip[0] == DT_OP_NOP) {
				(*off) += sizeof (ip[0]);
				return (0);
			}
		}
	}

	/*
	 * We only expect call instructions with a displacement of 0.
	 */
	if (ip[0] != DT_OP_CALL) {
		dt_dprintf("found %x instead of a call instruction at %llx\n",
		    ip[0], (u_longlong_t)rela->r_offset);
		return (-1);
	}

	if (isenabled) {
		/*
		 * It would necessarily indicate incorrect usage if an is-
		 * enabled probe were tail-called so flag that as an error.
		 * It's also potentially (very) tricky to handle gracefully,
		 * but could be done if this were a desired use scenario.
		 */
		if (DT_IS_RESTORE(ip[1]) || DT_IS_MOV_O7(ip[1])) {
			dt_dprintf("tail call to is-enabled probe at %llx\n",
			    (u_longlong_t)rela->r_offset);
			return (-1);
		}


		/*
		 * On SPARC, we take advantage of the fact that the first
		 * argument shares the same register as for the return value.
		 * The macro handles the work of zeroing that register so we
		 * don't need to do anything special here. We instrument the
		 * instruction in the delay slot as we'll need to modify the
		 * return register after that instruction has been emulated.
		 */
		ip[0] = DT_OP_NOP;
		(*off) += sizeof (ip[0]);
	} else {
		/*
		 * If the call is followed by a restore, it's a tail call so
		 * change the call to a ret. If the call if followed by a mov
		 * of a register into %o7, it's a tail call in leaf context
		 * so change the call to a retl-like instruction that returns
		 * to that register value + 8 (rather than the typical %o7 +
		 * 8); the delay slot instruction is left, but should have no
		 * effect. Otherwise we change the call to be a nop. We
		 * identify the subsequent instruction as the probe point in
		 * all but the leaf tail-call case to ensure that arguments to
		 * the probe are complete and consistent. An astute, though
		 * largely hypothetical, observer would note that there is the
		 * possibility of a false-positive probe firing if the function
		 * contained a branch to the instruction in the delay slot of
		 * the call. Fixing this would require significant in-kernel
		 * modifications, and isn't worth doing until we see it in the
		 * wild.
		 */
		if (DT_IS_RESTORE(ip[1])) {
			ip[0] = DT_OP_RET;
			(*off) += sizeof (ip[0]);
		} else if (DT_IS_MOV_O7(ip[1])) {
			ip[0] = DT_MAKE_RETL(DT_RS2(ip[1]));
		} else {
			ip[0] = DT_OP_NOP;
			(*off) += sizeof (ip[0]);
		}
	}

	return (0);
}

#elif defined(__i386) || defined(__amd64)

#define	DT_OP_NOP		0x90
#define	DT_OP_RET		0xc3
#define	DT_OP_CALL		0xe8
#define	DT_OP_JMP32		0xe9
#define	DT_OP_REX_RAX		0x48
#define	DT_OP_XOR_EAX_0		0x33
#define	DT_OP_XOR_EAX_1		0xc0

static int
dt_modtext(dtrace_hdl_t *dtp, char *p, int isenabled, GElf_Rela *rela,
    uint32_t *off)
{
	uint8_t *ip = (uint8_t *)(p + rela->r_offset - 1);
	uint8_t ret;

	/*
	 * On x86, the first byte of the instruction is the call opcode and
	 * the next four bytes are the 32-bit address; the relocation is for
	 * the address operand. We back up the offset to the first byte of
	 * the instruction. For is-enabled probes, we later advance the offset
	 * so that it hits the first nop in the instruction sequence.
	 */
	(*off) -= 1;

	/*
	 * We only know about some specific relocation types. Luckily
	 * these types have the same values on both 32-bit and 64-bit
	 * x86 architectures.
	 */
	if (GELF_R_TYPE(rela->r_info) != R_386_PC32 &&
	    GELF_R_TYPE(rela->r_info) != R_386_PLT32)
		return (-1);

	/*
	 * We may have already processed this object file in an earlier linker
	 * invocation. Check to see if the present instruction sequence matches
	 * the one we would install. For is-enabled probes, we advance the
	 * offset to the first nop instruction in the sequence to match the
	 * text modification code below.
	 */
	if (!isenabled) {
		if ((ip[0] == DT_OP_NOP || ip[0] == DT_OP_RET) &&
		    ip[1] == DT_OP_NOP && ip[2] == DT_OP_NOP &&
		    ip[3] == DT_OP_NOP && ip[4] == DT_OP_NOP)
			return (0);
	} else if (dtp->dt_oflags & DTRACE_O_LP64) {
		if (ip[0] == DT_OP_REX_RAX &&
		    ip[1] == DT_OP_XOR_EAX_0 && ip[2] == DT_OP_XOR_EAX_1 &&
		    (ip[3] == DT_OP_NOP || ip[3] == DT_OP_RET) &&
		    ip[4] == DT_OP_NOP) {
			(*off) += 3;
			return (0);
		}
	} else {
		if (ip[0] == DT_OP_XOR_EAX_0 && ip[1] == DT_OP_XOR_EAX_1 &&
		    (ip[2] == DT_OP_NOP || ip[2] == DT_OP_RET) &&
		    ip[3] == DT_OP_NOP && ip[4] == DT_OP_NOP) {
			(*off) += 2;
			return (0);
		}
	}

	/*
	 * We expect either a call instrution with a 32-bit displacement or a
	 * jmp instruction with a 32-bit displacement acting as a tail-call.
	 */
	if (ip[0] != DT_OP_CALL && ip[0] != DT_OP_JMP32) {
		dt_dprintf("found %x instead of a call or jmp instruction at "
		    "%llx\n", ip[0], (u_longlong_t)rela->r_offset);
		return (-1);
	}

	ret = (ip[0] == DT_OP_JMP32) ? DT_OP_RET : DT_OP_NOP;

	/*
	 * Establish the instruction sequence -- all nops for probes, and an
	 * instruction to clear the return value register (%eax/%rax) followed
	 * by nops for is-enabled probes. For is-enabled probes, we advance
	 * the offset to the first nop. This isn't stricly necessary but makes
	 * for more readable disassembly when the probe is enabled.
	 */
	if (!isenabled) {
		ip[0] = ret;
		ip[1] = DT_OP_NOP;
		ip[2] = DT_OP_NOP;
		ip[3] = DT_OP_NOP;
		ip[4] = DT_OP_NOP;
	} else if (dtp->dt_oflags & DTRACE_O_LP64) {
		ip[0] = DT_OP_REX_RAX;
		ip[1] = DT_OP_XOR_EAX_0;
		ip[2] = DT_OP_XOR_EAX_1;
		ip[3] = ret;
		ip[4] = DT_OP_NOP;
		(*off) += 3;
	} else {
		ip[0] = DT_OP_XOR_EAX_0;
		ip[1] = DT_OP_XOR_EAX_1;
		ip[2] = ret;
		ip[3] = DT_OP_NOP;
		ip[4] = DT_OP_NOP;
		(*off) += 2;
	}

	return (0);
}

#else
#error unknown ISA
#endif

/*PRINTFLIKE5*/
static int
dt_link_error(dtrace_hdl_t *dtp, Elf *elf, int fd, dt_link_pair_t *bufs,
    const char *format, ...)
{
	va_list ap;
	dt_link_pair_t *pair;

	va_start(ap, format);
	dt_set_errmsg(dtp, NULL, NULL, NULL, 0, format, ap);
	va_end(ap);

	if (elf != NULL)
		(void) elf_end(elf);

	if (fd >= 0)
		(void) close(fd);

	while ((pair = bufs) != NULL) {
		bufs = pair->dlp_next;
		dt_free(dtp, pair->dlp_str);
		dt_free(dtp, pair->dlp_sym);
		dt_free(dtp, pair);
	}

	return (dt_set_errno(dtp, EDT_COMPILER));
}

static int
process_obj(dtrace_hdl_t *dtp, const char *obj, int *eprobesp)
{
	static const char dt_prefix[] = "__dtrace";
	static const char dt_enabled[] = "enabled";
	static const char dt_symprefix[] = "$dtrace";
	static const char dt_symfmt[] = "%s%d.%s";
	char probename[DTRACE_NAMELEN];
	int fd, i, ndx, eprobe, mod = 0;
	Elf *elf = NULL;
	GElf_Ehdr ehdr;
	Elf_Scn *scn_rel, *scn_sym, *scn_str, *scn_tgt;
	Elf_Data *data_rel, *data_sym, *data_str, *data_tgt;
	GElf_Shdr shdr_rel, shdr_sym, shdr_str, shdr_tgt;
	GElf_Sym rsym, fsym, dsym;
	GElf_Rela rela;
	char *s, *p, *r;
	char pname[DTRACE_PROVNAMELEN];
	dt_provider_t *pvp;
	dt_probe_t *prp;
	uint32_t off, eclass, emachine1, emachine2;
	size_t symsize, nsym, isym, istr, len;
	key_t objkey;
	dt_link_pair_t *pair, *bufs = NULL;
	dt_strtab_t *strtab;

	if ((fd = open64(obj, O_RDWR)) == -1) {
		return (dt_link_error(dtp, elf, fd, bufs,
		    "failed to open %s: %s", obj, strerror(errno)));
	}

	if ((elf = elf_begin(fd, ELF_C_RDWR, NULL)) == NULL) {
		return (dt_link_error(dtp, elf, fd, bufs,
		    "failed to process %s: %s", obj, elf_errmsg(elf_errno())));
	}

	switch (elf_kind(elf)) {
	case ELF_K_ELF:
		break;
	case ELF_K_AR:
		return (dt_link_error(dtp, elf, fd, bufs, "archives are not "
		    "permitted; use the contents of the archive instead: %s",
		    obj));
	default:
		return (dt_link_error(dtp, elf, fd, bufs,
		    "invalid file type: %s", obj));
	}

	if (gelf_getehdr(elf, &ehdr) == NULL) {
		return (dt_link_error(dtp, elf, fd, bufs, "corrupt file: %s",
		    obj));
	}

	if (dtp->dt_oflags & DTRACE_O_LP64) {
		eclass = ELFCLASS64;
#if defined(__sparc)
		emachine1 = emachine2 = EM_SPARCV9;
#elif defined(__i386) || defined(__amd64)
		emachine1 = emachine2 = EM_AMD64;
#endif
		symsize = sizeof (Elf64_Sym);
	} else {
		eclass = ELFCLASS32;
#if defined(__sparc)
		emachine1 = EM_SPARC;
		emachine2 = EM_SPARC32PLUS;
#elif defined(__i386) || defined(__amd64)
		emachine1 = emachine2 = EM_386;
#endif
		symsize = sizeof (Elf32_Sym);
	}

	if (ehdr.e_ident[EI_CLASS] != eclass) {
		return (dt_link_error(dtp, elf, fd, bufs,
		    "incorrect ELF class for object file: %s", obj));
	}

	if (ehdr.e_machine != emachine1 && ehdr.e_machine != emachine2) {
		return (dt_link_error(dtp, elf, fd, bufs,
		    "incorrect ELF machine type for object file: %s", obj));
	}

	/*
	 * We use this token as a relatively unique handle for this file on the
	 * system in order to disambiguate potential conflicts between files of
	 * the same name which contain identially named local symbols.
	 */
	if ((objkey = ftok(obj, 0)) == (key_t)-1) {
		return (dt_link_error(dtp, elf, fd, bufs,
		    "failed to generate unique key for object file: %s", obj));
	}

	scn_rel = NULL;
	while ((scn_rel = elf_nextscn(elf, scn_rel)) != NULL) {
		if (gelf_getshdr(scn_rel, &shdr_rel) == NULL)
			goto err;

		/*
		 * Skip any non-relocation sections.
		 */
		if (shdr_rel.sh_type != SHT_RELA && shdr_rel.sh_type != SHT_REL)
			continue;

		if ((data_rel = elf_getdata(scn_rel, NULL)) == NULL)
			goto err;

		/*
		 * Grab the section, section header and section data for the
		 * symbol table that this relocation section references.
		 */
		if ((scn_sym = elf_getscn(elf, shdr_rel.sh_link)) == NULL ||
		    gelf_getshdr(scn_sym, &shdr_sym) == NULL ||
		    (data_sym = elf_getdata(scn_sym, NULL)) == NULL)
			goto err;

		/*
		 * Ditto for that symbol table's string table.
		 */
		if ((scn_str = elf_getscn(elf, shdr_sym.sh_link)) == NULL ||
		    gelf_getshdr(scn_str, &shdr_str) == NULL ||
		    (data_str = elf_getdata(scn_str, NULL)) == NULL)
			goto err;

		/*
		 * Grab the section, section header and section data for the
		 * target section for the relocations. For the relocations
		 * we're looking for -- this will typically be the text of the
		 * object file.
		 */
		if ((scn_tgt = elf_getscn(elf, shdr_rel.sh_info)) == NULL ||
		    gelf_getshdr(scn_tgt, &shdr_tgt) == NULL ||
		    (data_tgt = elf_getdata(scn_tgt, NULL)) == NULL)
			goto err;

		/*
		 * We're looking for relocations to symbols matching this form:
		 *
		 *   __dtrace[enabled]_<prov>___<probe>
		 *
		 * For the generated object, we need to record the location
		 * identified by the relocation, and create a new relocation
		 * in the generated object that will be resolved at link time
		 * to the location of the function in which the probe is
		 * embedded. In the target object, we change the matched symbol
		 * so that it will be ignored at link time, and we modify the
		 * target (text) section to replace the call instruction with
		 * one or more nops.
		 *
		 * If the function containing the probe is locally scoped
		 * (static), we create an alias used by the relocation in the
		 * generated object. The alias, a new symbol, will be global
		 * (so that the relocation from the generated object can be
		 * resolved), and hidden (so that it is converted to a local
		 * symbol at link time). Such aliases have this form:
		 *
		 *   $dtrace<key>.<function>
		 *
		 * We take a first pass through all the relocations to
		 * populate our string table and count the number of extra
		 * symbols we'll require.
		 */
		strtab = dt_strtab_create(1);
		nsym = 0;
		isym = data_sym->d_size / symsize;
		istr = data_str->d_size;

		for (i = 0; i < shdr_rel.sh_size / shdr_rel.sh_entsize; i++) {

			if (shdr_rel.sh_type == SHT_RELA) {
				if (gelf_getrela(data_rel, i, &rela) == NULL)
					continue;
			} else {
				GElf_Rel rel;
				if (gelf_getrel(data_rel, i, &rel) == NULL)
					continue;
				rela.r_offset = rel.r_offset;
				rela.r_info = rel.r_info;
				rela.r_addend = 0;
			}

			if (gelf_getsym(data_sym, GELF_R_SYM(rela.r_info),
			    &rsym) == NULL) {
				dt_strtab_destroy(strtab);
				goto err;
			}

			s = (char *)data_str->d_buf + rsym.st_name;

			if (strncmp(s, dt_prefix, sizeof (dt_prefix) - 1) != 0)
				continue;

			if (dt_symtab_lookup(data_sym, isym, rela.r_offset,
			    shdr_rel.sh_info, &fsym) != 0) {
				dt_strtab_destroy(strtab);
				goto err;
			}

			if (GELF_ST_BIND(fsym.st_info) != STB_LOCAL)
				continue;

			if (fsym.st_name > data_str->d_size) {
				dt_strtab_destroy(strtab);
				goto err;
			}

			s = (char *)data_str->d_buf + fsym.st_name;

			/*
			 * If this symbol isn't of type function, we've really
			 * driven off the rails or the object file is corrupt.
			 */
			if (GELF_ST_TYPE(fsym.st_info) != STT_FUNC) {
				dt_strtab_destroy(strtab);
				return (dt_link_error(dtp, elf, fd, bufs,
				    "expected %s to be of type function", s));
			}

			len = snprintf(NULL, 0, dt_symfmt, dt_symprefix,
			    objkey, s) + 1;
			if ((p = dt_alloc(dtp, len)) == NULL) {
				dt_strtab_destroy(strtab);
				goto err;
			}
			(void) snprintf(p, len, dt_symfmt, dt_symprefix,
			    objkey, s);

			if (dt_strtab_index(strtab, p) == -1) {
				nsym++;
				(void) dt_strtab_insert(strtab, p);
			}

			dt_free(dtp, p);
		}

		/*
		 * If needed, allocate the additional space for the symbol
		 * table and string table copying the old data into the new
		 * buffers, and marking the buffers as dirty. We inject those
		 * newly allocated buffers into the libelf data structures, but
		 * are still responsible for freeing them once we're done with
		 * the elf handle.
		 */
		if (nsym > 0) {
			/*
			 * The first byte of the string table is reserved for
			 * the \0 entry.
			 */
			len = dt_strtab_size(strtab) - 1;

			assert(len > 0);
			assert(dt_strtab_index(strtab, "") == 0);

			dt_strtab_destroy(strtab);

			if ((pair = dt_alloc(dtp, sizeof (*pair))) == NULL)
				goto err;

			if ((pair->dlp_str = dt_alloc(dtp, data_str->d_size +
			    len)) == NULL) {
				dt_free(dtp, pair);
				goto err;
			}

			if ((pair->dlp_sym = dt_alloc(dtp, data_sym->d_size +
			    nsym * symsize)) == NULL) {
				dt_free(dtp, pair->dlp_str);
				dt_free(dtp, pair);
				goto err;
			}

			pair->dlp_next = bufs;
			bufs = pair;

			bcopy(data_str->d_buf, pair->dlp_str, data_str->d_size);
			data_str->d_buf = pair->dlp_str;
			data_str->d_size += len;
			(void) elf_flagdata(data_str, ELF_C_SET, ELF_F_DIRTY);

			shdr_str.sh_size += len;
			(void) gelf_update_shdr(scn_str, &shdr_str);

			bcopy(data_sym->d_buf, pair->dlp_sym, data_sym->d_size);
			data_sym->d_buf = pair->dlp_sym;
			data_sym->d_size += nsym * symsize;
			(void) elf_flagdata(data_sym, ELF_C_SET, ELF_F_DIRTY);

			shdr_sym.sh_size += nsym * symsize;
			(void) gelf_update_shdr(scn_sym, &shdr_sym);

			nsym += isym;
		} else {
			dt_strtab_destroy(strtab);
		}

		/*
		 * Now that the tables have been allocated, perform the
		 * modifications described above.
		 */
		for (i = 0; i < shdr_rel.sh_size / shdr_rel.sh_entsize; i++) {

			if (shdr_rel.sh_type == SHT_RELA) {
				if (gelf_getrela(data_rel, i, &rela) == NULL)
					continue;
			} else {
				GElf_Rel rel;
				if (gelf_getrel(data_rel, i, &rel) == NULL)
					continue;
				rela.r_offset = rel.r_offset;
				rela.r_info = rel.r_info;
				rela.r_addend = 0;
			}

			ndx = GELF_R_SYM(rela.r_info);

			if (gelf_getsym(data_sym, ndx, &rsym) == NULL ||
			    rsym.st_name > data_str->d_size)
				goto err;

			s = (char *)data_str->d_buf + rsym.st_name;

			if (strncmp(s, dt_prefix, sizeof (dt_prefix) - 1) != 0)
				continue;

			s += sizeof (dt_prefix) - 1;

			/*
			 * Check to see if this is an 'is-enabled' check as
			 * opposed to a normal probe.
			 */
			if (strncmp(s, dt_enabled,
			    sizeof (dt_enabled) - 1) == 0) {
				s += sizeof (dt_enabled) - 1;
				eprobe = 1;
				*eprobesp = 1;
				dt_dprintf("is-enabled probe\n");
			} else {
				eprobe = 0;
				dt_dprintf("normal probe\n");
			}

			if (*s++ != '_')
				goto err;

			if ((p = strstr(s, "___")) == NULL ||
			    p - s >= sizeof (pname))
				goto err;

			bcopy(s, pname, p - s);
			pname[p - s] = '\0';

			if (dt_symtab_lookup(data_sym, isym, rela.r_offset,
			    shdr_rel.sh_info, &fsym) != 0)
				goto err;

			if (fsym.st_name > data_str->d_size)
				goto err;

			assert(GELF_ST_TYPE(fsym.st_info) == STT_FUNC);

			/*
			 * If a NULL relocation name is passed to
			 * dt_probe_define(), the function name is used for the
			 * relocation. The relocation needs to use a mangled
			 * name if the symbol is locally scoped; the function
			 * name may need to change if we've found the global
			 * alias for the locally scoped symbol (we prefer
			 * global symbols to locals in dt_symtab_lookup()).
			 */
			s = (char *)data_str->d_buf + fsym.st_name;
			r = NULL;

			if (GELF_ST_BIND(fsym.st_info) == STB_LOCAL) {
				dsym = fsym;
				dsym.st_name = istr;
				dsym.st_info = GELF_ST_INFO(STB_GLOBAL,
				    STT_FUNC);
				dsym.st_other =
				    ELF64_ST_VISIBILITY(STV_ELIMINATE);
				(void) gelf_update_sym(data_sym, isym, &dsym);

				r = (char *)data_str->d_buf + istr;
				istr += 1 + sprintf(r, dt_symfmt,
				    dt_symprefix, objkey, s);
				isym++;
				assert(isym <= nsym);

			} else if (strncmp(s, dt_symprefix,
			    strlen(dt_symprefix)) == 0) {
				r = s;
				if ((s = strchr(s, '.')) == NULL)
					goto err;
				s++;
			}

			if ((pvp = dt_provider_lookup(dtp, pname)) == NULL) {
				return (dt_link_error(dtp, elf, fd, bufs,
				    "no such provider %s", pname));
			}

			/* strlen("___") */
			if (strlcpy(probename, p + 3, sizeof (probename)) >=
			    sizeof (probename))
				return (dt_link_error(dtp, elf, fd, bufs,
<<<<<<< HEAD
				    "invalid probe name %s", probename));
=======
				    "probe name too long %s", probename));
>>>>>>> 7ac713f3

			(void) strhyphenate(probename);

			if ((prp = dt_probe_lookup(pvp, probename)) == NULL) {
				return (dt_link_error(dtp, elf, fd, bufs,
				    "no such probe %s", probename));
			}

			assert(fsym.st_value <= rela.r_offset);

			off = rela.r_offset - fsym.st_value;
			if (dt_modtext(dtp, data_tgt->d_buf, eprobe,
			    &rela, &off) != 0) {
				goto err;
			}

			if (dt_probe_define(pvp, prp, s, r, off, eprobe) != 0) {
				return (dt_link_error(dtp, elf, fd, bufs,
				    "failed to allocate space for probe"));
			}

			mod = 1;
			(void) elf_flagdata(data_tgt, ELF_C_SET, ELF_F_DIRTY);

			/*
			 * This symbol may already have been marked to
			 * be ignored by another relocation referencing
			 * the same symbol or if this object file has
			 * already been processed by an earlier link
			 * invocation.
			 */
			if (rsym.st_shndx != SHN_SUNW_IGNORE) {
				rsym.st_shndx = SHN_SUNW_IGNORE;
				(void) gelf_update_sym(data_sym, ndx, &rsym);
			}
		}
	}

	if (mod && elf_update(elf, ELF_C_WRITE) == -1)
		goto err;

	(void) elf_end(elf);
	(void) close(fd);

	while ((pair = bufs) != NULL) {
		bufs = pair->dlp_next;
		dt_free(dtp, pair->dlp_str);
		dt_free(dtp, pair->dlp_sym);
		dt_free(dtp, pair);
	}

	return (0);

err:
	return (dt_link_error(dtp, elf, fd, bufs,
	    "an error was encountered while processing %s", obj));
}

int
dtrace_program_link(dtrace_hdl_t *dtp, dtrace_prog_t *pgp, uint_t dflags,
    const char *file, int objc, char *const objv[])
{
	char drti[PATH_MAX];
	dof_hdr_t *dof;
	int fd, status, i, cur;
	char *cmd, tmp;
	size_t len;
	int eprobes = 0, ret = 0;

	/*
	 * A NULL program indicates a special use in which we just link
	 * together a bunch of object files specified in objv and then
	 * unlink(2) those object files.
	 */
	if (pgp == NULL) {
		const char *fmt = "%s -o %s -r";

		len = snprintf(&tmp, 1, fmt, dtp->dt_ld_path, file) + 1;

		for (i = 0; i < objc; i++)
			len += strlen(objv[i]) + 1;

		cmd = alloca(len);

		cur = snprintf(cmd, len, fmt, dtp->dt_ld_path, file);

		for (i = 0; i < objc; i++)
			cur += snprintf(cmd + cur, len - cur, " %s", objv[i]);

		if ((status = system(cmd)) == -1) {
			return (dt_link_error(dtp, NULL, -1, NULL,
			    "failed to run %s: %s", dtp->dt_ld_path,
			    strerror(errno)));
		}

		if (WIFSIGNALED(status)) {
			return (dt_link_error(dtp, NULL, -1, NULL,
			    "failed to link %s: %s failed due to signal %d",
			    file, dtp->dt_ld_path, WTERMSIG(status)));
		}

		if (WEXITSTATUS(status) != 0) {
			return (dt_link_error(dtp, NULL, -1, NULL,
			    "failed to link %s: %s exited with status %d\n",
			    file, dtp->dt_ld_path, WEXITSTATUS(status)));
		}

		for (i = 0; i < objc; i++) {
			if (strcmp(objv[i], file) != 0)
				(void) unlink(objv[i]);
		}

		return (0);
	}

	for (i = 0; i < objc; i++) {
		if (process_obj(dtp, objv[i], &eprobes) != 0)
			return (-1); /* errno is set for us */
	}

	/*
	 * If there are is-enabled probes then we need to force use of DOF
	 * version 2.
	 */
	if (eprobes && pgp->dp_dofversion < DOF_VERSION_2)
		pgp->dp_dofversion = DOF_VERSION_2;

	if ((dof = dtrace_dof_create(dtp, pgp, dflags)) == NULL)
		return (-1); /* errno is set for us */

	/*
	 * Create a temporary file and then unlink it if we're going to
	 * combine it with drti.o later.  We can still refer to it in child
	 * processes as /dev/fd/<fd>.
	 */
	if ((fd = open64(file, O_RDWR | O_CREAT | O_TRUNC, 0666)) == -1) {
		return (dt_link_error(dtp, NULL, -1, NULL,
		    "failed to open %s: %s", file, strerror(errno)));
	}

	/*
	 * If -xlinktype=DOF has been selected, just write out the DOF.
	 * Otherwise proceed to the default of generating and linking ELF.
	 */
	switch (dtp->dt_linktype) {
	case DT_LTYP_DOF:
		if (dt_write(dtp, fd, dof, dof->dofh_filesz) < dof->dofh_filesz)
			ret = errno;

		if (close(fd) != 0 && ret == 0)
			ret = errno;

		if (ret != 0) {
			return (dt_link_error(dtp, NULL, -1, NULL,
			    "failed to write %s: %s", file, strerror(ret)));
		}

		return (0);

	case DT_LTYP_ELF:
		break; /* fall through to the rest of dtrace_program_link() */

	default:
		return (dt_link_error(dtp, NULL, -1, NULL,
		    "invalid link type %u\n", dtp->dt_linktype));
	}


	if (!dtp->dt_lazyload)
		(void) unlink(file);

	if (dtp->dt_oflags & DTRACE_O_LP64)
		status = dump_elf64(dtp, dof, fd);
	else
		status = dump_elf32(dtp, dof, fd);

	if (status != 0 || lseek(fd, 0, SEEK_SET) != 0) {
		return (dt_link_error(dtp, NULL, -1, NULL,
		    "failed to write %s: %s", file, strerror(errno)));
	}

	if (!dtp->dt_lazyload) {
		const char *fmt = "%s -o %s -r -Blocal -Breduce /dev/fd/%d %s";

		if (dtp->dt_oflags & DTRACE_O_LP64) {
			(void) snprintf(drti, sizeof (drti),
			    "%s/64/drti.o", _dtrace_libdir);
		} else {
			(void) snprintf(drti, sizeof (drti),
			    "%s/drti.o", _dtrace_libdir);
		}

		len = snprintf(&tmp, 1, fmt, dtp->dt_ld_path, file, fd,
		    drti) + 1;

		cmd = alloca(len);

		(void) snprintf(cmd, len, fmt, dtp->dt_ld_path, file, fd, drti);

		if ((status = system(cmd)) == -1) {
			ret = dt_link_error(dtp, NULL, -1, NULL,
			    "failed to run %s: %s", dtp->dt_ld_path,
			    strerror(errno));
			goto done;
		}

		(void) close(fd); /* release temporary file */

		if (WIFSIGNALED(status)) {
			ret = dt_link_error(dtp, NULL, -1, NULL,
			    "failed to link %s: %s failed due to signal %d",
			    file, dtp->dt_ld_path, WTERMSIG(status));
			goto done;
		}

		if (WEXITSTATUS(status) != 0) {
			ret = dt_link_error(dtp, NULL, -1, NULL,
			    "failed to link %s: %s exited with status %d\n",
			    file, dtp->dt_ld_path, WEXITSTATUS(status));
			goto done;
		}
	} else {
		(void) close(fd);
	}

done:
	dtrace_dof_destroy(dtp, dof);
	return (ret);
}<|MERGE_RESOLUTION|>--- conflicted
+++ resolved
@@ -1408,11 +1408,7 @@
 			if (strlcpy(probename, p + 3, sizeof (probename)) >=
 			    sizeof (probename))
 				return (dt_link_error(dtp, elf, fd, bufs,
-<<<<<<< HEAD
-				    "invalid probe name %s", probename));
-=======
 				    "probe name too long %s", probename));
->>>>>>> 7ac713f3
 
 			(void) strhyphenate(probename);
 
