--- conflicted
+++ resolved
@@ -2388,12 +2388,8 @@
 		gnic_match = match_prop(cur, DTD_ATTR_GNIC,
 		    tabptr->zone_nwif_gnic);
 
-<<<<<<< HEAD
-		if ((addr_match || allowed_addr_match || mac_match ||
+		if (((addr_match && allowed_addr_match) || mac_match ||
 		    gnic_match) && phys_match) {
-=======
-		if (addr_match && allowed_addr_match && phys_match) {
->>>>>>> 5e74f94d
 			xmlUnlinkNode(cur);
 			xmlFreeNode(cur);
 			return (Z_OK);
