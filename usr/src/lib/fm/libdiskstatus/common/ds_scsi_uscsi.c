/*
 * CDDL HEADER START
 *
 * The contents of this file are subject to the terms of the
 * Common Development and Distribution License (the "License").
 * You may not use this file except in compliance with the License.
 *
 * You can obtain a copy of the license at usr/src/OPENSOLARIS.LICENSE
 * or http://www.opensolaris.org/os/licensing.
 * See the License for the specific language governing permissions
 * and limitations under the License.
 *
 * When distributing Covered Code, include this CDDL HEADER in each
 * file and include the License file at usr/src/OPENSOLARIS.LICENSE.
 * If applicable, add the following below this CDDL HEADER, with the
 * fields enclosed by brackets "[]" replaced with your own identifying
 * information: Portions Copyright [yyyy] [name of copyright owner]
 *
 * CDDL HEADER END
 */

/*
 * Copyright 2007 Sun Microsystems, Inc.  All rights reserved.
 * Use is subject to license terms.
 * Copyright (c) 2019, Joyent, Inc.
 */

/*
 * This file contains routines for sending and receiving SCSI commands.  The
 * higher level logic is contained in ds_scsi.c.
 */

#include <assert.h>
#include <sys/types.h>
#include <sys/param.h>
#include <inttypes.h>
#include <stdio.h>
#include <stdlib.h>
#include <string.h>
#include <errno.h>
#include <stdarg.h>
#include <limits.h>
#include <utility.h>
#include <unistd.h>
#include <stropts.h>
#include <alloca.h>

#include "ds_scsi.h"
#include "ds_scsi_uscsi.h"

#define	MSGBUFLEN 64
#define	USCSI_DEFAULT_TIMEOUT	45
#define	USCSI_TIMEOUT_MAX	INT_MAX

static diskaddr_t scsi_extract_sense_info_descr(
    struct scsi_descr_sense_hdr *sdsp, int rqlen);
static void scsi_print_extended_sense(struct scsi_extended_sense *rq,
    int rqlen);
static void scsi_print_descr_sense(struct scsi_descr_sense_hdr *rq, int rqlen);

typedef struct slist {
	char	*str;
	int	value;
} slist_t;

static char *
find_string(slist_t *slist, int match_value)
{
	for (; slist->str != NULL; slist++) {
		if (slist->value == match_value) {
			return (slist->str);
		}
	}

	return ((char *)NULL);
}

/*
 * Strings for printing mode sense page control values
 */
static slist_t page_control_strings[] = {
	{ "current",	PC_CURRENT },
	{ "changeable",	PC_CHANGEABLE },
	{ "default",	PC_DEFAULT },
	{ "saved",	PC_SAVED },
	{ NULL,		0 }
};

/*
 * Strings for printing the mode select options
 */
static slist_t mode_select_strings[] = {
	{ "",		0 },
	{ "(pf)",	MODE_SELECT_PF },
	{ "(sp)",	MODE_SELECT_SP },
	{ "(pf,sp)",	MODE_SELECT_PF|MODE_SELECT_SP },
	{ NULL,		0 }
};

static slist_t sensekey_strings[] = {
	{ "No sense error",	KEY_NO_SENSE		},
	{ "Recoverable error",	KEY_RECOVERABLE_ERROR	},
	{ "Not ready error",	KEY_NOT_READY		},
	{ "Medium error",	KEY_MEDIUM_ERROR	},
	{ "Hardware error",	KEY_HARDWARE_ERROR	},
	{ "Illegal request",	KEY_ILLEGAL_REQUEST	},
	{ "Unit attention error", KEY_UNIT_ATTENTION	},
	{ "Write protect error", KEY_WRITE_PROTECT	},
	{ "Blank check error",	KEY_BLANK_CHECK		},
	{ "Vendor unique error", KEY_VENDOR_UNIQUE	},
	{ "Copy aborted error",	KEY_COPY_ABORTED	},
	{ "Aborted command",	KEY_ABORTED_COMMAND	},
	{ "Equal error",	KEY_EQUAL		},
	{ "Volume overflow",	KEY_VOLUME_OVERFLOW	},
	{ "Miscompare error",	KEY_MISCOMPARE		},
	{ "Reserved error",	KEY_RESERVED		},
	{ NULL,			0			}
};

static slist_t scsi_cmdname_strings[] = {
	{ "mode select",	SCMD_MODE_SELECT	},
	{ "mode sense",		SCMD_MODE_SENSE		},
	{ "mode select(10)",	SCMD_MODE_SELECT_G1	},
	{ "mode sense(10)",	SCMD_MODE_SENSE_G1	},
	{ "log sense",		SCMD_LOG_SENSE_G1	},
	{ "request sense",	SCMD_REQUEST_SENSE	},
	{ NULL,			0			}
};

static struct _scsi_asq_key_strings {
	uint_t asc;
	uint_t ascq;
	const char *message;
} extended_sense_list[] = {
	{ 0x00, 0x00, "no additional sense info" },
	{ 0x00, 0x01, "filemark detected" },
	{ 0x00, 0x02, "end of partition/medium detected" },
	{ 0x00, 0x03, "setmark detected" },
	{ 0x00, 0x04, "begining of partition/medium detected" },
	{ 0x00, 0x05, "end of data detected" },
	{ 0x00, 0x06, "i/o process terminated" },
	{ 0x00, 0x11, "audio play operation in progress" },
	{ 0x00, 0x12, "audio play operation paused" },
	{ 0x00, 0x13, "audio play operation successfully completed" },
	{ 0x00, 0x14, "audio play operation stopped due to error" },
	{ 0x00, 0x15, "no current audio status to return" },
	{ 0x00, 0x16, "operation in progress" },
	{ 0x00, 0x17, "cleaning requested" },
	{ 0x00, 0x18, "erase operation in progress" },
	{ 0x00, 0x19, "locate operation in progress" },
	{ 0x00, 0x1A, "rewind operation in progress" },
	{ 0x00, 0x1B, "set capacity operation in progress" },
	{ 0x00, 0x1C, "verify operation in progress" },
	{ 0x01, 0x00, "no index/sector signal" },
	{ 0x02, 0x00, "no seek complete" },
	{ 0x03, 0x00, "peripheral device write fault" },
	{ 0x03, 0x01, "no write current" },
	{ 0x03, 0x02, "excessive write errors" },
	{ 0x04, 0x00, "LUN not ready" },
	{ 0x04, 0x01, "LUN is becoming ready" },
	{ 0x04, 0x02, "LUN initializing command required" },
	{ 0x04, 0x03, "LUN not ready intervention required" },
	{ 0x04, 0x04, "LUN not ready format in progress" },
	{ 0x04, 0x05, "LUN not ready, rebuild in progress" },
	{ 0x04, 0x06, "LUN not ready, recalculation in progress" },
	{ 0x04, 0x07, "LUN not ready, operation in progress" },
	{ 0x04, 0x08, "LUN not ready, long write in progress" },
	{ 0x04, 0x09, "LUN not ready, self-test in progress" },
	{ 0x04, 0x0A, "LUN not accessible, asymmetric access state "
		"transition" },
	{ 0x04, 0x0B, "LUN not accessible, target port in standby state" },
	{ 0x04, 0x0C, "LUN not accessible, target port in unavailable state" },
	{ 0x04, 0x10, "LUN not ready, auxiliary memory not accessible" },
	{ 0x05, 0x00, "LUN does not respond to selection" },
	{ 0x06, 0x00, "reference position found" },
	{ 0x07, 0x00, "multiple peripheral devices selected" },
	{ 0x08, 0x00, "LUN communication failure" },
	{ 0x08, 0x01, "LUN communication time-out" },
	{ 0x08, 0x02, "LUN communication parity error" },
	{ 0x08, 0x03, "LUN communication crc error (ultra-DMA/32)" },
	{ 0x08, 0x04, "unreachable copy target" },
	{ 0x09, 0x00, "track following error" },
	{ 0x09, 0x01, "tracking servo failure" },
	{ 0x09, 0x02, "focus servo failure" },
	{ 0x09, 0x03, "spindle servo failure" },
	{ 0x09, 0x04, "head select fault" },
	{ 0x0a, 0x00, "error log overflow" },
	{ 0x0b, 0x00, "warning" },
	{ 0x0b, 0x01, "warning - specified temperature exceeded" },
	{ 0x0b, 0x02, "warning - enclosure degraded" },
	{ 0x0c, 0x00, "write error" },
	{ 0x0c, 0x01, "write error - recovered with auto reallocation" },
	{ 0x0c, 0x02, "write error - auto reallocation failed" },
	{ 0x0c, 0x03, "write error - recommend reassignment" },
	{ 0x0c, 0x04, "compression check miscompare error" },
	{ 0x0c, 0x05, "data expansion occurred during compression" },
	{ 0x0c, 0x06, "block not compressible" },
	{ 0x0c, 0x07, "write error - recovery needed" },
	{ 0x0c, 0x08, "write error - recovery failed" },
	{ 0x0c, 0x09, "write error - loss of streaming" },
	{ 0x0c, 0x0a, "write error - padding blocks added" },
	{ 0x0c, 0x0b, "auxiliary memory write error" },
	{ 0x0c, 0x0c, "write error - unexpected unsolicited data" },
	{ 0x0c, 0x0d, "write error - not enough unsolicited data" },
	{ 0x0d, 0x00, "error detected by third party temporary initiator" },
	{ 0x0d, 0x01, "third party device failure" },
	{ 0x0d, 0x02, "copy target device not reachable" },
	{ 0x0d, 0x03, "incorrect copy target device type" },
	{ 0x0d, 0x04, "copy target device data underrun" },
	{ 0x0d, 0x05, "copy target device data overrun" },
	{ 0x0e, 0x00, "invalid information unit" },
	{ 0x0e, 0x01, "information unit too short" },
	{ 0x0e, 0x02, "information unit too long" },
	{ 0x10, 0x00, "ID CRC or ECC error" },
	{ 0x11, 0x00, "unrecovered read error" },
	{ 0x11, 0x01, "read retries exhausted" },
	{ 0x11, 0x02, "error too long to correct" },
	{ 0x11, 0x03, "multiple read errors" },
	{ 0x11, 0x04, "unrecovered read error - auto reallocate failed" },
	{ 0x11, 0x05, "L-EC uncorrectable error" },
	{ 0x11, 0x06, "CIRC unrecovered error" },
	{ 0x11, 0x07, "data re-synchronization error" },
	{ 0x11, 0x08, "incomplete block read" },
	{ 0x11, 0x09, "no gap found" },
	{ 0x11, 0x0a, "miscorrected error" },
	{ 0x11, 0x0b, "unrecovered read error - recommend reassignment" },
	{ 0x11, 0x0c, "unrecovered read error - recommend rewrite the data" },
	{ 0x11, 0x0d, "de-compression crc error" },
	{ 0x11, 0x0e, "cannot decompress using declared algorithm" },
	{ 0x11, 0x0f, "error reading UPC/EAN number" },
	{ 0x11, 0x10, "error reading ISRC number" },
	{ 0x11, 0x11, "read error - loss of streaming" },
	{ 0x11, 0x12, "auxiliary memory read error" },
	{ 0x11, 0x13, "read error - failed retransmission request" },
	{ 0x12, 0x00, "address mark not found for ID field" },
	{ 0x13, 0x00, "address mark not found for data field" },
	{ 0x14, 0x00, "recorded entity not found" },
	{ 0x14, 0x01, "record not found" },
	{ 0x14, 0x02, "filemark or setmark not found" },
	{ 0x14, 0x03, "end-of-data not found" },
	{ 0x14, 0x04, "block sequence error" },
	{ 0x14, 0x05, "record not found - recommend reassignment" },
	{ 0x14, 0x06, "record not found - data auto-reallocated" },
	{ 0x14, 0x07, "locate operation failure" },
	{ 0x15, 0x00, "random positioning error" },
	{ 0x15, 0x01, "mechanical positioning error" },
	{ 0x15, 0x02, "positioning error detected by read of medium" },
	{ 0x16, 0x00, "data sync mark error" },
	{ 0x16, 0x01, "data sync error - data rewritten" },
	{ 0x16, 0x02, "data sync error - recommend rewrite" },
	{ 0x16, 0x03, "data sync error - data auto-reallocated" },
	{ 0x16, 0x04, "data sync error - recommend reassignment" },
	{ 0x17, 0x00, "recovered data with no error correction" },
	{ 0x17, 0x01, "recovered data with retries" },
	{ 0x17, 0x02, "recovered data with positive head offset" },
	{ 0x17, 0x03, "recovered data with negative head offset" },
	{ 0x17, 0x04, "recovered data with retries and/or CIRC applied" },
	{ 0x17, 0x05, "recovered data using previous sector id" },
	{ 0x17, 0x06, "recovered data without ECC - data auto-reallocated" },
	{ 0x17, 0x07, "recovered data without ECC - recommend reassignment" },
	{ 0x17, 0x08, "recovered data without ECC - recommend rewrite" },
	{ 0x17, 0x09, "recovered data without ECC - data rewritten" },
	{ 0x18, 0x00, "recovered data with error correction" },
	{ 0x18, 0x01, "recovered data with error corr. & retries applied" },
	{ 0x18, 0x02, "recovered data - data auto-reallocated" },
	{ 0x18, 0x03, "recovered data with CIRC" },
	{ 0x18, 0x04, "recovered data with L-EC" },
	{ 0x18, 0x05, "recovered data - recommend reassignment" },
	{ 0x18, 0x06, "recovered data - recommend rewrite" },
	{ 0x18, 0x07, "recovered data with ECC - data rewritten" },
	{ 0x18, 0x08, "recovered data with linking" },
	{ 0x19, 0x00, "defect list error" },
	{ 0x1a, 0x00, "parameter list length error" },
	{ 0x1b, 0x00, "synchronous data xfer error" },
	{ 0x1c, 0x00, "defect list not found" },
	{ 0x1c, 0x01, "primary defect list not found" },
	{ 0x1c, 0x02, "grown defect list not found" },
	{ 0x1d, 0x00, "miscompare during verify" },
	{ 0x1e, 0x00, "recovered ID with ECC" },
	{ 0x1f, 0x00, "partial defect list transfer" },
	{ 0x20, 0x00, "invalid command operation code" },
	{ 0x20, 0x01, "access denied - initiator pending-enrolled" },
	{ 0x20, 0x02, "access denied - no access rights" },
	{ 0x20, 0x03, "access denied - invalid mgmt id key" },
	{ 0x20, 0x04, "illegal command while in write capable state" },
	{ 0x20, 0x06, "illegal command while in explicit address mode" },
	{ 0x20, 0x07, "illegal command while in implicit address mode" },
	{ 0x20, 0x08, "access denied - enrollment conflict" },
	{ 0x20, 0x09, "access denied - invalid lu identifier" },
	{ 0x20, 0x0a, "access denied - invalid proxy token" },
	{ 0x20, 0x0b, "access denied - ACL LUN conflict" },
	{ 0x21, 0x00, "logical block address out of range" },
	{ 0x21, 0x01, "invalid element address" },
	{ 0x21, 0x02, "invalid address for write" },
	{ 0x22, 0x00, "illegal function" },
	{ 0x24, 0x00, "invalid field in cdb" },
	{ 0x24, 0x01, "cdb decryption error" },
	{ 0x25, 0x00, "LUN not supported" },
	{ 0x26, 0x00, "invalid field in param list" },
	{ 0x26, 0x01, "parameter not supported" },
	{ 0x26, 0x02, "parameter value invalid" },
	{ 0x26, 0x03, "threshold parameters not supported" },
	{ 0x26, 0x04, "invalid release of persistent reservation" },
	{ 0x26, 0x05, "data decryption error" },
	{ 0x26, 0x06, "too many target descriptors" },
	{ 0x26, 0x07, "unsupported target descriptor type code" },
	{ 0x26, 0x08, "too many segment descriptors" },
	{ 0x26, 0x09, "unsupported segment descriptor type code" },
	{ 0x26, 0x0a, "unexpected inexact segment" },
	{ 0x26, 0x0b, "inline data length exceeded" },
	{ 0x26, 0x0c, "invalid operation for copy source or destination" },
	{ 0x26, 0x0d, "copy segment granularity violation" },
	{ 0x27, 0x00, "write protected" },
	{ 0x27, 0x01, "hardware write protected" },
	{ 0x27, 0x02, "LUN software write protected" },
	{ 0x27, 0x03, "associated write protect" },
	{ 0x27, 0x04, "persistent write protect" },
	{ 0x27, 0x05, "permanent write protect" },
	{ 0x27, 0x06, "conditional write protect" },
	{ 0x28, 0x00, "medium may have changed" },
	{ 0x28, 0x01, "import or export element accessed" },
	{ 0x29, 0x00, "power on, reset, or bus reset occurred" },
	{ 0x29, 0x01, "power on occurred" },
	{ 0x29, 0x02, "scsi bus reset occurred" },
	{ 0x29, 0x03, "bus device reset message occurred" },
	{ 0x29, 0x04, "device internal reset" },
	{ 0x29, 0x05, "transceiver mode changed to single-ended" },
	{ 0x29, 0x06, "transceiver mode changed to LVD" },
	{ 0x29, 0x07, "i_t nexus loss occurred" },
	{ 0x2a, 0x00, "parameters changed" },
	{ 0x2a, 0x01, "mode parameters changed" },
	{ 0x2a, 0x02, "log parameters changed" },
	{ 0x2a, 0x03, "reservations preempted" },
	{ 0x2a, 0x04, "reservations released" },
	{ 0x2a, 0x05, "registrations preempted" },
	{ 0x2a, 0x06, "asymmetric access state changed" },
	{ 0x2a, 0x07, "implicit asymmetric access state transition failed" },
	{ 0x2b, 0x00, "copy cannot execute since host cannot disconnect" },
	{ 0x2c, 0x00, "command sequence error" },
	{ 0x2c, 0x03, "current program area is not empty" },
	{ 0x2c, 0x04, "current program area is empty" },
	{ 0x2c, 0x06, "persistent prevent conflict" },
	{ 0x2c, 0x07, "previous busy status" },
	{ 0x2c, 0x08, "previous task set full status" },
	{ 0x2c, 0x09, "previous reservation conflict status" },
	{ 0x2d, 0x00, "overwrite error on update in place" },
	{ 0x2e, 0x00, "insufficient time for operation" },
	{ 0x2f, 0x00, "commands cleared by another initiator" },
	{ 0x30, 0x00, "incompatible medium installed" },
	{ 0x30, 0x01, "cannot read medium - unknown format" },
	{ 0x30, 0x02, "cannot read medium - incompatible format" },
	{ 0x30, 0x03, "cleaning cartridge installed" },
	{ 0x30, 0x04, "cannot write medium - unknown format" },
	{ 0x30, 0x05, "cannot write medium - incompatible format" },
	{ 0x30, 0x06, "cannot format medium - incompatible medium" },
	{ 0x30, 0x07, "cleaning failure" },
	{ 0x30, 0x08, "cannot write - application code mismatch" },
	{ 0x30, 0x09, "current session not fixated for append" },
	{ 0x30, 0x10, "medium not formatted" },
	{ 0x31, 0x00, "medium format corrupted" },
	{ 0x31, 0x01, "format command failed" },
	{ 0x31, 0x02, "zoned formatting failed due to spare linking" },
	{ 0x32, 0x00, "no defect spare location available" },
	{ 0x32, 0x01, "defect list update failure" },
	{ 0x33, 0x00, "tape length error" },
	{ 0x34, 0x00, "enclosure failure" },
	{ 0x35, 0x00, "enclosure services failure" },
	{ 0x35, 0x01, "unsupported enclosure function" },
	{ 0x35, 0x02, "enclosure services unavailable" },
	{ 0x35, 0x03, "enclosure services transfer failure" },
	{ 0x35, 0x04, "enclosure services transfer refused" },
	{ 0x36, 0x00, "ribbon, ink, or toner failure" },
	{ 0x37, 0x00, "rounded parameter" },
	{ 0x39, 0x00, "saving parameters not supported" },
	{ 0x3a, 0x00, "medium not present" },
	{ 0x3a, 0x01, "medium not present - tray closed" },
	{ 0x3a, 0x02, "medium not present - tray open" },
	{ 0x3a, 0x03, "medium not present - loadable" },
	{ 0x3a, 0x04, "medium not present - medium auxiliary memory "
		"accessible" },
	{ 0x3b, 0x00, "sequential positioning error" },
	{ 0x3b, 0x01, "tape position error at beginning-of-medium" },
	{ 0x3b, 0x02, "tape position error at end-of-medium" },
	{ 0x3b, 0x08, "reposition error" },
	{ 0x3b, 0x0c, "position past beginning of medium" },
	{ 0x3b, 0x0d, "medium destination element full" },
	{ 0x3b, 0x0e, "medium source element empty" },
	{ 0x3b, 0x0f, "end of medium reached" },
	{ 0x3b, 0x11, "medium magazine not accessible" },
	{ 0x3b, 0x12, "medium magazine removed" },
	{ 0x3b, 0x13, "medium magazine inserted" },
	{ 0x3b, 0x14, "medium magazine locked" },
	{ 0x3b, 0x15, "medium magazine unlocked" },
	{ 0x3b, 0x16, "mechanical positioning or changer error" },
	{ 0x3d, 0x00, "invalid bits in indentify message" },
	{ 0x3e, 0x00, "LUN has not self-configured yet" },
	{ 0x3e, 0x01, "LUN failure" },
	{ 0x3e, 0x02, "timeout on LUN" },
	{ 0x3e, 0x03, "LUN failed self-test" },
	{ 0x3e, 0x04, "LUN unable to update self-test log" },
	{ 0x3f, 0x00, "target operating conditions have changed" },
	{ 0x3f, 0x01, "microcode has been changed" },
	{ 0x3f, 0x02, "changed operating definition" },
	{ 0x3f, 0x03, "inquiry data has changed" },
	{ 0x3f, 0x04, "component device attached" },
	{ 0x3f, 0x05, "device identifier changed" },
	{ 0x3f, 0x06, "redundancy group created or modified" },
	{ 0x3f, 0x07, "redundancy group deleted" },
	{ 0x3f, 0x08, "spare created or modified" },
	{ 0x3f, 0x09, "spare deleted" },
	{ 0x3f, 0x0a, "volume set created or modified" },
	{ 0x3f, 0x0b, "volume set deleted" },
	{ 0x3f, 0x0c, "volume set deassigned" },
	{ 0x3f, 0x0d, "volume set reassigned" },
	{ 0x3f, 0x0e, "reported LUNs data has changed" },
	{ 0x3f, 0x0f, "echo buffer overwritten" },
	{ 0x3f, 0x10, "medium loadable" },
	{ 0x3f, 0x11, "medium auxiliary memory accessible" },
	{ 0x40, 0x00, "ram failure" },
	{ 0x41, 0x00, "data path failure" },
	{ 0x42, 0x00, "power-on or self-test failure" },
	{ 0x43, 0x00, "message error" },
	{ 0x44, 0x00, "internal target failure" },
	{ 0x45, 0x00, "select or reselect failure" },
	{ 0x46, 0x00, "unsuccessful soft reset" },
	{ 0x47, 0x00, "scsi parity error" },
	{ 0x47, 0x01, "data phase crc error detected" },
	{ 0x47, 0x02, "scsi parity error detected during st data phase" },
	{ 0x47, 0x03, "information unit iucrc error detected" },
	{ 0x47, 0x04, "asynchronous information protection error detected" },
	{ 0x47, 0x05, "protocol service crc error" },
	{ 0x47, 0x7f, "some commands cleared by iscsi protocol event" },
	{ 0x48, 0x00, "initiator detected error message received" },
	{ 0x49, 0x00, "invalid message error" },
	{ 0x4a, 0x00, "command phase error" },
	{ 0x4b, 0x00, "data phase error" },
	{ 0x4b, 0x01, "invalid target port transfer tag received" },
	{ 0x4b, 0x02, "too much write data" },
	{ 0x4b, 0x03, "ack/nak timeout" },
	{ 0x4b, 0x04, "nak received" },
	{ 0x4b, 0x05, "data offset error" },
	{ 0x4c, 0x00, "logical unit failed self-configuration" },
	{ 0x4d, 0x00, "tagged overlapped commands (ASCQ = queue tag)" },
	{ 0x4e, 0x00, "overlapped commands attempted" },
	{ 0x50, 0x00, "write append error" },
	{ 0x51, 0x00, "erase failure" },
	{ 0x52, 0x00, "cartridge fault" },
	{ 0x53, 0x00, "media load or eject failed" },
	{ 0x53, 0x01, "unload tape failure" },
	{ 0x53, 0x02, "medium removal prevented" },
	{ 0x54, 0x00, "scsi to host system interface failure" },
	{ 0x55, 0x00, "system resource failure" },
	{ 0x55, 0x01, "system buffer full" },
	{ 0x55, 0x02, "insufficient reservation resources" },
	{ 0x55, 0x03, "insufficient resources" },
	{ 0x55, 0x04, "insufficient registration resources" },
	{ 0x55, 0x05, "insufficient access control resources" },
	{ 0x55, 0x06, "auxiliary memory out of space" },
	{ 0x57, 0x00, "unable to recover TOC" },
	{ 0x58, 0x00, "generation does not exist" },
	{ 0x59, 0x00, "updated block read" },
	{ 0x5a, 0x00, "operator request or state change input" },
	{ 0x5a, 0x01, "operator medium removal request" },
	{ 0x5a, 0x02, "operator selected write protect" },
	{ 0x5a, 0x03, "operator selected write permit" },
	{ 0x5b, 0x00, "log exception" },
	{ 0x5b, 0x01, "threshold condition met" },
	{ 0x5b, 0x02, "log counter at maximum" },
	{ 0x5b, 0x03, "log list codes exhausted" },
	{ 0x5c, 0x00, "RPL status change" },
	{ 0x5c, 0x01, "spindles synchronized" },
	{ 0x5c, 0x02, "spindles not synchronized" },
	{ 0x5d, 0x00, "drive operation marginal, service immediately"
		    " (failure prediction threshold exceeded)" },
	{ 0x5d, 0x01, "media failure prediction threshold exceeded" },
	{ 0x5d, 0x02, "LUN failure prediction threshold exceeded" },
	{ 0x5d, 0x03, "spare area exhaustion prediction threshold exceeded" },
	{ 0x5d, 0x10, "hardware impending failure general hard drive failure" },
	{ 0x5d, 0x11, "hardware impending failure drive error rate too high" },
	{ 0x5d, 0x12, "hardware impending failure data error rate too high" },
	{ 0x5d, 0x13, "hardware impending failure seek error rate too high" },
	{ 0x5d, 0x14, "hardware impending failure too many block reassigns" },
	{ 0x5d, 0x15, "hardware impending failure access times too high" },
	{ 0x5d, 0x16, "hardware impending failure start unit times too high" },
	{ 0x5d, 0x17, "hardware impending failure channel parametrics" },
	{ 0x5d, 0x18, "hardware impending failure controller detected" },
	{ 0x5d, 0x19, "hardware impending failure throughput performance" },
	{ 0x5d, 0x1a, "hardware impending failure seek time performance" },
	{ 0x5d, 0x1b, "hardware impending failure spin-up retry count" },
	{ 0x5d, 0x1c, "hardware impending failure drive calibration retry "
		"count" },
	{ 0x5d, 0x20, "controller impending failure general hard drive "
		"failure" },
	{ 0x5d, 0x21, "controller impending failure drive error rate too "
		"high" },
	{ 0x5d, 0x22, "controller impending failure data error rate too high" },
	{ 0x5d, 0x23, "controller impending failure seek error rate too high" },
	{ 0x5d, 0x24, "controller impending failure too many block reassigns" },
	{ 0x5d, 0x25, "controller impending failure access times too high" },
	{ 0x5d, 0x26, "controller impending failure start unit times too "
		"high" },
	{ 0x5d, 0x27, "controller impending failure channel parametrics" },
	{ 0x5d, 0x28, "controller impending failure controller detected" },
	{ 0x5d, 0x29, "controller impending failure throughput performance" },
	{ 0x5d, 0x2a, "controller impending failure seek time performance" },
	{ 0x5d, 0x2b, "controller impending failure spin-up retry count" },
	{ 0x5d, 0x2c, "controller impending failure drive calibration retry "
		"cnt" },
	{ 0x5d, 0x30, "data channel impending failure general hard drive "
		"failure" },
	{ 0x5d, 0x31, "data channel impending failure drive error rate too "
		"high" },
	{ 0x5d, 0x32, "data channel impending failure data error rate too "
		"high" },
	{ 0x5d, 0x33, "data channel impending failure seek error rate too "
		"high" },
	{ 0x5d, 0x34, "data channel impending failure too many block "
		"reassigns" },
	{ 0x5d, 0x35, "data channel impending failure access times too high" },
	{ 0x5d, 0x36, "data channel impending failure start unit times too "
		"high" },
	{ 0x5d, 0x37, "data channel impending failure channel parametrics" },
	{ 0x5d, 0x38, "data channel impending failure controller detected" },
	{ 0x5d, 0x39, "data channel impending failure throughput performance" },
	{ 0x5d, 0x3a, "data channel impending failure seek time performance" },
	{ 0x5d, 0x3b, "data channel impending failure spin-up retry count" },
	{ 0x5d, 0x3c, "data channel impending failure drive calibrate retry "
		"cnt" },
	{ 0x5d, 0x40, "servo impending failure general hard drive failure" },
	{ 0x5d, 0x41, "servo impending failure drive error rate too high" },
	{ 0x5d, 0x42, "servo impending failure data error rate too high" },
	{ 0x5d, 0x43, "servo impending failure seek error rate too high" },
	{ 0x5d, 0x44, "servo impending failure too many block reassigns" },
	{ 0x5d, 0x45, "servo impending failure access times too high" },
	{ 0x5d, 0x46, "servo impending failure start unit times too high" },
	{ 0x5d, 0x47, "servo impending failure channel parametrics" },
	{ 0x5d, 0x48, "servo impending failure controller detected" },
	{ 0x5d, 0x49, "servo impending failure throughput performance" },
	{ 0x5d, 0x4a, "servo impending failure seek time performance" },
	{ 0x5d, 0x4b, "servo impending failure spin-up retry count" },
	{ 0x5d, 0x4c, "servo impending failure drive calibration retry count" },
	{ 0x5d, 0x50, "spindle impending failure general hard drive failure" },
	{ 0x5d, 0x51, "spindle impending failure drive error rate too high" },
	{ 0x5d, 0x52, "spindle impending failure data error rate too high" },
	{ 0x5d, 0x53, "spindle impending failure seek error rate too high" },
	{ 0x5d, 0x54, "spindle impending failure too many block reassigns" },
	{ 0x5d, 0x55, "spindle impending failure access times too high" },
	{ 0x5d, 0x56, "spindle impending failure start unit times too high" },
	{ 0x5d, 0x57, "spindle impending failure channel parametrics" },
	{ 0x5d, 0x58, "spindle impending failure controller detected" },
	{ 0x5d, 0x59, "spindle impending failure throughput performance" },
	{ 0x5d, 0x5a, "spindle impending failure seek time performance" },
	{ 0x5d, 0x5b, "spindle impending failure spin-up retry count" },
	{ 0x5d, 0x5c, "spindle impending failure drive calibration retry "
		"count" },
	{ 0x5d, 0x60, "firmware impending failure general hard drive failure" },
	{ 0x5d, 0x61, "firmware impending failure drive error rate too high" },
	{ 0x5d, 0x62, "firmware impending failure data error rate too high" },
	{ 0x5d, 0x63, "firmware impending failure seek error rate too high" },
	{ 0x5d, 0x64, "firmware impending failure too many block reassigns" },
	{ 0x5d, 0x65, "firmware impending failure access times too high" },
	{ 0x5d, 0x66, "firmware impending failure start unit times too high" },
	{ 0x5d, 0x67, "firmware impending failure channel parametrics" },
	{ 0x5d, 0x68, "firmware impending failure controller detected" },
	{ 0x5d, 0x69, "firmware impending failure throughput performance" },
	{ 0x5d, 0x6a, "firmware impending failure seek time performance" },
	{ 0x5d, 0x6b, "firmware impending failure spin-up retry count" },
	{ 0x5d, 0x6c, "firmware impending failure drive calibration retry "
		"count" },
	{ 0x5d, 0xff, "failure prediction threshold exceeded (false)" },
	{ 0x5e, 0x00, "low power condition active" },
	{ 0x5e, 0x01, "idle condition activated by timer" },
	{ 0x5e, 0x02, "standby condition activated by timer" },
	{ 0x5e, 0x03, "idle condition activated by command" },
	{ 0x5e, 0x04, "standby condition activated by command" },
	{ 0x60, 0x00, "lamp failure" },
	{ 0x61, 0x00, "video aquisition error" },
	{ 0x62, 0x00, "scan head positioning error" },
	{ 0x63, 0x00, "end of user area encountered on this track" },
	{ 0x63, 0x01, "packet does not fit in available space" },
	{ 0x64, 0x00, "illegal mode for this track" },
	{ 0x64, 0x01, "invalid packet size" },
	{ 0x65, 0x00, "voltage fault" },
	{ 0x66, 0x00, "automatic document feeder cover up" },
	{ 0x67, 0x00, "configuration failure" },
	{ 0x67, 0x01, "configuration of incapable LUNs failed" },
	{ 0x67, 0x02, "add LUN failed" },
	{ 0x67, 0x03, "modification of LUN failed" },
	{ 0x67, 0x04, "exchange of LUN failed" },
	{ 0x67, 0x05, "remove of LUN failed" },
	{ 0x67, 0x06, "attachment of LUN failed" },
	{ 0x67, 0x07, "creation of LUN failed" },
	{ 0x67, 0x08, "assign failure occurred" },
	{ 0x67, 0x09, "multiply assigned LUN" },
	{ 0x67, 0x0a, "set target port groups command failed" },
	{ 0x68, 0x00, "logical unit not configured" },
	{ 0x69, 0x00, "data loss on logical unit" },
	{ 0x69, 0x01, "multiple LUN failures" },
	{ 0x69, 0x02, "parity/data mismatch" },
	{ 0x6a, 0x00, "informational, refer to log" },
	{ 0x6b, 0x00, "state change has occured" },
	{ 0x6b, 0x01, "redundancy level got better" },
	{ 0x6b, 0x02, "redundancy level got worse" },
	{ 0x6c, 0x00, "rebuild failure occured" },
	{ 0x6d, 0x00, "recalculate failure occured" },
	{ 0x6e, 0x00, "command to logical unit failed" },
	{ 0x6f, 0x00, "copy protect key exchange failure authentication "
		"failure" },
	{ 0x6f, 0x01, "copy protect key exchange failure key not present" },
	{ 0x6f, 0x02, "copy protect key exchange failure key not established" },
	{ 0x6f, 0x03, "read of scrambled sector without authentication" },
	{ 0x6f, 0x04, "media region code is mismatched to LUN region" },
	{ 0x6f, 0x05, "drive region must be permanent/region reset count "
		"error" },
	{ 0x70, 0xffff, "decompression exception short algorithm id of ASCQ" },
	{ 0x71, 0x00, "decompression exception long algorithm id" },
	{ 0x72, 0x00, "session fixation error" },
	{ 0x72, 0x01, "session fixation error writing lead-in" },
	{ 0x72, 0x02, "session fixation error writing lead-out" },
	{ 0x72, 0x03, "session fixation error - incomplete track in session" },
	{ 0x72, 0x04, "empty or partially written reserved track" },
	{ 0x72, 0x05, "no more track reservations allowed" },
	{ 0x73, 0x00, "cd control error" },
	{ 0x73, 0x01, "power calibration area almost full" },
	{ 0x73, 0x02, "power calibration area is full" },
	{ 0x73, 0x03, "power calibration area error" },
	{ 0x73, 0x04, "program memory area update failure" },
	{ 0x73, 0x05, "program memory area is full" },
	{ 0x73, 0x06, "rma/pma is almost full" },
	{ 0xffff, 0xffff, NULL }
};

/*
 * Given an asc (Additional Sense Code) and ascq (Additional Sense Code
 * Qualifier), return a string describing the error information.
 */
static char *
scsi_util_asc_ascq_name(uint_t asc, uint_t ascq, char *buf, int buflen)
{
	int i = 0;

	while (extended_sense_list[i].asc != 0xffff) {
		if ((asc == extended_sense_list[i].asc) &&
		    ((ascq == extended_sense_list[i].ascq) ||
		    (extended_sense_list[i].ascq == 0xffff))) {
			return ((char *)extended_sense_list[i].message);
		}
		i++;
	}
	(void) snprintf(buf, buflen, "<vendor unique code 0x%x>", asc);
	return (buf);
}

/*
 * Dumps detailed information about a particular SCSI error condition.
 */
static void
scsi_printerr(struct uscsi_cmd *ucmd, struct scsi_extended_sense *rq, int rqlen)
{
	diskaddr_t	blkno;
	struct scsi_descr_sense_hdr *sdsp = (struct scsi_descr_sense_hdr *)rq;
	char msgbuf[MSGBUFLEN];

	if (find_string(sensekey_strings, rq->es_key) == NULL)
		dprintf("unknown error");

	dprintf("during %s:",
	    find_string(scsi_cmdname_strings, ucmd->uscsi_cdb[0]));

	/*
	 * Get asc, ascq and info field from sense data.  There are two
	 * possible formats (fixed sense data and descriptor sense data)
	 * depending on the value of es_code.
	 */
	switch (rq->es_code) {
	case CODE_FMT_DESCR_CURRENT:
	case CODE_FMT_DESCR_DEFERRED:
		blkno = (diskaddr_t)scsi_extract_sense_info_descr(sdsp, rqlen);
		if (blkno != (diskaddr_t)-1)
			dprintf(": block %lld (0x%llx)", blkno, blkno);
		dprintf("\n");
		dprintf("ASC: 0x%x   ASCQ: 0x%x    (%s)\n",
		    sdsp->ds_add_code, sdsp->ds_qual_code,
		    scsi_util_asc_ascq_name(sdsp->ds_add_code,
		    sdsp->ds_qual_code, msgbuf, MSGBUFLEN));

		break;

	case CODE_FMT_FIXED_CURRENT:
	case CODE_FMT_FIXED_DEFERRED:
	default:
		if (rq->es_valid) {
			blkno = (rq->es_info_1 << 24) |
			    (rq->es_info_2 << 16) |
			    (rq->es_info_3 << 8) | rq->es_info_4;
			dprintf(": block %lld (0x%llx)", blkno, blkno);
		}
		dprintf("\n");
		if (rq->es_add_len >= 6) {
			dprintf("ASC: 0x%x   ASCQ: 0x%x    (%s)\n",
			    rq->es_add_code,
			    rq->es_qual_code,
			    scsi_util_asc_ascq_name(rq->es_add_code,
			    rq->es_qual_code, msgbuf, MSGBUFLEN));
		}
		break;
	}

	if (rq->es_key == KEY_ILLEGAL_REQUEST) {
		ddump("cmd:", (caddr_t)ucmd,
		    sizeof (struct uscsi_cmd));
		ddump("cdb:", (caddr_t)ucmd->uscsi_cdb,
		    ucmd->uscsi_cdblen);
	}
	ddump("sense:", (caddr_t)rq, rqlen);

	switch (rq->es_code) {
	case CODE_FMT_DESCR_CURRENT:
	case CODE_FMT_DESCR_DEFERRED:
		scsi_print_descr_sense(sdsp, rqlen);
		break;
	case CODE_FMT_FIXED_CURRENT:
	case CODE_FMT_FIXED_DEFERRED:
	default:
		scsi_print_extended_sense(rq, rqlen);
		break;
	}
}

/*
 * Retrieve "information" field from descriptor format sense data.  Iterates
 * through each sense descriptor looking for the information descriptor and
 * returns the information field from that descriptor.
 */
static diskaddr_t
scsi_extract_sense_info_descr(struct scsi_descr_sense_hdr *sdsp, int rqlen)
{
	diskaddr_t result;
	uint8_t *descr_offset;
	int valid_sense_length;
	struct scsi_information_sense_descr *isd;

	/*
	 * Initialize result to -1 indicating there is no information
	 * descriptor
	 */
	result = (diskaddr_t)-1;

	/*
	 * The first descriptor will immediately follow the header
	 */
	descr_offset = (uint8_t *)(sdsp+1);

	/*
	 * Calculate the amount of valid sense data
	 */
	valid_sense_length =
	    MIN((sizeof (struct scsi_descr_sense_hdr) +
	    sdsp->ds_addl_sense_length), rqlen);

	/*
	 * Iterate through the list of descriptors, stopping when we run out of
	 * sense data
	 */
	while ((descr_offset + sizeof (struct scsi_information_sense_descr)) <=
	    (uint8_t *)sdsp + valid_sense_length) {
		/*
		 * Check if this is an information descriptor.  We can use the
		 * scsi_information_sense_descr structure as a template since
		 * the first two fields are always the same
		 */
		isd = (struct scsi_information_sense_descr *)descr_offset;
		if (isd->isd_descr_type == DESCR_INFORMATION) {
			/*
			 * Found an information descriptor.  Copy the
			 * information field.  There will only be one
			 * information descriptor so we can stop looking.
			 */
			result =
			    (((diskaddr_t)isd->isd_information[0] << 56) |
			    ((diskaddr_t)isd->isd_information[1] << 48) |
			    ((diskaddr_t)isd->isd_information[2] << 40) |
			    ((diskaddr_t)isd->isd_information[3] << 32) |
			    ((diskaddr_t)isd->isd_information[4] << 24) |
			    ((diskaddr_t)isd->isd_information[5] << 16) |
			    ((diskaddr_t)isd->isd_information[6] << 8)  |
			    ((diskaddr_t)isd->isd_information[7]));
			break;
		}

		/*
		 * Get pointer to the next descriptor.  The "additional length"
		 * field holds the length of the descriptor except for the
		 * "type" and "additional length" fields, so we need to add 2 to
		 * get the total length.
		 */
		descr_offset += (isd->isd_addl_length + 2);
	}

	return (result);
}

/*
 * Display the full scsi_extended_sense as returned by the device
 */
static void
scsi_print_extended_sense(struct scsi_extended_sense *rq, int rqlen)
{
	static char *scsi_extended_sense_labels[] = {
	    "Request sense valid:             ",
	    "Error class and code:            ",
	    "Segment number:                  ",
	    "Filemark:                        ",
	    "End-of-medium:                   ",
	    "Incorrect length indicator:      ",
	    "Sense key:                       ",
	    "Information field:               ",
	    "Additional sense length:         ",
	    "Command-specific information:    ",
	    "Additional sense code:           ",
	    "Additional sense code qualifier: ",
	    "Field replaceable unit code:     ",
	    "Sense-key specific:              ",
	    "Additional sense bytes:          "
	};

	char **p = scsi_extended_sense_labels;

	if (rqlen < (sizeof (*rq) - 2) || !rq->es_valid) {
		/*
		 * target should be capable of returning at least 18
		 * bytes of data, i.e upto rq->es_skey_specific field.
		 * The additional sense bytes (2 or more ...) are optional.
		 */
		return;
	}

	dprintf("\n%s%s\n", *p++, rq->es_valid ? "yes" : "no");
	dprintf("%s0x%02x\n", *p++, (rq->es_class << 4) + rq->es_code);
	dprintf("%s%d\n", *p++, rq->es_segnum);
	dprintf("%s%s\n", *p++, rq->es_filmk ? "yes" : "no");
	dprintf("%s%s\n", *p++, rq->es_eom ? "yes" : "no");
	dprintf("%s%s\n", *p++, rq->es_ili ? "yes" : "no");
	dprintf("%s%d\n", *p++, rq->es_key);

	dprintf("%s0x%02x 0x%02x 0x%02x 0x%02x\n", *p++, rq->es_info_1,
	    rq->es_info_2, rq->es_info_3, rq->es_info_4);
	dprintf("%s%d\n", *p++, rq->es_add_len);
	dprintf("%s0x%02x 0x%02x 0x%02x 0x%02x\n", *p++,
	    rq->es_cmd_info[0], rq->es_cmd_info[1], rq->es_cmd_info[2],
	    rq->es_cmd_info[3]);
	dprintf("%s0x%02x = %d\n", *p++, rq->es_add_code,
	    rq->es_add_code);
	dprintf("%s0x%02x = %d\n", *p++, rq->es_qual_code,
	    rq->es_qual_code);
	dprintf("%s%d\n", *p++, rq->es_fru_code);
	dprintf("%s0x%02x 0x%02x 0x%02x\n", *p++,
	    rq->es_skey_specific[0], rq->es_skey_specific[1],
	    rq->es_skey_specific[2]);
	if (rqlen >= sizeof (*rq)) {
		dprintf("%s0x%02x 0x%02x%s\n", *p, rq->es_add_info[0],
		    rq->es_add_info[1], (rqlen > sizeof (*rq)) ? " ..." : "");
	}

	dprintf("\n");
}

/*
 * Display the full descriptor sense data as returned by the device
 */
static void
scsi_print_descr_sense(struct scsi_descr_sense_hdr *rq, int rqlen)
{
	/*
	 * Labels for the various fields of the scsi_descr_sense_hdr structure
	 */
	static char *scsi_descr_sense_labels[] = {
	    "Error class and code:            ",
	    "Sense key:                       ",
	    "Additional sense length:         ",
	    "Additional sense code:           ",
	    "Additional sense code qualifier: ",
	    "Additional sense bytes:          "
	};

	struct scsi_information_sense_descr *isd;
	uint8_t	*descr_offset;
	int valid_sense_length;
	char **p = scsi_descr_sense_labels;

	/* Target must return at least 8 bytes of data */
	if (rqlen < sizeof (struct scsi_descr_sense_hdr))
		return;

	/* Print descriptor sense header */
	dprintf("%s0x%02x\n", *p++, (rq->ds_class << 4) + rq->ds_code);
	dprintf("%s%d\n", *p++, rq->ds_key);

	dprintf("%s%d\n", *p++, rq->ds_addl_sense_length);
	dprintf("%s0x%02x = %d\n", *p++, rq->ds_add_code,
	    rq->ds_add_code);
	dprintf("%s0x%02x = %d\n", *p++, rq->ds_qual_code,
	    rq->ds_qual_code);
	dprintf("\n");

	/*
	 * Now print any sense descriptors.   The first descriptor will
	 * immediately follow the header
	 */
	descr_offset = (uint8_t *)(rq+1); /* Pointer arithmetic */

	/*
	 * Calculate the amount of valid sense data
	 */
	valid_sense_length =
	    MIN((sizeof (struct scsi_descr_sense_hdr) +
	    rq->ds_addl_sense_length), rqlen);

	/*
	 * Iterate through the list of descriptors, stopping when we
	 * run out of sense data.  Descriptor format is:
	 *
	 * <Descriptor type> <Descriptor length> <Descriptor data> ...
	 */
	while ((descr_offset + *(descr_offset + 1)) <=
	    (uint8_t *)rq + valid_sense_length) {
		/*
		 * Determine descriptor type.  We can use the
		 * scsi_information_sense_descr structure as a
		 * template since the first two fields are always the
		 * same.
		 */
		isd = (struct scsi_information_sense_descr *)descr_offset;
		switch (isd->isd_descr_type) {
		case DESCR_INFORMATION: {
			uint64_t information;

			information =
			    (((uint64_t)isd->isd_information[0] << 56) |
			    ((uint64_t)isd->isd_information[1] << 48) |
			    ((uint64_t)isd->isd_information[2] << 40) |
			    ((uint64_t)isd->isd_information[3] << 32) |
			    ((uint64_t)isd->isd_information[4] << 24) |
			    ((uint64_t)isd->isd_information[5] << 16) |
			    ((uint64_t)isd->isd_information[6] << 8)  |
			    ((uint64_t)isd->isd_information[7]));
			dprintf("Information field:               "
			    "%0" PRIx64 "\n", information);
			break;
		}
		case DESCR_COMMAND_SPECIFIC: {
			struct scsi_cmd_specific_sense_descr *c =
			    (struct scsi_cmd_specific_sense_descr *)isd;
			uint64_t cmd_specific;

			cmd_specific =
			    (((uint64_t)c->css_cmd_specific_info[0] << 56) |
			    ((uint64_t)c->css_cmd_specific_info[1] << 48) |
			    ((uint64_t)c->css_cmd_specific_info[2] << 40) |
			    ((uint64_t)c->css_cmd_specific_info[3] << 32) |
			    ((uint64_t)c->css_cmd_specific_info[4] << 24) |
			    ((uint64_t)c->css_cmd_specific_info[5] << 16) |
			    ((uint64_t)c->css_cmd_specific_info[6] << 8)  |
			    ((uint64_t)c->css_cmd_specific_info[7]));
			dprintf("Command-specific information:    "
			    "%0" PRIx64 "\n", cmd_specific);
			break;
		}
		case DESCR_SENSE_KEY_SPECIFIC: {
			struct scsi_sk_specific_sense_descr *ssd =
			    (struct scsi_sk_specific_sense_descr *)isd;
			uint8_t *sk_spec_ptr = (uint8_t *)&ssd->sss_data;
			dprintf("Sense-key specific:              "
			    "0x%02x 0x%02x 0x%02x\n", sk_spec_ptr[0],
			    sk_spec_ptr[1], sk_spec_ptr[2]);
			break;
		}
		case DESCR_FRU: {
			struct scsi_fru_sense_descr *fsd =
			    (struct scsi_fru_sense_descr *)isd;
			dprintf("Field replaceable unit code:     "
			    "%d\n", fsd->fs_fru_code);
			break;
		}
		case DESCR_BLOCK_COMMANDS: {
			struct scsi_block_cmd_sense_descr *bsd =
			    (struct scsi_block_cmd_sense_descr *)isd;
			dprintf("Incorrect length indicator:      "
			    "%s\n", bsd->bcs_ili ? "yes" : "no");
			break;
		}
		default:
			/* Ignore */
			break;
		}

		/*
		 * Get pointer to the next descriptor.  The "additional
		 * length" field holds the length of the descriptor except
		 * for the "type" and "additional length" fields, so
		 * we need to add 2 to get the total length.
		 */
		descr_offset += (isd->isd_addl_length + 2);
	}

	dprintf("\n");
}

static int
uscsi_timeout(void)
{
	const char *env = getenv("USCSI_TIMEOUT");
	static int timeo = -1;
	int i;

	if (timeo > 0)
		return (timeo);

	if (env != NULL) {
		i = atoi(env);
		if (i > USCSI_TIMEOUT_MAX)
			i = USCSI_TIMEOUT_MAX;
		else if (i < 0)
			i = USCSI_DEFAULT_TIMEOUT;
	} else
		i = USCSI_DEFAULT_TIMEOUT;

	timeo = i;
	return (i);
}

/*
 * Execute a command and determine the result.  Uses the "uscsi" ioctl
 * interface, which is fully supported.
 *
 * If the user wants request sense data to be returned in case of error then ,
 * the "uscsi_cmd" structure should have the request sense buffer allocated in
 * uscsi_rqbuf.
 */
static int
uscsi_cmd(int fd, struct uscsi_cmd *ucmd, void *rqbuf, int *rqlen)
{
	struct scsi_extended_sense *rq;
	int status;

	/*
	 * Set function flags for driver.
	 */
	ucmd->uscsi_flags = USCSI_ISOLATE;
	if (!ds_debug)
		ucmd->uscsi_flags |= USCSI_SILENT;

	/*
	 * If this command will perform a read, set the USCSI_READ flag
	 */
	if (ucmd->uscsi_buflen > 0) {
		/*
		 * uscsi_cdb is declared as a caddr_t, so any CDB
		 * command byte with the MSB set will result in a
		 * compiler error unless we cast to an unsigned value.
		 */
		switch ((uint8_t)ucmd->uscsi_cdb[0]) {
		case SCMD_MODE_SENSE:
		case SCMD_MODE_SENSE_G1:
		case SCMD_LOG_SENSE_G1:
		case SCMD_REQUEST_SENSE:
			ucmd->uscsi_flags |= USCSI_READ;
			break;

		case SCMD_MODE_SELECT:
		case SCMD_MODE_SELECT_G1:
			/* LINTED */
			ucmd->uscsi_flags |= USCSI_WRITE;
			break;
		default:
			assert(0);
			break;
		}
	}

	/* Set timeout */
	ucmd->uscsi_timeout = uscsi_timeout();

	/*
	 * Set up Request Sense buffer
	 */

	if (ucmd->uscsi_rqbuf == NULL)  {
		ucmd->uscsi_rqbuf = rqbuf;
		ucmd->uscsi_rqlen = *rqlen;
		ucmd->uscsi_rqresid = *rqlen;
	}
	if (ucmd->uscsi_rqbuf)
		ucmd->uscsi_flags |= USCSI_RQENABLE;
	ucmd->uscsi_rqstatus = IMPOSSIBLE_SCSI_STATUS;

	if (ucmd->uscsi_rqbuf != NULL && ucmd->uscsi_rqlen > 0)
		(void) memset(ucmd->uscsi_rqbuf, 0, ucmd->uscsi_rqlen);

	/*
	 * Execute the ioctl
	 */
	status = ioctl(fd, USCSICMD, ucmd);
	if (status == 0 && ucmd->uscsi_status == 0)
		return (status);

	/*
	 * If an automatic Request Sense gave us valid info about the error, we
	 * may be able to use that to print a reasonable error msg.
	 */
	if (ucmd->uscsi_rqstatus == IMPOSSIBLE_SCSI_STATUS) {
		dprintf("No request sense for command %s\n",
		    find_string(scsi_cmdname_strings,
		    ucmd->uscsi_cdb[0]));
		return (-1);
	}
	if (ucmd->uscsi_rqstatus != STATUS_GOOD) {
		dprintf("Request sense status for command %s: 0x%x\n",
		    find_string(scsi_cmdname_strings,
		    ucmd->uscsi_cdb[0]),
		    ucmd->uscsi_rqstatus);
		return (-1);
	}

	rq = (struct scsi_extended_sense *)ucmd->uscsi_rqbuf;
	*rqlen = ucmd->uscsi_rqlen - ucmd->uscsi_rqresid;

	if ((((int)rq->es_add_len) + 8) < MIN_REQUEST_SENSE_LEN ||
	    rq->es_class != CLASS_EXTENDED_SENSE ||
	    *rqlen < MIN_REQUEST_SENSE_LEN) {
		dprintf("Request sense for command %s failed\n",
		    find_string(scsi_cmdname_strings,
		    ucmd->uscsi_cdb[0]));

		dprintf("Sense data:\n");
		ddump(NULL, (caddr_t)rqbuf, *rqlen);

		return (-1);
	}

	/*
	 * If the failed command is a Mode Select, and the
	 * target is indicating that it has rounded one of
	 * the mode select parameters, as defined in the SCSI-2
	 * specification, then we should accept the command
	 * as successful.
	 */
	if (ucmd->uscsi_cdb[0] == SCMD_MODE_SELECT ||
	    ucmd->uscsi_cdb[0] == SCMD_MODE_SELECT_G1) {
		if (rq->es_key == KEY_RECOVERABLE_ERROR &&
		    rq->es_add_code == ROUNDED_PARAMETER &&
		    rq->es_qual_code == 0) {
			return (0);
		}
	}

	if (ds_debug)
		scsi_printerr(ucmd, rq, *rqlen);
	if (rq->es_key != KEY_RECOVERABLE_ERROR)
		return (-1);
	return (0);
}

int
uscsi_request_sense(int fd, caddr_t buf, int buflen, void *rqbuf, int *rqblen)
{
	struct uscsi_cmd ucmd;
	union scsi_cdb cdb;
	int status;

	(void) memset(buf, 0, buflen);
	(void) memset(&ucmd, 0, sizeof (ucmd));
	(void) memset(&cdb, 0, sizeof (union scsi_cdb));
	cdb.scc_cmd = SCMD_REQUEST_SENSE;
	FORMG0COUNT(&cdb, (uchar_t)buflen);
	ucmd.uscsi_cdb = (caddr_t)&cdb;
	ucmd.uscsi_cdblen = CDB_GROUP0;
	ucmd.uscsi_bufaddr = buf;
	ucmd.uscsi_buflen = buflen;
	status = uscsi_cmd(fd, &ucmd, rqbuf, rqblen);
	if (status)
		dprintf("Request sense failed\n");
	if (status == 0)
		ddump("Request Sense data:", buf, buflen);

	return (status);
}

/*
 * Execute a uscsi mode sense command.  This can only be used to return one page
 * at a time.  Return the mode header/block descriptor and the actual page data
 * separately - this allows us to support devices which return either 0 or 1
 * block descriptors.  Whatever a device gives us in the mode header/block
 * descriptor will be returned to it upon subsequent mode selects.
 */
int
uscsi_mode_sense(int fd, int page_code, int page_control, caddr_t page_data,
    int page_size, struct scsi_ms_header *header, void *rqbuf, int *rqblen)
{
	caddr_t mode_sense_buf;
	struct mode_header *hdr;
	struct mode_page *pg;
	int nbytes;
	struct uscsi_cmd ucmd;
	union scsi_cdb cdb;
	int status;
	int maximum;
	char *pc;

	assert(page_size >= 0 && page_size < 256);
	assert(page_control == PC_CURRENT || page_control == PC_CHANGEABLE ||
	    page_control == PC_DEFAULT || page_control == PC_SAVED);

	nbytes = sizeof (struct scsi_ms_header) + page_size;
	mode_sense_buf = alloca((uint_t)nbytes);

	/*
	 * Build and execute the uscsi ioctl
	 */
	(void) memset(mode_sense_buf, 0, nbytes);
	(void) memset(&ucmd, 0, sizeof (ucmd));
	(void) memset(&cdb, 0, sizeof (union scsi_cdb));
	cdb.scc_cmd = SCMD_MODE_SENSE;
	FORMG0COUNT(&cdb, (uchar_t)nbytes);
	cdb.cdb_opaque[2] = page_control | page_code;
	ucmd.uscsi_cdb = (caddr_t)&cdb;
	ucmd.uscsi_cdblen = CDB_GROUP0;
	ucmd.uscsi_bufaddr = mode_sense_buf;
	ucmd.uscsi_buflen = nbytes;
	status = uscsi_cmd(fd, &ucmd, rqbuf, rqblen);
	if (status) {
		dprintf("Mode sense page 0x%x failed\n", page_code);
		return (-1);
	}

	ddump("RAW MODE SENSE BUFFER", mode_sense_buf, nbytes);

	/*
	 * Verify that the returned data looks reasonable, find the actual page
	 * data, and copy it into the user's buffer.  Copy the mode_header and
	 * block_descriptor into the header structure, which can then be used to
	 * return the same data to the drive when issuing a mode select.
	 */
	hdr = (struct mode_header *)mode_sense_buf;
	(void) memset((caddr_t)header, 0, sizeof (struct scsi_ms_header));

	/*
	 * Check to see if we have a valid header length. We've occasionally
	 * seen hardware return zero here, even though they filled in the media
	 * type.
	 */
	if (hdr->length == 0) {
		dprintf("\nMode sense page 0x%x: has header length for zero\n",
<<<<<<< HEAD
		    hdr->length);
=======
		    page_code);
>>>>>>> 00fc50d1
		ddump("Mode sense:", mode_sense_buf, nbytes);
		return (-1);
	}

	if (hdr->bdesc_length != sizeof (struct block_descriptor) &&
	    hdr->bdesc_length != 0) {
		dprintf("\nMode sense page 0x%x: block descriptor "
		    "length %d incorrect\n", page_code, hdr->bdesc_length);
		ddump("Mode sense:", mode_sense_buf, nbytes);
		return (-1);
	}
	(void) memcpy((caddr_t)header, mode_sense_buf,
	    (int)(MODE_HEADER_LENGTH + hdr->bdesc_length));
	pg = (struct mode_page *)((ulong_t)mode_sense_buf +
	    MODE_HEADER_LENGTH + hdr->bdesc_length);

	if (page_code == MODEPAGE_ALLPAGES) {
		/* special case */

		if ((hdr->length + sizeof (header->ms_header.length)) <
		    (MODE_HEADER_LENGTH + hdr->bdesc_length)) {
			dprintf("\nHeader length would spiral into a "
			    "negative bcopy\n");
			return (-1);
		}

		(void) memcpy(page_data, (caddr_t)pg,
		    (hdr->length + sizeof (header->ms_header.length)) -
		    (MODE_HEADER_LENGTH + hdr->bdesc_length));

		pc = find_string(page_control_strings, page_control);
		dprintf("\nMode sense page 0x%x (%s):\n", page_code,
		    pc != NULL ? pc : "");
		ddump("header:", (caddr_t)header,
		    sizeof (struct scsi_ms_header));
		ddump("data:", page_data,
		    (hdr->length +
		    sizeof (header->ms_header.length)) -
		    (MODE_HEADER_LENGTH + hdr->bdesc_length));

		return (0);
	}

	if (pg->code != page_code) {
		dprintf("\nMode sense page 0x%x: incorrect page code 0x%x\n",
		    page_code, pg->code);
		ddump("Mode sense:", mode_sense_buf, nbytes);
		return (-1);
	}

	/*
	 * Accept up to "page_size" bytes of mode sense data.  This allows us to
	 * accept both CCS and SCSI-2 structures, as long as we request the
	 * greater of the two.
	 */
	maximum = page_size - sizeof (struct mode_page);
	if (((int)pg->length) > maximum) {
		dprintf("Mode sense page 0x%x: incorrect page "
		    "length %d - expected max %d\n",
		    page_code, pg->length, maximum);
		ddump("Mode sense:", mode_sense_buf, nbytes);
		return (-1);
	}

	(void) memcpy(page_data, (caddr_t)pg, MODESENSE_PAGE_LEN(pg));

	pc = find_string(page_control_strings, page_control);
	dprintf("\nMode sense page 0x%x (%s):\n", page_code,
	    pc != NULL ? pc : "");
	ddump("header:", (caddr_t)header, sizeof (struct scsi_ms_header));
	ddump("data:", page_data, MODESENSE_PAGE_LEN(pg));

	return (0);
}

/*
 * Execute a uscsi MODE SENSE(10) command.  This can only be used to return one
 * page at a time.  Return the mode header/block descriptor and the actual page
 * data separately - this allows us to support devices which return either 0 or
 * 1 block descriptors.  Whatever a device gives us in the mode header/block
 * descriptor will be returned to it upon subsequent mode selects.
 */
int
uscsi_mode_sense_10(int fd, int page_code, int page_control,
    caddr_t page_data, int page_size, struct scsi_ms_header_g1 *header,
    void *rqbuf, int *rqblen)
{
	caddr_t mode_sense_buf;
	struct mode_header_g1 *hdr;
	struct mode_page *pg;
	int nbytes;
	struct uscsi_cmd ucmd;
	union scsi_cdb cdb;
	int status;
	int maximum;
	ushort_t length, bdesc_length;
	char *pc;

	assert(page_size >= 0 && page_size < UINT16_MAX);
	assert(page_control == PC_CURRENT || page_control == PC_CHANGEABLE ||
	    page_control == PC_DEFAULT || page_control == PC_SAVED);

	nbytes = sizeof (struct scsi_ms_header_g1) + page_size;
	mode_sense_buf = alloca((uint_t)nbytes);

	(void) memset(mode_sense_buf, 0, nbytes);
	(void) memset((char *)&ucmd, 0, sizeof (ucmd));
	(void) memset((char *)&cdb, 0, sizeof (union scsi_cdb));
	cdb.scc_cmd = SCMD_MODE_SENSE_G1;
	FORMG1COUNT(&cdb, (uint16_t)nbytes);
	cdb.cdb_opaque[2] = page_control | page_code;
	ucmd.uscsi_cdb = (caddr_t)&cdb;
	ucmd.uscsi_cdblen = CDB_GROUP1;
	ucmd.uscsi_bufaddr = mode_sense_buf;
	ucmd.uscsi_buflen = nbytes;

	status = uscsi_cmd(fd, &ucmd, rqbuf, rqblen);
	if (status) {
		dprintf("Mode sense(10) page 0x%x failed\n",
		    page_code);
		return (-1);
	}

	ddump("RAW MODE SENSE(10) BUFFER", mode_sense_buf, nbytes);

	/*
	 * Verify that the returned data looks reasonable, find the actual page
	 * data, and copy it into the user's buffer.  Copy the mode_header and
	 * block_descriptor into the header structure, which can then be used to
	 * return the same data to the drive when issuing a mode select.
	 */
	/* LINTED */
	hdr = (struct mode_header_g1 *)mode_sense_buf;

	length = BE_16(hdr->length);
	bdesc_length = BE_16(hdr->bdesc_length);

	(void) memset((caddr_t)header, 0, sizeof (struct scsi_ms_header_g1));
	if (bdesc_length != sizeof (struct block_descriptor) &&
	    bdesc_length != 0) {
		dprintf("\nMode sense(10) page 0x%x: block descriptor "
		    "length %d incorrect\n", page_code, bdesc_length);
		ddump("Mode sense(10):", mode_sense_buf, nbytes);
		return (-1);
	}
	(void) memcpy((caddr_t)header, mode_sense_buf,
	    (int)(MODE_HEADER_LENGTH_G1 + bdesc_length));
	pg = (struct mode_page *)((ulong_t)mode_sense_buf +
	    MODE_HEADER_LENGTH_G1 + bdesc_length);

	if (page_code == MODEPAGE_ALLPAGES) {
		/* special case */

		(void) memcpy(page_data, (caddr_t)pg,
		    (length + sizeof (header->ms_header.length)) -
		    (MODE_HEADER_LENGTH_G1 + bdesc_length));

		pc = find_string(page_control_strings, page_control);
		dprintf("\nMode sense(10) page 0x%x (%s):\n",
		    page_code, pc != NULL ? pc : "");
		ddump("header:", (caddr_t)header,
		    MODE_HEADER_LENGTH_G1 + bdesc_length);

		ddump("data:", page_data,
		    (length + sizeof (header->ms_header.length)) -
		    (MODE_HEADER_LENGTH_G1 + bdesc_length));

		return (0);
	}

	if (pg->code != page_code) {
		dprintf("\nMode sense(10) page 0x%x: incorrect page "
		    "code 0x%x\n", page_code, pg->code);
		ddump("Mode sense(10):", mode_sense_buf, nbytes);
		return (-1);
	}

	/*
	 * Accept up to "page_size" bytes of mode sense data.  This allows us to
	 * accept both CCS and SCSI-2 structures, as long as we request the
	 * greater of the two.
	 */
	maximum = page_size - sizeof (struct mode_page);
	if (((int)pg->length) > maximum) {
		dprintf("Mode sense(10) page 0x%x: incorrect page "
		    "length %d - expected max %d\n",
		    page_code, pg->length, maximum);
		ddump("Mode sense(10):", mode_sense_buf,
		    nbytes);
		return (-1);
	}

	(void) memcpy(page_data, (caddr_t)pg, MODESENSE_PAGE_LEN(pg));

	pc = find_string(page_control_strings, page_control);
	dprintf("\nMode sense(10) page 0x%x (%s):\n", page_code,
	    pc != NULL ? pc : "");
	ddump("header:", (caddr_t)header,
	    sizeof (struct scsi_ms_header_g1));
	ddump("data:", page_data, MODESENSE_PAGE_LEN(pg));

	return (0);
}

/*
 * Execute a uscsi mode select command.
 */
int
uscsi_mode_select(int fd, int page_code, int options, caddr_t page_data,
    int page_size, struct scsi_ms_header *header, void *rqbuf, int *rqblen)
{
	caddr_t mode_select_buf;
	int nbytes;
	struct uscsi_cmd ucmd;
	union scsi_cdb cdb;
	int status;
	char *s;

	assert(((struct mode_page *)page_data)->ps == 0);
	assert(header->ms_header.length == 0);
	assert(header->ms_header.device_specific == 0);
	assert((options & ~(MODE_SELECT_SP|MODE_SELECT_PF)) == 0);

	nbytes = sizeof (struct scsi_ms_header) + page_size;
	mode_select_buf = alloca((uint_t)nbytes);

	/*
	 * Build the mode select data out of the header and page data This
	 * allows us to support devices which return either 0 or 1 block
	 * descriptors.
	 */
	(void) memset(mode_select_buf, 0, nbytes);
	nbytes = MODE_HEADER_LENGTH;
	if (header->ms_header.bdesc_length ==
	    sizeof (struct block_descriptor)) {
		nbytes += sizeof (struct block_descriptor);
	}

	s = find_string(mode_select_strings,
	    options & (MODE_SELECT_SP|MODE_SELECT_PF));
	dprintf("\nMode select page 0x%x%s:\n", page_code,
	    s != NULL ? s : "");
	ddump("header:", (caddr_t)header, nbytes);
	ddump("data:", (caddr_t)page_data, page_size);

	/*
	 * Put the header and data together
	 */
	(void) memcpy(mode_select_buf, (caddr_t)header, nbytes);
	(void) memcpy(mode_select_buf + nbytes, page_data, page_size);
	nbytes += page_size;

	/*
	 * Build and execute the uscsi ioctl
	 */
	(void) memset((char *)&ucmd, 0, sizeof (ucmd));
	(void) memset((char *)&cdb, 0, sizeof (union scsi_cdb));
	cdb.scc_cmd = SCMD_MODE_SELECT;
	FORMG0COUNT(&cdb, (uchar_t)nbytes);
	cdb.cdb_opaque[1] = (uchar_t)options;
	ucmd.uscsi_cdb = (caddr_t)&cdb;
	ucmd.uscsi_cdblen = CDB_GROUP0;
	ucmd.uscsi_bufaddr = mode_select_buf;
	ucmd.uscsi_buflen = nbytes;
	status = uscsi_cmd(fd, &ucmd, rqbuf, rqblen);

	if (status)
		dprintf("Mode select page 0x%x failed\n", page_code);

	return (status);
}

/*
 * Execute a uscsi mode select(10) command.
 */
int
uscsi_mode_select_10(int fd, int page_code, int options,
    caddr_t page_data, int page_size, struct scsi_ms_header_g1 *header,
    void *rqbuf, int *rqblen)
{
	caddr_t				mode_select_buf;
	int				nbytes;
	struct uscsi_cmd		ucmd;
	union scsi_cdb			cdb;
	int				status;
	char				*s;

	assert(((struct mode_page *)page_data)->ps == 0);
	assert(header->ms_header.length == 0);
	assert(header->ms_header.device_specific == 0);
	assert((options & ~(MODE_SELECT_SP|MODE_SELECT_PF)) == 0);

	nbytes = sizeof (struct scsi_ms_header_g1) + page_size;
	mode_select_buf = alloca((uint_t)nbytes);

	/*
	 * Build the mode select data out of the header and page data
	 * This allows us to support devices which return either
	 * 0 or 1 block descriptors.
	 */
	(void) memset(mode_select_buf, 0, nbytes);
	nbytes = sizeof (struct mode_header_g1);
	if (BE_16(header->ms_header.bdesc_length) ==
	    sizeof (struct block_descriptor)) {
		nbytes += sizeof (struct block_descriptor);
	}

	/*
	 * Dump the structures
	 */
	s = find_string(mode_select_strings,
	    options & (MODE_SELECT_SP|MODE_SELECT_PF));
	dprintf("\nMode select(10) page 0x%x%s:\n", page_code,
	    s != NULL ? s : "");
	ddump("header:", (caddr_t)header, nbytes);
	ddump("data:", (caddr_t)page_data, page_size);

	/*
	 * Put the header and data together
	 */
	(void) memcpy(mode_select_buf, (caddr_t)header, nbytes);
	(void) memcpy(mode_select_buf + nbytes, page_data, page_size);
	nbytes += page_size;

	/*
	 * Build and execute the uscsi ioctl
	 */
	(void) memset((char *)&ucmd, 0, sizeof (ucmd));
	(void) memset((char *)&cdb, 0, sizeof (union scsi_cdb));
	cdb.scc_cmd = SCMD_MODE_SELECT_G1;
	FORMG1COUNT(&cdb, (uint16_t)nbytes);
	cdb.cdb_opaque[1] = (uchar_t)options;
	ucmd.uscsi_cdb = (caddr_t)&cdb;
	ucmd.uscsi_cdblen = CDB_GROUP1;
	ucmd.uscsi_bufaddr = mode_select_buf;
	ucmd.uscsi_buflen = nbytes;
	status = uscsi_cmd(fd, &ucmd, rqbuf, rqblen);

	if (status)
		dprintf("Mode select(10) page 0x%x failed\n", page_code);

	return (status);
}

int
uscsi_log_sense(int fd, int page_code, int page_control, caddr_t page_data,
    int page_size, void *rqbuf, int *rqblen)
{
	caddr_t log_sense_buf;
	scsi_log_header_t *hdr;
	struct uscsi_cmd ucmd;
	union scsi_cdb cdb;
	int status;
	ushort_t len;
	char *pc;

	assert(page_size >= 0 && page_size < UINT16_MAX);
	assert(page_control == PC_CURRENT || page_control == PC_CHANGEABLE ||
	    page_control == PC_DEFAULT || page_control == PC_SAVED);

	if (page_size < sizeof (scsi_log_header_t))
		return (-1);

	log_sense_buf = alloca((uint_t)page_size);

	/*
	 * Build and execute the uscsi ioctl
	 */
	(void) memset(log_sense_buf, 0, page_size);
	(void) memset((char *)&ucmd, 0, sizeof (ucmd));
	(void) memset((char *)&cdb, 0, sizeof (union scsi_cdb));
	cdb.scc_cmd = SCMD_LOG_SENSE_G1;
	FORMG1COUNT(&cdb, (uint16_t)page_size);
	cdb.cdb_opaque[2] = page_control | page_code;
	ucmd.uscsi_cdb = (caddr_t)&cdb;
	ucmd.uscsi_cdblen = CDB_GROUP1;
	ucmd.uscsi_bufaddr = log_sense_buf;
	ucmd.uscsi_buflen = page_size;
	status = uscsi_cmd(fd, &ucmd, rqbuf, rqblen);
	if (status) {
		dprintf("Log sense page 0x%x failed\n", page_code);
		return (-1);
	}

	/*
	 * Verify that the returned data looks reasonable, then copy it into the
	 * user's buffer.
	 */
	hdr = (scsi_log_header_t *)log_sense_buf;

	/*
	 * Ensure we have a host-understandable length field
	 */
	len = BE_16(hdr->lh_length);

	if (hdr->lh_code != page_code) {
		dprintf("\nLog sense page 0x%x: incorrect page code 0x%x\n",
		    page_code, hdr->lh_code);
		ddump("Log sense:", log_sense_buf, page_size);
		return (-1);
	}

	ddump("LOG SENSE RAW OUTPUT", log_sense_buf,
	    sizeof (scsi_log_header_t) + len);

	/*
	 * Accept up to "page_size" bytes of mode sense data.  This allows us to
	 * accept both CCS and SCSI-2 structures, as long as we request the
	 * greater of the two.
	 */
	(void) memcpy(page_data, (caddr_t)hdr, len +
	    sizeof (scsi_log_header_t));

	pc = find_string(page_control_strings, page_control);
	dprintf("\nLog sense page 0x%x (%s):\n", page_code,
	    pc != NULL ? pc : "");
	ddump("header:", (caddr_t)hdr,
	    sizeof (scsi_log_header_t));
	ddump("data:", (caddr_t)hdr +
	    sizeof (scsi_log_header_t), len);

	return (0);
}<|MERGE_RESOLUTION|>--- conflicted
+++ resolved
@@ -1251,11 +1251,7 @@
 	 */
 	if (hdr->length == 0) {
 		dprintf("\nMode sense page 0x%x: has header length for zero\n",
-<<<<<<< HEAD
-		    hdr->length);
-=======
 		    page_code);
->>>>>>> 00fc50d1
 		ddump("Mode sense:", mode_sense_buf, nbytes);
 		return (-1);
 	}
