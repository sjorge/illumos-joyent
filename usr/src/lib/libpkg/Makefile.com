#
# CDDL HEADER START
#
# The contents of this file are subject to the terms of the
# Common Development and Distribution License (the "License").
# You may not use this file except in compliance with the License.
#
# You can obtain a copy of the license at usr/src/OPENSOLARIS.LICENSE
# or http://www.opensolaris.org/os/licensing.
# See the License for the specific language governing permissions
# and limitations under the License.
#
# When distributing Covered Code, include this CDDL HEADER in each
# file and include the License file at usr/src/OPENSOLARIS.LICENSE.
# If applicable, add the following below this CDDL HEADER, with the
# fields enclosed by brackets "[]" replaced with your own identifying
# information: Portions Copyright [yyyy] [name of copyright owner]
#
# CDDL HEADER END
#

#
# Copyright 2017 Peter Tribble.

#
# Copyright 2009 Sun Microsystems, Inc.  All rights reserved.
# Use is subject to license terms.
#

LIBRARY= libpkg.a
VERS=	.1

# include library definitions
OBJECTS=	\
		canonize.o   ckparam.o    ckvolseq.o \
		devtype.o    dstream.o    gpkglist.o \
		gpkgmap.o    isdir.o      logerr.o \
		mappath.o    ncgrpw.o     nhash.o \
		path_valid.o pkgexecl.o   pkgexecv.o \
		pkgmount.o   pkgtrans.o   ppkgmap.o \
		progerr.o    putcfile.o   rrmdir.o \
		runcmd.o     srchcfile.o  tputcfent.o \
		verify.o \
		vfpops.o     fmkdir.o     pkgstr.o \
		handlelocalfs.o	pkgserv.o


# include library definitions
include $(SRC)/lib/Makefile.lib

SRCDIR=		../common

POFILE =	libpkg.po
MSGFILES =	$(OBJECTS:%.o=../common/%.i)
CLEANFILES +=   $(MSGFILES)

$(LINTLIB):=	SRCS = $(SRCDIR)/$(LINTSRC)


LIBS = $(DYNLIB) $(LINTLIB)


<<<<<<< HEAD
LDLIBS +=	-lc -lsunw_ssl -lwanboot -lsunw_crypto -lscf -ladm
=======
LDLIBS +=	-lc -lscf -ladm
>>>>>>> 32991bed

CFLAGS +=	$(CCVERBOSE)
CERRWARN +=	-_gcc=-Wno-parentheses
CERRWARN +=	-_gcc=-Wno-uninitialized
CERRWARN +=	-_gcc=-Wno-clobbered
CERRWARN +=	-_gcc=-Wno-switch
CPPFLAGS +=	-I$(SRCDIR) -D_FILE_OFFSET_BITS=64

.KEEP_STATE:

all:	$(LIBS)

$(POFILE): $(MSGFILES)
	$(BUILDPO.msgfiles)

_msg: $(MSGDOMAINPOFILE)

lint: lintcheck

# include library targets
include $(SRC)/lib/Makefile.targ
include $(SRC)/Makefile.msg.targ<|MERGE_RESOLUTION|>--- conflicted
+++ resolved
@@ -60,11 +60,7 @@
 LIBS = $(DYNLIB) $(LINTLIB)
 
 
-<<<<<<< HEAD
-LDLIBS +=	-lc -lsunw_ssl -lwanboot -lsunw_crypto -lscf -ladm
-=======
 LDLIBS +=	-lc -lscf -ladm
->>>>>>> 32991bed
 
 CFLAGS +=	$(CCVERBOSE)
 CERRWARN +=	-_gcc=-Wno-parentheses
