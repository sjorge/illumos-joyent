--- conflicted
+++ resolved
@@ -45,11 +45,7 @@
 .\" Copyright (c) 2007, Sun Microsystems, Inc.  All Rights Reserved
 .\" Copyright 2019, Joyent, Inc.
 .\"
-<<<<<<< HEAD
 .TH NM 1 "March 26, 2019"
-=======
-.TH NM 1 "March 7, 2019"
->>>>>>> 93bc28db
 .SH NAME
 nm \- print name list of an object file
 .SH SYNOPSIS
@@ -162,11 +158,7 @@
 \fB\fB-i\fR\fR
 .ad
 .RS 13n
-<<<<<<< HEAD
-Display symbols in the existing symbol table order, do not sort the symbols.
-=======
 Display symbols in the existing symbol table order; do not sort them.
->>>>>>> 93bc28db
 .RE
 
 .sp
