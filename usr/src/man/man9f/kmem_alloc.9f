--- conflicted
+++ resolved
@@ -113,11 +113,6 @@
 uninitialized kernel memory should be handled carefully. For example, never
 \fBcopyout\fR(9F) a potentially uninitialized buffer.
 .SH NOTES
-<<<<<<< HEAD
-.sp
-.LP
-=======
->>>>>>> 4d95620b
 \fBkmem_alloc(0\fR, \fIflag\fR\fB)\fR always returns \fINULL\fR, but
 if \fBKM_SLEEP\fR is set, this behavior is considered to be deprecated;
 the system may be configured to explicitly panic in this case in lieu
