#
# This file and its contents are supplied under the terms of the
# Common Development and Distribution License ("CDDL"), version 1.0.
# You may only use this file in accordance with the terms of version
# 1.0 of the CDDL.
#
# A full copy of the text of the CDDL should have accompanied this
# source.  A copy of the CDDL is also available via the Internet
# at http://www.illumos.org/license/CDDL.
#

#
# Copyright 2011, Richard Lowe
# Copyright 2016 Joyent, Inc.
# Copyright 2015 Nexenta Systems, Inc.  All rights reserved.
# Copyright (c) 2013, 2016 by Delphix. All rights reserved.
# Copyright 2016 Toomas Soome <tsoome@me.com>
# Copyright 2018 Nexenta Systems, Inc.
# Copyright (c) 2017, Chris Fraire <cfraire@me.com>.
# Copyright 2019 Peter Tribble
#

<<<<<<< HEAD
include	$(SRC)//Makefile.master
=======
include		$(SRC)/Makefile.master
>>>>>>> 1f4c6dbc

MANSECT=	1m

_MANFILES=	6to4relay.1m		\
		Intro.1m		\
		Uutry.1m		\
		accept.1m		\
		acct.1m			\
		acctadm.1m		\
		acctcms.1m		\
		acctcon.1m		\
		acctmerg.1m		\
		acctprc.1m		\
		acctsh.1m		\
		adbgen.1m		\
		add_allocatable.1m	\
		add_drv.1m		\
		addbadsec.1m		\
		arcstat.1m		\
		arp.1m			\
		atohexlabel.1m		\
		audit.1m		\
		audit_warn.1m		\
		auditconfig.1m		\
		auditd.1m		\
		auditrecord.1m		\
		auditreduce.1m		\
		auditstat.1m		\
		automount.1m		\
		automountd.1m		\
		autopush.1m		\
		bart.1m			\
		beadm.1m		\
		boot.1m			\
		bootadm.1m		\
		busstat.1m		\
		captoinfo.1m		\
		catman.1m		\
		cfgadm.1m		\
		cfgadm_ac.1m		\
		cfgadm_cardbus.1m	\
		cfgadm_fp.1m		\
		cfgadm_ib.1m		\
		cfgadm_pci.1m		\
		cfgadm_sata.1m		\
		cfgadm_sbd.1m		\
		cfgadm_scsi.1m		\
		cfgadm_sysctrl.1m	\
		cfgadm_usb.1m		\
		chat.1m			\
		check-hostname.1m	\
		check-permissions.1m	\
		chroot.1m		\
		clear_locks.1m		\
		clinfo.1m		\
		clri.1m			\
		connstat.1m		\
		consadm.1m		\
		conv_lp.1m		\
		conv_lpd.1m		\
		coreadm.1m		\
		cpustat.1m		\
		cron.1m			\
		cryptoadm.1m		\
		datadm.1m		\
		dd.1m			\
		devattr.1m		\
		devfree.1m		\
		devfsadm.1m		\
		device_remap.1m		\
		devinfo.1m		\
		devlinks.1m		\
		devnm.1m		\
		devprop.1m		\
		devreserv.1m		\
		df.1m			\
		df_ufs.1m		\
		dfmounts.1m		\
		dfmounts_nfs.1m		\
		dfshares.1m		\
		dfshares_nfs.1m		\
		dhcpagent.1m		\
		diskinfo.1m		\
		disks.1m		\
		diskscan.1m		\
		dispadmin.1m		\
		dladm.1m		\
		dlmgmtd.1m		\
		dmesg.1m		\
		dminfo.1m		\
		dns-sd.1m		\
		domainname.1m		\
		drvconfig.1m		\
		dtrace.1m		\
		dumpadm.1m		\
		editmap.1m		\
		edquota.1m		\
		eeprom.1m		\
		embedded_su.1m		\
		etrn.1m			\
		fcinfo.1m		\
		fdetach.1m		\
		fdisk.1m		\
		ff.1m			\
		ff_ufs.1m		\
		fiocompress.1m		\
		flowadm.1m		\
		fmadm.1m		\
		fmd.1m			\
		fmdump.1m		\
		fmstat.1m		\
		fmthard.1m		\
		format.1m		\
		fruadm.1m		\
		fsck.1m			\
		fsck_pcfs.1m		\
		fsck_udfs.1m		\
		fsck_ufs.1m		\
		fsdb.1m			\
		fsdb_udfs.1m		\
		fsdb_ufs.1m		\
		fsirand.1m		\
		fssnap.1m		\
		fssnap_ufs.1m		\
		fsstat.1m		\
		fstyp.1m		\
		fuser.1m		\
		fwflash.1m		\
		fwtmp.1m		\
		getdev.1m		\
		getdevpolicy.1m		\
		getdgrp.1m		\
		getent.1m		\
		getty.1m		\
		getvol.1m		\
		groupadd.1m		\
		groupdel.1m		\
		groupmod.1m		\
		growfs.1m		\
		gsscred.1m		\
		gssd.1m			\
		hal-device.1m		\
		hal-fdi-validate.1m	\
		hal-find.1m		\
		hal-get-property.1m	\
		hald.1m			\
		halt.1m			\
		hextoalabel.1m		\
		hostconfig.1m		\
		id.1m			\
		idmap.1m		\
		idmapd.1m		\
		idsconfig.1m		\
		if_mpadm.1m		\
		ifconfig.1m		\
		ifparse.1m		\
		ikeadm.1m		\
		ikecert.1m		\
		in.chargend.1m		\
		in.comsat.1m		\
		in.daytimed.1m		\
		in.discardd.1m		\
		in.echod.1m		\
		in.fingerd.1m		\
		in.iked.1m		\
		in.lpd.1m		\
		in.mpathd.1m		\
		in.ndpd.1m		\
		in.rarpd.1m		\
		in.rdisc.1m		\
		in.rexecd.1m		\
		in.ripngd.1m		\
		in.rlogind.1m		\
		in.routed.1m		\
		in.rshd.1m		\
		in.rwhod.1m		\
		in.talkd.1m		\
		in.telnetd.1m		\
		in.tftpd.1m		\
		in.timed.1m		\
		in.uucpd.1m		\
		inetadm.1m		\
		inetconv.1m		\
		inetd.1m		\
		infocmp.1m		\
		init.1m			\
		inityp2l.1m		\
		install.1m		\
		installboot.1m		\
		installf.1m		\
		installgrub.1m		\
		intrd.1m		\
		intrstat.1m		\
		iostat.1m		\
		ipaddrsel.1m		\
		ipadm.1m		\
		ipdadm.1m		\
		ipf.1m			\
		ipfs.1m			\
		ipfstat.1m		\
		ipmon.1m		\
		ipmpstat.1m		\
		ipnat.1m		\
		ippool.1m		\
		ipqosconf.1m		\
		ipsecalgs.1m		\
		ipsecconf.1m		\
		ipseckey.1m		\
		iscsiadm.1m		\
		isns.1m			\
		isnsadm.1m		\
		itadm.1m		\
		k5srvutil.1m		\
		kadb.1m			\
		kadmin.1m		\
		kadmind.1m		\
		kclient.1m		\
		kdb5_ldap_util.1m	\
		kdb5_util.1m		\
		kdcmgr.1m		\
		kernel.1m		\
		keyserv.1m		\
		killall.1m		\
		kprop.1m		\
		kpropd.1m		\
		kproplog.1m		\
		krb5kdc.1m		\
		ksslcfg.1m		\
		kstat.1m		\
		ktkt_warnd.1m		\
		labelit.1m		\
		labelit_hsfs.1m		\
		labelit_udfs.1m		\
		labelit_ufs.1m		\
		latencytop.1m		\
		ldap_cachemgr.1m	\
		ldapaddent.1m		\
		ldapclient.1m		\
		link.1m			\
		listdgrp.1m		\
		listen.1m		\
		locator.1m		\
		lockfs.1m		\
		lockstat.1m		\
		lofiadm.1m		\
		logadm.1m		\
		logins.1m		\
		lpadmin.1m		\
		lpfilter.1m		\
		lpforms.1m		\
		lpget.1m		\
		lpmove.1m		\
		lpsched.1m		\
		lpset.1m		\
		lpshut.1m		\
		lpsystem.1m		\
		lpusers.1m		\
		luxadm.1m		\
		mail.local.1m		\
		mailwrapper.1m		\
		makedbm.1m		\
		makemap.1m		\
		mdnsd.1m		\
		mkdevalloc.1m		\
		mkdevmaps.1m		\
		mkfifo.1m		\
		mkfile.1m		\
		mkfs.1m			\
		mkfs_pcfs.1m		\
		mkfs_udfs.1m		\
		mkfs_ufs.1m		\
		mknod.1m		\
		mkpwdict.1m		\
		modinfo.1m		\
		modload.1m		\
		modunload.1m		\
		mount.1m		\
		mount_hsfs.1m		\
		mount_nfs.1m		\
		mount_pcfs.1m		\
		mount_smbfs.1m		\
		mount_tmpfs.1m		\
		mount_udfs.1m		\
		mount_ufs.1m		\
		mountall.1m		\
		mountd.1m		\
		mpathadm.1m		\
		mpstat.1m		\
		msgid.1m		\
		mvdir.1m		\
		ncaconfd.1m		\
		ncheck.1m		\
		ncheck_ufs.1m		\
		ndd.1m			\
		ndp.1m			\
		ndmpadm.1m		\
		ndmpd.1m		\
		ndmpstat.1m		\
		netstat.1m		\
		netstrategy.1m		\
		newaliases.1m		\
		newfs.1m		\
		newkey.1m		\
		nfs4cbd.1m		\
		nfsd.1m			\
		nfslogd.1m		\
		nfsmapid.1m		\
		nfsstat.1m		\
		nlsadmin.1m		\
		nscd.1m			\
		nwamd.1m		\
		passmgmt.1m		\
		pbind.1m		\
		pcitool.1m		\
		picld.1m		\
		ping.1m			\
		pkgadd.1m		\
		pkgadm.1m		\
		pkgask.1m		\
		pkgchk.1m		\
		pkgrm.1m		\
		plockstat.1m		\
		pmadm.1m		\
		pmconfig.1m		\
		polkit-is-privileged.1m \
		pooladm.1m		\
		poolbind.1m		\
		poolcfg.1m		\
		poold.1m		\
		poolstat.1m		\
		ports.1m		\
		powerd.1m		\
		powertop.1m		\
		ppdmgr.1m		\
		pppd.1m			\
		pppdump.1m		\
		pppoec.1m		\
		pppoed.1m		\
		pppstats.1m		\
		praudit.1m		\
		print-service.1m	\
		printmgr.1m		\
		projadd.1m		\
		projdel.1m		\
		projmod.1m		\
		prstat.1m		\
		prtconf.1m		\
		prtdiag.1m		\
		prtfru.1m		\
		prtpicl.1m		\
		prtvtoc.1m		\
		psradm.1m		\
		psrinfo.1m		\
		psrset.1m		\
		putdev.1m		\
		putdgrp.1m		\
		pwck.1m			\
		pwconv.1m		\
		quot.1m			\
		quota.1m		\
		quotacheck.1m		\
		quotaon.1m		\
		raidctl.1m		\
		ramdiskadm.1m		\
		rcapadm.1m		\
		rcapd.1m		\
		rctladm.1m		\
		rdate.1m		\
		reboot.1m		\
		rem_drv.1m		\
		remove_allocatable.1m	\
		removef.1m		\
		repquota.1m		\
		rmmount.1m		\
		rmt.1m			\
		rmvolmgr.1m		\
		roleadd.1m		\
		roledel.1m		\
		rolemod.1m		\
		root_archive.1m		\
		route.1m		\
		routeadm.1m		\
		rpc.bootparamd.1m	\
		rpc.rstatd.1m		\
		rpc.rusersd.1m		\
		rpc.rwalld.1m		\
		rpc.smserverd.1m	\
		rpc.sprayd.1m		\
		rpc.yppasswdd.1m	\
		rpc.ypupdated.1m	\
		rpcbind.1m		\
		rpcinfo.1m		\
		rquotad.1m		\
		rsh.1m			\
		rtc.1m			\
		rtquery.1m		\
		runacct.1m		\
		rwall.1m		\
		sac.1m			\
		sacadm.1m		\
		saf.1m			\
		sar.1m			\
		sasinfo.1m		\
		savecore.1m		\
		sbdadm.1m		\
		scadm.1m		\
		sdpadm.1m		\
		sendmail.1m		\
		setuname.1m		\
		share.1m		\
		share_nfs.1m		\
		shareall.1m		\
		sharectl.1m		\
		sharemgr.1m		\
		showmount.1m		\
		shutdown.1m		\
		slpd.1m			\
		smbadm.1m		\
		smbd.1m			\
		smbiod.1m		\
		smbios.1m		\
		smbstat.1m		\
		smrsh.1m		\
		snoop.1m		\
		soconfig.1m		\
		sppptun.1m		\
		spray.1m		\
		statd.1m		\
		stmfadm.1m		\
		stmsboot.1m		\
		strace.1m		\
		strclean.1m		\
		strerr.1m		\
		sttydefs.1m		\
		su.1m			\
		sulogin.1m		\
		svc.configd.1m		\
		svc.ipfd.1m		\
		svc.startd.1m		\
		svcadm.1m		\
		svccfg.1m		\
		swap.1m			\
		sync.1m			\
		syncinit.1m		\
		syncloop.1m		\
		syncstat.1m		\
		sysdef.1m		\
		syseventadm.1m		\
		syseventconfd.1m	\
		syseventd.1m		\
		syslogd.1m		\
		tapes.1m		\
		tcpd.1m			\
		tcpdchk.1m		\
		tcpdmatch.1m		\
		th_define.1m		\
		th_manage.1m		\
		tic.1m			\
		tnchkdb.1m		\
		tnctl.1m		\
		tnd.1m			\
		tninfo.1m		\
		tpmadm.1m		\
		traceroute.1m		\
		trapstat.1m		\
		ttyadm.1m		\
		ttymon.1m		\
		tunefs.1m		\
		txzonemgr.1m		\
		tzselect.1m		\
		uadmin.1m		\
		ucodeadm.1m		\
		ufsdump.1m		\
		ufsrestore.1m		\
		unshare.1m		\
		unshare_nfs.1m		\
		update_drv.1m		\
		updatehome.1m		\
		useradd.1m		\
		userdel.1m		\
		usermod.1m		\
		utmpd.1m		\
		uucheck.1m		\
		uucico.1m		\
		uucleanup.1m		\
		uusched.1m		\
		uuxqt.1m		\
		vfsstat.1m		\
		vmstat.1m		\
		vndadm.1m		\
		vndstat.1m		\
		volcopy.1m		\
		volcopy_ufs.1m		\
		vscanadm.1m		\
		vscand.1m		\
		wall.1m			\
		whodo.1m		\
		wificonfig.1m		\
		wpad.1m			\
		wracct.1m		\
		ypbind.1m		\
		ypinit.1m		\
		ypmake.1m		\
		ypmap2src.1m		\
		yppoll.1m		\
		yppush.1m		\
		ypserv.1m		\
		ypset.1m		\
		ypstart.1m		\
		ypxfr.1m		\
		zdb.1m			\
		zdump.1m		\
		zfs.1m			\
		zfs-program.1m		\
		zic.1m			\
		zoneadm.1m		\
		zoneadmd.1m		\
		zonecfg.1m		\
		zpool.1m		\
		zstreamdump.1m		\
		ztest.1m

i386_MANFILES=				\
		acpidump.1m		\
		acpixtract.1m		\
		nvmeadm.1m		\
		pptadm.1m

sparc_MANFILES=	dcs.1m			\
		drd.1m			\
		efdaemon.1m		\
		ldmad.1m		\
		monitor.1m		\
		obpsym.1m		\
		oplhpd.1m		\
		prtdscp.1m		\
		sckmd.1m		\
		sf880drd.1m		\
		vntsd.1m

MANLINKS=	acctcon1.1m			\
		acctcon2.1m			\
		acctdisk.1m			\
		acctdusg.1m			\
		accton.1m			\
		acctprc1.1m			\
		acctprc2.1m			\
		acctwtmp.1m			\
		audlinks.1m			\
		bootparamd.1m			\
		chargefee.1m			\
		ckpacct.1m			\
		closewtmp.1m			\
		comsat.1m			\
		dcopy.1m			\
		devfsadmd.1m			\
		dodisk.1m			\
		fcadm.1m			\
		fingerd.1m			\
		grpck.1m			\
		hal-find-by-capability.1m	\
		hal-find-by-property.1m		\
		hal-set-property.1m		\
		intro.1m			\
		kadmin.local.1m			\
		lastlogin.1m			\
		monacct.1m			\
		nulladm.1m			\
		poweroff.1m			\
		prctmp.1m			\
		prdaily.1m			\
		prtacct.1m			\
		quotaoff.1m			\
		rarpd.1m			\
		rdisc.1m			\
		reject.1m			\
		restricted_shell.1m		\
		rexecd.1m			\
		rlogind.1m			\
		routed.1m			\
		rshd.1m				\
		rstatd.1m			\
		rusersd.1m			\
		rwalld.1m			\
		rwhod.1m			\
		sa1.1m				\
		sa2.1m				\
		sadc.1m				\
		shutacct.1m			\
		sprayd.1m			\
		startup.1m			\
		talkd.1m			\
		telinit.1m			\
		telnetd.1m			\
		tftpd.1m			\
		turnacct.1m			\
		umount.1m			\
		umount_smbfs.1m			\
		umountall.1m			\
		unlink.1m			\
		unshareall.1m			\
		utmp2wtmp.1m			\
		uucpd.1m			\
		uutry.1m			\
		wtmpfix.1m			\
		yppasswdd.1m			\
		ypstop.1m			\
		ypupdated.1m			\
		ypxfr_1perday.1m		\
		ypxfr_1perhour.1m		\
		ypxfr_2perday.1m		\
		ypxfrd.1m

MANFILES=	$(_MANFILES) $($(MACH)_MANFILES)

intro.1m			:= LINKSRC = Intro.1m

uutry.1m			:= LINKSRC = Uutry.1m

reject.1m			:= LINKSRC = accept.1m

acctdisk.1m			:= LINKSRC = acct.1m
acctdusg.1m			:= LINKSRC = acct.1m
accton.1m			:= LINKSRC = acct.1m
acctwtmp.1m			:= LINKSRC = acct.1m
closewtmp.1m			:= LINKSRC = acct.1m
utmp2wtmp.1m			:= LINKSRC = acct.1m

acctcon1.1m			:= LINKSRC = acctcon.1m
acctcon2.1m			:= LINKSRC = acctcon.1m

acctprc1.1m			:= LINKSRC = acctprc.1m
acctprc2.1m			:= LINKSRC = acctprc.1m

chargefee.1m			:= LINKSRC = acctsh.1m
ckpacct.1m			:= LINKSRC = acctsh.1m
dodisk.1m			:= LINKSRC = acctsh.1m
lastlogin.1m			:= LINKSRC = acctsh.1m
monacct.1m			:= LINKSRC = acctsh.1m
nulladm.1m			:= LINKSRC = acctsh.1m
prctmp.1m			:= LINKSRC = acctsh.1m
prdaily.1m			:= LINKSRC = acctsh.1m
prtacct.1m			:= LINKSRC = acctsh.1m
shutacct.1m			:= LINKSRC = acctsh.1m
startup.1m			:= LINKSRC = acctsh.1m
turnacct.1m			:= LINKSRC = acctsh.1m

dcopy.1m			:= LINKSRC = clri.1m

audlinks.1m			:= LINKSRC = devfsadm.1m
devfsadmd.1m			:= LINKSRC = devfsadm.1m

fcadm.1m			:= LINKSRC = fcinfo.1m

wtmpfix.1m			:= LINKSRC = fwtmp.1m

hal-find-by-capability.1m	:= LINKSRC = hal-find.1m
hal-find-by-property.1m		:= LINKSRC = hal-find.1m

hal-set-property.1m		:= LINKSRC = hal-get-property.1m

poweroff.1m			:= LINKSRC = halt.1m

comsat.1m			:= LINKSRC = in.comsat.1m
fingerd.1m			:= LINKSRC = in.fingerd.1m
rarpd.1m			:= LINKSRC = in.rarpd.1m
rdisc.1m			:= LINKSRC = in.rdisc.1m
rexecd.1m			:= LINKSRC = in.rexecd.1m
rlogind.1m			:= LINKSRC = in.rlogind.1m
routed.1m			:= LINKSRC = in.routed.1m
rshd.1m				:= LINKSRC = in.rshd.1m
rwhod.1m			:= LINKSRC = in.rwhod.1m
talkd.1m			:= LINKSRC = in.talkd.1m
telnetd.1m			:= LINKSRC = in.telnetd.1m
tftpd.1m			:= LINKSRC = in.tftpd.1m
uucpd.1m			:= LINKSRC = in.uucpd.1m

telinit.1m			:= LINKSRC = init.1m

kadmin.local.1m			:= LINKSRC = kadmin.1m

unlink.1m			:= LINKSRC = link.1m

umount.1m			:= LINKSRC = mount.1m

umount_smbfs.1m			:= LINKSRC = mount_smbfs.1m

umountall.1m			:= LINKSRC = mountall.1m

grpck.1m			:= LINKSRC = pwck.1m

quotaoff.1m			:= LINKSRC = quotaon.1m

bootparamd.1m			:= LINKSRC = rpc.bootparamd.1m
rstatd.1m			:= LINKSRC = rpc.rstatd.1m
rusersd.1m			:= LINKSRC = rpc.rusersd.1m
rwalld.1m			:= LINKSRC = rpc.rwalld.1m
sprayd.1m			:= LINKSRC = rpc.sprayd.1m
yppasswdd.1m			:= LINKSRC = rpc.yppasswdd.1m
ypupdated.1m			:= LINKSRC = rpc.ypupdated.1m

restricted_shell.1m		:= LINKSRC = rsh.1m

sa1.1m				:= LINKSRC = sar.1m
sa2.1m				:= LINKSRC = sar.1m
sadc.1m				:= LINKSRC = sar.1m

unshareall.1m			:= LINKSRC = shareall.1m

ypxfrd.1m			:= LINKSRC = ypserv.1m

ypstop.1m			:= LINKSRC = ypstart.1m

ypxfr_1perday.1m		:= LINKSRC = ypxfr.1m
ypxfr_1perhour.1m		:= LINKSRC = ypxfr.1m
ypxfr_2perday.1m		:= LINKSRC = ypxfr.1m


.KEEP_STATE:

include		$(SRC)/man/Makefile.man

install:	$(ROOTMANFILES) $(ROOTMANLINKS)<|MERGE_RESOLUTION|>--- conflicted
+++ resolved
@@ -20,11 +20,7 @@
 # Copyright 2019 Peter Tribble
 #
 
-<<<<<<< HEAD
-include	$(SRC)//Makefile.master
-=======
 include		$(SRC)/Makefile.master
->>>>>>> 1f4c6dbc
 
 MANSECT=	1m
 
