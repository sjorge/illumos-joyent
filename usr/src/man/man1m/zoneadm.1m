--- conflicted
+++ resolved
@@ -261,7 +261,6 @@
 .RS 4n
 Halt the specified zones. \fBhalt\fR bypasses running the shutdown scripts
 inside the zone. It also removes run time resources of the zone.
-<<<<<<< HEAD
 .sp
 The \fI-X\fR option enables debug for the zone's brand while halting.
 .sp
@@ -275,8 +274,6 @@
 .sp
 
 to cleanly shutdown the zone by running the shutdown scripts.
-=======
->>>>>>> 3c7284bd
 .RE
 
 .sp
@@ -439,22 +436,15 @@
 .sp
 .ne 2
 .na
-<<<<<<< HEAD
-\fB\fBreboot [\fB-X\fR]\fR\fR
-=======
-\fB\fBreboot\fR\ [\fB--\fR \fIboot_options\fR]]\fR
->>>>>>> 3c7284bd
+\fB\fBreboot\fR\ [\fB-X\fR] [\fB--\fR \fIboot_options\fR]]\fR
 .ad
 .sp .6
 .RS 4n
 Restart the zones. This is equivalent to a \fBhalt\fR \fBboot\fR sequence. This
-<<<<<<< HEAD
-subcommand fails if the specified zones are not active.
-.sp
-The \fI-X\fR option enables debug for the zone's brand while rebooting.
-=======
 subcommand fails if the specified zones are not active. See \fIboot\fR subcommand
 for the boot options.
+.sp
+The \fI-X\fR option enables debug for the zone's brand while rebooting.
 .RE
 
 .sp
@@ -468,7 +458,6 @@
 processes to finish; the default timeout is SCF_PROPERTY_TIMEOUT value from
 the SMF service system/zones. If the \fB-r\fR option is specified, reboot the
 zone. See \fIboot\fR subcommand for the boot options.
->>>>>>> 3c7284bd
 .RE
 
 .sp
