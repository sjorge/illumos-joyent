--- conflicted
+++ resolved
@@ -1,11 +1,6 @@
 .\" Copyright 1989 AT&T
 .\" Copyright (c) 2006, Sun Microsystems, Inc. All Rights Reserved.
 .\" Copyright 2019, Joyent, Inc.
-<<<<<<< HEAD
-.\" The contents of this file are subject to the terms of the Common Development and Distribution License (the "License").  You may not use this file except in compliance with the License.
-.\" You can obtain a copy of the license at usr/src/OPENSOLARIS.LICENSE or http://www.opensolaris.org/os/licensing.  See the License for the specific language governing permissions and limitations under the License.
-.\" When distributing Covered Code, include this CDDL HEADER in each file and include the License file at usr/src/OPENSOLARIS.LICENSE.  If applicable, add the following below this CDDL HEADER, with the fields enclosed by brackets "[]" replaced with your own identifying information: Portions Copyright [yyyy] [name of copyright owner]
-=======
 .\"
 .\" The contents of this file are subject to the terms of the
 .\" Common Development and Distribution License (the "License").
@@ -22,7 +17,6 @@
 .\" fields enclosed by brackets "[]" replaced with your own identifying
 .\" information: Portions Copyright [yyyy] [name of copyright owner]
 .\"
->>>>>>> 8704b322
 .Dd January 11, 2019
 .Dt PROC 4
 .Os
@@ -470,11 +464,7 @@
 .It Sy PR_MSFORK
 Set by default in all processes to indicate that microstate accounting will be
 enabled for processes that this parent
-<<<<<<< HEAD
-.Xr fork 2 Ns s.
-=======
 .Xr fork 2 Ns s .
->>>>>>> 8704b322
 However, this flag has been deprecated and no longer has any effect.
 It is possible to toggle this flag; however, it is not possible to disable
 microstate accounting.
@@ -721,7 +711,6 @@
 the process.
 .Sy pr_what
 is unused in this case.
-<<<<<<< HEAD
 .It Sy PR_BRAND
 indicates that the lwp stopped for a brand-specific reason.
 Interpretation of the value of
@@ -733,8 +722,6 @@
 .\" a bit of a hack.
 .Nm Ns Pq 4
 consumers.
-=======
->>>>>>> 8704b322
 .El
 .Pp
 .Sy pr_cursig
@@ -1046,7 +1033,6 @@
 .Sy pr_pctcpu
 is the summation over all lwps in the process.
 .Pp
-<<<<<<< HEAD
 The
 .Sy pr_fname
 and
@@ -1061,8 +1047,6 @@
 exactly the size of the member being written, no bytes will be written and
 zero will be returned.
 .Pp
-=======
->>>>>>> 8704b322
 .Sy pr_lwp
 contains the
 .Xr ps 1
@@ -1217,7 +1201,6 @@
 .In sys/auxv.h ) .
 The values are those that were passed by the operating system as startup
 information to the dynamic linker.
-<<<<<<< HEAD
 .Ss argv
 Contains the concatenation of each of the argument strings, including their
 .Sy NUL
@@ -1227,8 +1210,6 @@
 If the process has modified either its argument vector, or the contents of
 any of the strings referenced by that vector, those changes will be visible
 here.
-=======
->>>>>>> 8704b322
 .Ss ldt
 This file exists only on x86-based machines.
 It is non-empty only if the process has established a local descriptor table
@@ -2834,11 +2815,8 @@
 process signal actions
 .It Pa /proc/ Ns Em pid Ns Pa /auxv
 process aux vector
-<<<<<<< HEAD
 .It Pa /proc/ Ns Em pid Ns Pa /argv
 process argument vector
-=======
->>>>>>> 8704b322
 .It Pa /proc/ Ns Em pid Ns Pa /ldt
 process
 .Sy LDT
