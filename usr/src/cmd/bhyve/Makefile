--- conflicted
+++ resolved
@@ -149,12 +149,8 @@
 	-ldlpi \
 	-ldladm \
 	-lmd \
-<<<<<<< HEAD
+	-lnvpair \
 	-lsunw_crypto \
-=======
-	-lnvpair \
-	-lcrypto \
->>>>>>> 2b948146
 	-luuid \
 	-lvmmapi \
 	-lz
