--- conflicted
+++ resolved
@@ -4877,11 +4877,7 @@
 	 * we're waiting for to finish compressing or uncompressing the tar
 	 * stream.
 	 */
-<<<<<<< HEAD
-	if (n == 0 && comp_pid != 0)
-=======
 	if (comp_pid != 0)
->>>>>>> 75598e10
 		wait_pid(comp_pid);
 	exit(n);
 }
