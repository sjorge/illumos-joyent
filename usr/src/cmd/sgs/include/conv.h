/*
 * CDDL HEADER START
 *
 * The contents of this file are subject to the terms of the
 * Common Development and Distribution License (the "License").
 * You may not use this file except in compliance with the License.
 *
 * You can obtain a copy of the license at usr/src/OPENSOLARIS.LICENSE
 * or http://www.opensolaris.org/os/licensing.
 * See the License for the specific language governing permissions
 * and limitations under the License.
 *
 * When distributing Covered Code, include this CDDL HEADER in each
 * file and include the License file at usr/src/OPENSOLARIS.LICENSE.
 * If applicable, add the following below this CDDL HEADER, with the
 * fields enclosed by brackets "[]" replaced with your own identifying
 * information: Portions Copyright [yyyy] [name of copyright owner]
 *
 * CDDL HEADER END
 */

/*
 *	Copyright (c) 1988 AT&T
 *	  All Rights Reserved
 *
 * Copyright (c) 1992, 2010, Oracle and/or its affiliates. All rights reserved.
 * Copyright 2012 DEY Storage Systems, Inc.  All rights reserved.
<<<<<<< HEAD
 * Copyright (c) 2015, Joyent, Inc. All rights reserved.
=======
 * Copyright 2016 RackTop Systems.
>>>>>>> 82201043
 */

#ifndef	_CONV_H
#define	_CONV_H

/*
 * Global include file for conversion library.
 */

#include <stdlib.h>
#include <libelf.h>
#include <dlfcn.h>
#include <libld.h>
#include <sgs.h>
#include <sgsmsg.h>

#ifndef	NATIVE_BUILD
#include <sys/secflags.h>
#endif

#ifdef	__cplusplus
extern "C" {
#endif

/*
 * Configuration features available - maintained here (instead of debug.h)
 * to save libconv from having to include debug.h which results in numerous
 * "declared but not used or defined" lint errors.
 */
#define	CONF_EDLIBPATH	0x000100	/* ELF default library path */
#define	CONF_ESLIBPATH	0x000200	/* ELF secure library path */
#define	CONF_ADLIBPATH	0x000400	/* AOUT default library path */
#define	CONF_ASLIBPATH	0x000800	/* AOUT secure library path */
#define	CONF_DIRCFG	0x001000	/* directory configuration available */
#define	CONF_OBJALT	0x002000	/* object alternatives available */
#define	CONF_MEMRESV	0x004000	/* memory reservation required */
#define	CONF_ENVS	0x008000	/* environment variables available */
#define	CONF_FLTR	0x010000	/* filter information available */
#define	CONF_FEATMSK	0xffff00


/*
 * Valid flags for conv_strproc_extract_value().
 */
#define	CONV_SPEXV_F_NOTRIM	0x0001	/* Do not trim whitespace around '=' */
#define	CONV_SPEXV_F_UCASE	0x0002	/* Convert value to uppercase */
#define	CONV_SPEXV_F_NULLOK	0x0004	 /* Empty ("") value is OK */

/*
 * Buffer types:
 *
 * Many of the routines in this module require the user to supply a
 * buffer into which the desired strings may be written. These are
 * all arrays of characters, and might be defined as simple arrays
 * of char. The problem with that approach is that when such an array
 * is passed to a function, the C language considers it to have the
 * type (char *), without any regard to its length. Not all of our
 * buffers have the same length, and we want to ensure that the compiler
 * will refuse to compile code that passes the wrong type of buffer to
 * a given routine. The solution is to define the buffers as unions
 * that contain the needed array, and then to pass the given union
 * by address. The compiler will catch attempts to pass the wrong type
 * of pointer, and the size of a structure/union is implicit in its type.
 *
 * A nice side effect of this approach is that we can use a union with
 * multiple buffers to handle the cases where a given routine needs
 * more than one type of buffer. The end result is a single buffer large
 * enough to handle any of the subcases, but no larger.
 */

/*
 * Size of buffer used by conv_invalid_val():
 *
 * Various values that can't be matched to a symbolic definition are converted
 * to a numeric string.
 *
 * The buffer size reflects the maximum number of digits needed to
 * display an integer as text, plus a trailing null, and with room for
 * a leading "0x" if hexidecimal display is selected.
 *
 * The 32-bit version of this requires 12 characters, and the 64-bit version
 * needs 22. By using the larger value for both, we can have a single
 * definition, which is necessary for code that is ELFCLASS independent. A
 * nice side benefit is that it lets us dispense with a large number of 32/64
 * buffer size definitions that build off CONV_INV_BUFSIZE, and the macros
 * that would then be needed.
 */
#define	CONV_INV_BUFSIZE		22
typedef union {
	char				buf[CONV_INV_BUFSIZE];
} Conv_inv_buf_t;

/* conv_ehdr_flags() */
#define	CONV_EHDR_FLAGS_BUFSIZE		91
typedef union {
	Conv_inv_buf_t			inv_buf;
	char				buf[CONV_EHDR_FLAGS_BUFSIZE];
} Conv_ehdr_flags_buf_t;

/* conv_reject_desc() */
typedef union {
	Conv_inv_buf_t			inv_buf;
	Conv_ehdr_flags_buf_t		flags_buf;
} Conv_reject_desc_buf_t;

/*
 * conv_la_bind()
 */
#define	CONV_LA_BIND_BUFSIZE		56
typedef union {
	Conv_inv_buf_t			inv_buf;
	char				buf[CONV_LA_BIND_BUFSIZE];
} Conv_la_bind_buf_t;

/*
 * conv_la_search()
 */
#define	CONV_LA_SEARCH_BUFSIZE		111
typedef union {
	Conv_inv_buf_t			inv_buf;
	char				buf[CONV_LA_SEARCH_BUFSIZE];
} Conv_la_search_buf_t;

/*
 * conv_la_symbind()
 */
#define	CONV_LA_SYMBIND_BUFSIZE		113
typedef union {
	Conv_inv_buf_t			inv_buf;
	char				buf[CONV_LA_SYMBIND_BUFSIZE];
} Conv_la_symbind_buf_t;

/*
 * conv_cap_val_hw/sf()
 *
 * These sizes are based on the maximum number of capabilities that exist.
 * See common/elfcap.
 */
#define	CONV_CAP_VAL_HW1_BUFSIZE	195
typedef union {
	Conv_inv_buf_t			inv_buf;
	char				buf[CONV_CAP_VAL_HW1_BUFSIZE];
} Conv_cap_val_hw1_buf_t;

#define	CONV_CAP_VAL_HW2_BUFSIZE	CONV_INV_BUFSIZE	/* for now */
typedef union {
	Conv_inv_buf_t			inv_buf;
	char				buf[CONV_CAP_VAL_HW2_BUFSIZE];
} Conv_cap_val_hw2_buf_t;

#define	CONV_CAP_VAL_SF1_BUFSIZE	45
typedef union {
	Conv_inv_buf_t			inv_buf;
	char				buf[CONV_CAP_VAL_SF1_BUFSIZE];
} Conv_cap_val_sf1_buf_t;

/* conv_cap_val_buf() */
typedef union {
	Conv_inv_buf_t			inv_buf;
	Conv_cap_val_hw1_buf_t		cap_val_hw1_buf;
	Conv_cap_val_sf1_buf_t		cap_val_sf1_buf;
	Conv_cap_val_hw2_buf_t		cap_val_hw2_buf;
} Conv_cap_val_buf_t;

/* conv_config_feat() */
#define	CONV_CONFIG_FEAT_BUFSIZE	204
typedef union {
	Conv_inv_buf_t			inv_buf;
	char				buf[CONV_CONFIG_FEAT_BUFSIZE];
} Conv_config_feat_buf_t;

/* conv_config_obj() */
#define	CONV_CONFIG_OBJ_BUFSIZE		164
typedef union {
	Conv_inv_buf_t			inv_buf;
	char				buf[CONV_CONFIG_OBJ_BUFSIZE];
} Conv_config_obj_buf_t;

/* conv_dl_mode() */
#define	CONV_DL_MODE_BUFSIZE		132
typedef union {
	Conv_inv_buf_t			inv_buf;
	char				buf[CONV_DL_MODE_BUFSIZE];
} Conv_dl_mode_buf_t;

/* conv_dl_flag() */
#define	CONV_DL_FLAG_BUFSIZE		185
typedef union {
	Conv_inv_buf_t			inv_buf;
	char				buf[CONV_DL_FLAG_BUFSIZE];
} Conv_dl_flag_buf_t;

/* conv_grphdl_flags() */
#define	CONV_GRPHDL_FLAGS_BUFSIZE	78
typedef union {
	Conv_inv_buf_t			inv_buf;
	char				buf[CONV_GRPHDL_FLAGS_BUFSIZE];
} Conv_grphdl_flags_buf_t;

/* conv_grpdesc_flags() */
#define	CONV_GRPDESC_FLAGS_BUFSIZE	91
typedef union {
	Conv_inv_buf_t			inv_buf;
	char				buf[CONV_GRPDESC_FLAGS_BUFSIZE];
} Conv_grpdesc_flags_buf_t;

/* conv_seg_flags() */
#define	CONV_SEG_FLAGS_BUFSIZE		241
typedef union {
	Conv_inv_buf_t			inv_buf;
	char				buf[CONV_SEG_FLAGS_BUFSIZE];
} Conv_seg_flags_buf_t;

/* conv_dyn_posflag1() */
#define	CONV_DYN_POSFLAG1_BUFSIZE	72
typedef union {
	Conv_inv_buf_t			inv_buf;
	char				buf[CONV_DYN_POSFLAG1_BUFSIZE];
} Conv_dyn_posflag1_buf_t;

/* conv_dyn_flag() */
#define	CONV_DYN_FLAG_BUFSIZE		85
typedef union {
	Conv_inv_buf_t			inv_buf;
	char				buf[CONV_DYN_FLAG_BUFSIZE];
} Conv_dyn_flag_buf_t;

/* conv_dyn_flag1() */
#define	CONV_DYN_FLAG1_BUFSIZE		361
typedef union {
	Conv_inv_buf_t			inv_buf;
	char				buf[CONV_DYN_FLAG1_BUFSIZE];
} Conv_dyn_flag1_buf_t;

/* conv_dyn_feature1() */
#define	CONV_DYN_FEATURE1_BUFSIZE	54
typedef union {
	Conv_inv_buf_t			inv_buf;
	char				buf[CONV_DYN_FEATURE1_BUFSIZE];
} Conv_dyn_feature1_buf_t;

/* conv_bnd_type() */
#define	CONV_BND_TYPE_BUFSIZE		51
typedef union {
	Conv_inv_buf_t			inv_buf;
	char				buf[CONV_BND_TYPE_BUFSIZE];
} Conv_bnd_type_buf_t;

/* conv_bnd_obj() */
#define	CONV_BND_OBJ_BUFSIZE		60
typedef union {
	Conv_inv_buf_t			inv_buf;
	char				buf[CONV_BND_OBJ_BUFSIZE];
} Conv_bnd_obj_buf_t;

/* conv_phdr_flags() */
#define	CONV_PHDR_FLAGS_BUFSIZE		244
typedef union {
	Conv_inv_buf_t			inv_buf;
	char				buf[CONV_PHDR_FLAGS_BUFSIZE];
} Conv_phdr_flags_buf_t;

/* conv_sec_flags() */
#define	CONV_SEC_FLAGS_BUFSIZE		190
typedef union {
	Conv_inv_buf_t			inv_buf;
	char				buf[CONV_SEC_FLAGS_BUFSIZE];
} Conv_sec_flags_buf_t;

/* conv_dwarf_ehe() */
#define	CONV_DWARF_EHE_BUFSIZE		43
typedef union {
	Conv_inv_buf_t			inv_buf;
	char				buf[CONV_DWARF_EHE_BUFSIZE];
} Conv_dwarf_ehe_buf_t;

/* conv_syminfo_flags() */
#define	CONV_SYMINFO_FLAGS_BUFSIZE	230
typedef union {
	Conv_inv_buf_t			inv_buf;
	char				buf[CONV_SYMINFO_FLAGS_BUFSIZE];
} Conv_syminfo_flags_buf_t;

/* conv_cnote_pr_flags() */
#define	CONV_CNOTE_PR_FLAGS_BUFSIZE	254
typedef union {
	Conv_inv_buf_t			inv_buf;
	char				buf[CONV_CNOTE_PR_FLAGS_BUFSIZE];
} Conv_cnote_pr_flags_buf_t;

/* conv_cnote_old_pr_flags() */
#define	CONV_CNOTE_OLD_PR_FLAGS_BUFSIZE	174
typedef union {
	Conv_inv_buf_t			inv_buf;
	char				buf[CONV_CNOTE_OLD_PR_FLAGS_BUFSIZE];
} Conv_cnote_old_pr_flags_buf_t;

/* conv_cnote_proc_flag() */
#define	CONV_CNOTE_PROC_FLAG_BUFSIZE	39
typedef union {
	Conv_inv_buf_t			inv_buf;
	char				buf[CONV_CNOTE_PROC_FLAG_BUFSIZE];
} Conv_cnote_proc_flag_buf_t;

#ifndef	NATIVE_BUILD
/* conv_prsecflags() */
#define	CONV_PRSECFLAGS_BUFSIZE		57
typedef union {
	Conv_inv_buf_t			inv_buf;
	char				buf[CONV_PRSECFLAGS_BUFSIZE];
} Conv_secflags_buf_t;
#endif

/* conv_cnote_sigset() */
#define	CONV_CNOTE_SIGSET_BUFSIZE	639
typedef union {
	Conv_inv_buf_t			inv_buf;
	char				buf[CONV_CNOTE_SIGSET_BUFSIZE];
} Conv_cnote_sigset_buf_t;

/* conv_cnote_fltset() */
#define	CONV_CNOTE_FLTSET_BUFSIZE	511
typedef union {
	Conv_inv_buf_t			inv_buf;
	char				buf[CONV_CNOTE_FLTSET_BUFSIZE];
} Conv_cnote_fltset_buf_t;

/* conv_cnote_sysset() */
#define	CONV_CNOTE_SYSSET_BUFSIZE	3195
typedef union {
	Conv_inv_buf_t			inv_buf;
	char				buf[CONV_CNOTE_SYSSET_BUFSIZE];
} Conv_cnote_sysset_buf_t;

/* conv_cnote_sa_flags() */
#define	CONV_CNOTE_SA_FLAGS_BUFSIZE	109
typedef union {
	Conv_inv_buf_t			inv_buf;
	char				buf[CONV_CNOTE_SA_FLAGS_BUFSIZE];
} Conv_cnote_sa_flags_buf_t;

/* conv_cnote_ss_flags() */
#define	CONV_CNOTE_SS_FLAGS_BUFSIZE	48
typedef union {
	Conv_inv_buf_t			inv_buf;
	char				buf[CONV_CNOTE_SS_FLAGS_BUFSIZE];
} Conv_cnote_ss_flags_buf_t;

/* conv_cnote_cc_content() */
#define	CONV_CNOTE_CC_CONTENT_BUFSIZE	97
typedef union {
	Conv_inv_buf_t			inv_buf;
	char				buf[CONV_CNOTE_CC_CONTENT_BUFSIZE];
} Conv_cnote_cc_content_buf_t;

/* conv_cnote_auxv_af() */
#define	CONV_CNOTE_AUXV_AF_BUFSIZE	73
typedef union {
	Conv_inv_buf_t			inv_buf;
	char				buf[CONV_CNOTE_AUXV_AF_BUFSIZE];
} Conv_cnote_auxv_af_buf_t;

/* conv_ver_flags() */
#define	CONV_VER_FLAGS_BUFSIZE		41
typedef union {
	Conv_inv_buf_t			inv_buf;
	char				buf[CONV_VER_FLAGS_BUFSIZE];
} Conv_ver_flags_buf_t;

/* conv_ent_flags() */
#define	CONV_ENT_FLAGS_BUFSIZE		69
typedef union {
	Conv_inv_buf_t			inv_buf;
	char				buf[CONV_ENT_FLAGS_BUFSIZE];
} Conv_ent_flags_buf_t;

/* conv_ent_files_flags() */
#define	CONV_ENT_FILES_FLAGS_BUFSIZE	89
typedef union {
	Conv_inv_buf_t			inv_buf;
	char				buf[CONV_ENT_FILES_FLAGS_BUFSIZE];
} Conv_ent_files_flags_buf_t;

/*
 * conv_time()
 *
 * This size is based on the maximum "hour.min.sec.fraction: " time that
 * would be expected of ld().
 */
#define	CONV_TIME_BUFSIZE		18
typedef union {
	char				buf[CONV_TIME_BUFSIZE];
} Conv_time_buf_t;

/*
 * Many conversion routines accept a fmt_flags argument of this type
 * to allow the caller to modify the output. There are two parts to
 * this value:
 *
 *	(1) Format requests (decimal vs hex, etc...)
 *	(2) The low order bits specified by CONV_MASK_FMT_ALT
 *		and retrieved by CONV_TYPE_FMT_ALT are integer
 *		values that specify that an alternate set of
 *		strings should be used.
 *
 * The fmt_flags value is designed such that a caller can always
 * supply a 0 in order to receive default behavior.
 */
typedef int Conv_fmt_flags_t;

/*
 * Type used to represent ELF constants within libconv. This relies on
 * the fact that there are no ELF constants that need more than 32-bits,
 * nor are there any signed values.
 */
typedef uint32_t Conv_elfvalue_t;

/*
 * Most conversion routines are able to provide strings in one of
 * several alternative styles. The bottom 8 bits of Conv_fmt_flags_t
 * are used to specify which strings should be used for a given call
 * to a conversion routine:
 *
 *   DEFAULT
 *	The default string style used by a given conversion routine is
 *	an independent choice made by that routine. Different routines
 *	make different choices, based largely on historical usage and
 *	the perceived common case. It may be an alias for one of the
 *	specific styles listed below, or it may be unique.
 *
 *   DUMP
 *	Style of strings used by dump(1).
 *
 *   FILE
 *	Style of strings used by file(1).
 *
 *   CRLE
 *	Style of strings used by crle(1).
 *
 *   CF
 *	Canonical Form: The string is exactly the same as the name
 *	of the #define macro that defines it in the public header files.
 *	(e.g. STB_LOCAL, not LOCL, LOCAL, LOC, or any other variation).
 *
 *   CFNP
 *	No Prefix Canonical Form: The same strings supplied by CF,
 *	but without their standard prefix. (e.g. LOCAL, instead of STT_LOCAL).
 *
 *   NF
 *	Natural Form: The form of the strings that might typically be entered
 *	via a keyboard by an interactive user. These are usually the strings
 *	from CFNP, converted to lowercase, although in some cases they may
 *	take some other "natural" form. In command completion applications,
 *	lowercase strings appear less formal, and are easier on the eye.
 *
 * Every routine is required to have a default style. The others are optional,
 * and may not be provided if not needed. If a given conversion routine does
 * not support alternative strings for a given CONV_FMT_ALT type, it silently
 * ignores the request and supplies the default set. This means that a utility
 * like dump(1) is free to specify a style like DUMP to every conversion
 * routine. It will receive its special strings if there are any, and
 * the defaults otherwise.
 */
#define	CONV_MASK_FMT_ALT		0xff
#define	CONV_TYPE_FMT_ALT(fmt_flags)	(fmt_flags & CONV_MASK_FMT_ALT)

#define	CONV_FMT_ALT_DEFAULT	0	/* "Standard" strings */
#define	CONV_FMT_ALT_DUMP	1	/* dump(1) */
#define	CONV_FMT_ALT_FILE	2	/* file(1) */
#define	CONV_FMT_ALT_CRLE	3	/* crle(1) */
#define	CONV_FMT_ALT_CF		4	/* Canonical Form */
#define	CONV_FMT_ALT_CFNP	5	/* No Prefix Canonical Form */
#define	CONV_FMT_ALT_NF		6	/* Natural Form */

/*
 * Flags that alter standard formatting for conversion routines.
 * These bits start after the range occupied by CONV_MASK_FMT_ALT.
 */
#define	CONV_FMT_DECIMAL	0x0100	/* conv_invalid_val() should print */
					/*    integer print as decimal */
					/*    (default is hex) */
#define	CONV_FMT_SPACE		0x0200	/* conv_invalid_val() should append */
					/*    a space after the number.  */
#define	CONV_FMT_NOBKT		0x0400	/* conv_expn_field() should omit */
					/*    prefix and suffix strings */

/*
 * A Val_desc structure is used to associate an ELF constant and
 * the message code (Msg) for the string that corresponds to it.
 *
 * Val_desc2 adds v_osabi and v_mach fields to Val_desc, which allows
 * for non-generic mappings that apply only to a specific OSABI/machine.
 * Setting v_osabi to 0 (ELFOSABI_NONE) specifies that any OSABI matches.
 * Similarly, setting v_mach to 0 (EM_MACH) matches any machine. Hence,
 * setting v_osabi and v_mach to 0 in a Val_desc2 results in a generic item,
 * and is equivalent to simply using a Val_desc.
 *
 * These structs are used in two different contexts:
 *
 * 1)	To expand bit-field data items, using conv_expn_field() to
 *	process a NULL terminated array of Val_desc, or conv_expn_field2()
 *	to process a null terminated array of Val_desc2.
 *
 * 2)	To represent sparse ranges of non-bitfield values, referenced via
 *	conv_ds_vd_t or conv_ds_vd2_t descriptors, as described below.
 */
typedef struct {
	Conv_elfvalue_t	v_val;		/* expansion value */
	Msg		v_msg;		/* associated message string code */
} Val_desc;
typedef struct {
	Conv_elfvalue_t	v_val;		/* expansion value */
	uchar_t		v_osabi;	/* OSABI to which entry applies */
	Half		v_mach;		/* Machine to which entry applies */
	Msg		v_msg;		/* associated message string code */
} Val_desc2;

/*
 * The conv_ds_XXX_t structs are used to pull together the information used
 * to map non-bitfield values to strings. They are a variant family, sharing
 * the same initial fields, with a generic "header" definition that can be
 * used to read those common fields and determine which subcase is being
 * seen. We do this instead of using a single struct containing a type code
 * and a union in order to allow for static compile-time initialization.
 *
 * conv_ds_t is the base type, containing the initial fields common to all
 * the variants. Variables of type conv_ds_t are never instantiated. This
 * type exists only to provide a common pointer type that can reference
 * any of the variants safely. In C++, it would be a virtual base class.
 * The fields common to all the variants are:
 *
 *	ds_type: Identifies the variant
 *	ds_baseval/ds_topval: The lower and upper bound of the range
 *		of values represented by this conv_ds_XXX_t descriptor.
 *
 * There are three different variants:
 *    conv_ds_msg_t (ds_type == CONV_DS_MSGARR)
 *	This structure references an array of message codes corresponding
 *	to consecutive ELF values. The first item in the array is the Msg
 *	code for the value given by ds_baseval. Consecutive strings follow
 *	in consecutive order. The final item corresponds to the value given
 *	by ds_topval. Zero (0) Msg values can be used to represent missing
 *	values. Entries with a 0 are quietly ignored.
 *
 *    conv_ds_vd_t (ds_type == CONV_DS_VD)
 *	This structure employs a NULL terminated array of Val_desc structs.
 *	Each Val_desc supplies a mapping from a value in the range
 *	(ds_baseval <= value <= ds_topval). The values described need not
 *	be consecutive, and can be sparse. ds_baseval does not need to
 *	correspond to the first item, and ds_topval need not correspond to
 *	the final item.
 *
 *    conv_ds_vd2_t (ds_type == CONV_DS_VD2)
 *	This structure employs a NULL terminated array of Val_desc2 structs,
 *	rather than Val_desc, adding the ability to specify OSABI and machine
 *	as part of the value/string mapping. It is otherwise the same thing
 *	as CONV_DS_VD.
 */
typedef enum {
	CONV_DS_MSGARR = 0,		/* Array of Msg */
	CONV_DS_VD = 1,			/* Null terminated array of Val_desc */
	CONV_DS_VD2 = 2,		/* Null terminated array of Val_desc2 */
} conv_ds_type_t;

#define	CONV_DS_COMMON_FIELDS \
	conv_ds_type_t	ds_type;   	/* Type of data structure used */ \
	uint32_t	ds_baseval;	/* Value of first item */	\
	uint32_t	ds_topval	/* Value of last item */

typedef struct {		/* Virtual base type --- do not instantiate */
	CONV_DS_COMMON_FIELDS;
} conv_ds_t;
typedef struct {
	CONV_DS_COMMON_FIELDS;
	const Msg		*ds_msg;
} conv_ds_msg_t;
typedef struct {
	CONV_DS_COMMON_FIELDS;
	const Val_desc		*ds_vd;
} conv_ds_vd_t;
typedef struct {
	CONV_DS_COMMON_FIELDS;
	const Val_desc2		*ds_vd2;
} conv_ds_vd2_t;

/*
 * The initialization of conv_ds_msg_t can be completely derived from
 * its base value and the array of Msg codes. CONV_DS_MSG_INIT() is used
 * to do that.
 */
#define	CONV_DS_MSG_INIT(_baseval, _arr) \
	CONV_DS_MSGARR, _baseval, \
	_baseval + (sizeof (_arr) / sizeof (_arr[0])) - 1, _arr

/*
 * Null terminated arrays of pointers to conv_ds_XXX_t structs are processed
 * by conv_map_ds() to convert ELF constants to their symbolic names, and by
 * conv_iter_ds() to iterate over all the available value/name combinations.
 *
 * These pointers are formed by casting the address of the specific
 * variant types (described above) to generic base type pointer.
 * CONV_DS_ADDR() is a convenience macro to take the address of
 * one of these variants and turn it into a generic pointer.
 */
#define	CONV_DS_ADDR(_item) ((conv_ds_t *)&(_item))

/*
 * Type used by libconv to represent osabi values passed to iteration
 * functions. The type in the ELF header is uchar_t. However, every possible
 * value 0-255 has a valid meaning, leaving us no extra value to assign
 * to mean "ALL". Using Half for osabi leaves us the top byte to use for
 * out of bound values.
 *
 * Non-iteration functions, and any code that does not need to use
 * CONV_OSABI_ALL, should use uchar_t for osabi.
 */
typedef Half conv_iter_osabi_t;

/*
 * Many of the iteration functions accept an osabi or mach argument,
 * used to specify the type of object being processed. The following
 * values can be used to specify a wildcard that matches any item. Their
 * values are carefully chosen to ensure that they cannot be interpreted
 * as an otherwise valid osabi or machine.
 */
#define	CONV_OSABI_ALL	1024	/* Larger than can be represented by uchar_t */
#define	CONV_MACH_ALL	EM_NUM	/* Never a valid machine type */

/*
 * We compare Val_Desc2 descriptors with a specified osabi and machine
 * to determine whether to use it or not. This macro encapsulates that logic.
 *
 * We consider an osabi to match when any of the following things hold:
 *
 * -	The descriptor osabi is ELFOSABI_NONE.
 * -	The supplied osabi and the descriptor osabi match
 * -	The supplied osabi is ELFOSABI_NONE, and the descriptor osabi is
 *	ELFOSABI_SOLARIS. Many operating systems, Solaris included,
 *	produce or have produced ELFOSABI_NONE native objects, if only
 *	because OSABI ranges are not an original ELF feature. We
 *	give our own objects the home field advantage.
 * -	Iteration Only: An osabi value of CONV_OSABI_ALL is specified.
 *
 * We consider a machine to match when any of the following things hold:
 *
 * -	The descriptor mach is EM_NONE.
 * -	The supplied mach and the descriptor mach match
 * -	Iteration Only: A mach value of CONV_MACH_ALL is specified.
 *
 * The special extra _ALL case for iteration is handled by defining a separate
 * macro with the extra CONV_xxx_ALL tests.
 */
#define	CONV_VD2_SKIP_OSABI(_osabi, _vdp) \
	((_vdp->v_osabi != ELFOSABI_NONE) && (_vdp->v_osabi != osabi) && \
	((_osabi != ELFOSABI_NONE) || (_vdp->v_osabi != ELFOSABI_SOLARIS)))

#define	CONV_VD2_SKIP_MACH(_mach, _vdp) \
	((_vdp->v_mach != EM_NONE) && (_vdp->v_mach != _mach))

#define	CONV_VD2_SKIP(_osabi, _mach, _vdp) \
	(CONV_VD2_SKIP_OSABI(_osabi, _vdp) || CONV_VD2_SKIP_MACH(_mach, _vdp))

#define	CONV_ITER_VD2_SKIP(_osabi, _mach, _vdp)			      \
	((CONV_VD2_SKIP_OSABI(_osabi, _vdp) && (_osabi != CONV_OSABI_ALL)) || \
	(CONV_VD2_SKIP_MACH(_mach, _vdp) && (_mach != CONV_MACH_ALL)))


/*
 * Possible return values from iteration functions.
 */
typedef enum {
	CONV_ITER_DONE,		/* Stop: No more iterations are desired */
	CONV_ITER_CONT		/* Continue with following iterations */
} conv_iter_ret_t;

/*
 * Prototype for caller supplied callback function to iteration functions.
 */
typedef conv_iter_ret_t (* conv_iter_cb_t)(const char *str,
    Conv_elfvalue_t value, void *uvalue);

/*
 * User value block employed by conv_iter_strtol()
 */
typedef struct {
	const char	*csl_str;	/* String to search for */
	size_t		csl_strlen;	/* # chars in csl_str to examine */
	int		csl_found;	/* Init to 0, set to 1 if item found */
	Conv_elfvalue_t	csl_value;	/* If csl_found, resulting value */
} conv_strtol_uvalue_t;

/*
 * conv_expn_field() is willing to supply default strings for the
 * prefix, separator, and suffix arguments, if they are passed as NULL.
 * The caller needs to know how much room to allow for these items.
 * These values supply those sizes.
 */
#define	CONV_EXPN_FIELD_DEF_PREFIX_SIZE	2	/* Default is "[ " */
#define	CONV_EXPN_FIELD_DEF_SEP_SIZE	1	/* Default is " " */
#define	CONV_EXPN_FIELD_DEF_SUFFIX_SIZE	2	/* Default is " ]" */

/*
 * conv_expn_field() requires a large number of inputs, many of which
 * can be NULL to accept default behavior. An argument of the following
 * type is used to supply them.
 */
typedef struct {
	char *buf;		/* Buffer to receive generated string */
	size_t bufsize;		/* sizeof(buf) */
	const char **lead_str;	/* NULL, or array of pointers to strings to */
				/*	be output at the head of the list. */
				/*	Last entry must be NULL. */
	Xword oflags;		/* Bits for which output strings are desired */
	Xword rflags;		/* Bits for which a numeric value should be */
				/*	output if vdp does not provide str. */
				/*	Must be a proper subset of oflags */
	const char *prefix;	/* NULL, or string to prefix output with */
				/*	If NULL, "[ " is used. */
	const char *sep;	/* NULL, or string to separate output items */
				/*	with. If NULL, " " is used. */
	const char *suffix;	/* NULL, or string to suffix output with */
				/*	If NULL, " ]" is used. */
} CONV_EXPN_FIELD_ARG;

/*
 * Callback function for conv_str_to_c_literal(). A user supplied function
 * of this type is called by conv_str_to_c_literal() in order to dispatch
 * the translated output characters.
 *
 *	buf - Pointer to output text
 *	n - # of characters to output
 *	uvalue - User value argument to conv_str_to_c_literal(),
 *		passed through without interpretation.
 */
typedef	void		Conv_str_to_c_literal_func_t(const void *ptr,
			    size_t size, void *uvalue);

/*
 * Generic miscellaneous interfaces
 */
extern	uchar_t		conv_check_native(char **, char **);
extern	const char	*conv_lddstub(int);
extern	int		conv_strproc_isspace(int);
extern	char		*conv_strproc_trim(char *);
extern	Boolean		conv_strproc_extract_value(char *, size_t, int,
			    const char **);
extern	int		conv_sys_eclass(void);
extern	int		conv_translate_c_esc(char **);

/*
 * Generic core formatting and iteration functionality
 */
extern	conv_iter_ret_t	_conv_iter_ds(conv_iter_osabi_t, Half,
			    const conv_ds_t **, conv_iter_cb_t, void *,
			    const char *);
extern	conv_iter_ret_t	_conv_iter_ds_msg(const conv_ds_msg_t *,
			    conv_iter_cb_t, void *, const char *);
extern	conv_iter_ret_t	_conv_iter_vd(const Val_desc *, conv_iter_cb_t,
			    void *, const char *);
extern	conv_iter_ret_t	_conv_iter_vd2(conv_iter_osabi_t, Half,
			    const Val_desc2 *, conv_iter_cb_t, void *,
			    const char *);
extern	int		conv_iter_strtol_init(const char *,
			    conv_strtol_uvalue_t *);
extern	conv_iter_ret_t	conv_iter_strtol(const char *, Conv_elfvalue_t, void *);
extern	const char	*_conv_map_ds(uchar_t, Half, Conv_elfvalue_t,
			    const conv_ds_t **, Conv_fmt_flags_t,
			    Conv_inv_buf_t *, const char *);


/*
 * Generic formatting interfaces.
 */
extern	const char	*conv_bnd_obj(uint_t, Conv_bnd_obj_buf_t *);
extern	const char	*conv_bnd_type(uint_t, Conv_bnd_type_buf_t *);
extern	const char	*conv_config_feat(int, Conv_config_feat_buf_t *);
extern	const char	*conv_config_obj(ushort_t, Conv_config_obj_buf_t *);
extern	const char	*conv_config_upm(const char *, const char *,
			    const char *, size_t);
extern	const char	*conv_cnote_auxv_af(Word, Conv_fmt_flags_t,
			    Conv_cnote_auxv_af_buf_t *);
extern	const char	*conv_cnote_auxv_type(Word, Conv_fmt_flags_t,
			    Conv_inv_buf_t *);
extern	const char	*conv_cnote_cc_content(Lword, Conv_fmt_flags_t,
			    Conv_cnote_cc_content_buf_t *);
extern	const char	*conv_cnote_errno(int, Conv_fmt_flags_t,
			    Conv_inv_buf_t *);
extern	const char	*conv_cnote_fault(Word, Conv_fmt_flags_t,
			    Conv_inv_buf_t *);
extern	const char	*conv_cnote_fltset(uint32_t *, int,
			    Conv_fmt_flags_t, Conv_cnote_fltset_buf_t *);
extern	const char	*conv_cnote_old_pr_flags(int, Conv_fmt_flags_t,
			    Conv_cnote_old_pr_flags_buf_t *);
extern	const char	*conv_cnote_pr_dmodel(Word, Conv_fmt_flags_t,
			    Conv_inv_buf_t *);
extern	const char	*conv_cnote_pr_flags(int, Conv_fmt_flags_t,
			    Conv_cnote_pr_flags_buf_t *);
extern	const char	*conv_cnote_proc_flag(int, Conv_fmt_flags_t,
			    Conv_cnote_proc_flag_buf_t *);
extern	const char	*conv_cnote_pr_regname(Half, int, Conv_fmt_flags_t,
			    Conv_inv_buf_t *inv_buf);
extern	const char	*conv_cnote_pr_stype(Word, Conv_fmt_flags_t,
			    Conv_inv_buf_t *);
extern	const char	*conv_cnote_pr_what(short, short, Conv_fmt_flags_t,
			    Conv_inv_buf_t *);
extern	const char	*conv_cnote_pr_why(short, Conv_fmt_flags_t,
			    Conv_inv_buf_t *);
extern	const char	*conv_cnote_priv(int, Conv_fmt_flags_t,
			    Conv_inv_buf_t *);
#ifndef	NATIVE_BUILD
extern	const char	*conv_prsecflags(secflagset_t, Conv_fmt_flags_t,
			    Conv_secflags_buf_t *);
#endif
extern	const char	*conv_cnote_psetid(int, Conv_fmt_flags_t,
			    Conv_inv_buf_t *);
extern	const char	*conv_cnote_sa_flags(int, Conv_fmt_flags_t,
			    Conv_cnote_sa_flags_buf_t *);
extern	const char	*conv_cnote_signal(Word, Conv_fmt_flags_t,
			    Conv_inv_buf_t *);
extern	const char	*conv_cnote_si_code(Half, int, int, Conv_fmt_flags_t,
			    Conv_inv_buf_t *);
extern	const char	*conv_cnote_sigset(uint32_t *, int,
			    Conv_fmt_flags_t, Conv_cnote_sigset_buf_t *);
extern	const char	*conv_cnote_ss_flags(int, Conv_fmt_flags_t,
			    Conv_cnote_ss_flags_buf_t *);
extern	const char	*conv_cnote_syscall(Word, Conv_fmt_flags_t,
			    Conv_inv_buf_t *);
extern	const char	*conv_cnote_sysset(uint32_t *, int,
			    Conv_fmt_flags_t, Conv_cnote_sysset_buf_t *);
extern	const char	*conv_cnote_fileflags(uint32_t, Conv_fmt_flags_t,
			    char *, size_t);
extern	const char	*conv_cnote_filemode(uint32_t, Conv_fmt_flags_t,
			    char *, size_t);
extern	const char	*conv_cnote_type(Word, Conv_fmt_flags_t,
			    Conv_inv_buf_t *);
extern	const char	*conv_def_tag(Symref, Conv_inv_buf_t *);
extern	const char	*conv_demangle_name(const char *);
extern	const char	*conv_dl_flag(int, Conv_fmt_flags_t,
			    Conv_dl_flag_buf_t *);
extern	const char	*conv_dl_info(int);
extern	const char	*conv_dl_mode(int, int, Conv_dl_mode_buf_t *);
extern	const char	*conv_dwarf_cfa(uchar_t, Conv_fmt_flags_t,
			    Conv_inv_buf_t *);
extern	const char	*conv_dwarf_ehe(uint_t, Conv_dwarf_ehe_buf_t *);
extern	const char	*conv_dwarf_regname(Half, Word, Conv_fmt_flags_t,
			    int *, Conv_inv_buf_t *);
extern	const char	*conv_ehdr_abivers(uchar_t, Word, Conv_fmt_flags_t,
			    Conv_inv_buf_t *);
extern	const char	*conv_ehdr_class(uchar_t, Conv_fmt_flags_t,
			    Conv_inv_buf_t *);
extern	const char	*conv_ehdr_data(uchar_t, Conv_fmt_flags_t,
			    Conv_inv_buf_t *);
extern	const char	*conv_ehdr_flags(Half, Word, Conv_fmt_flags_t,
			    Conv_ehdr_flags_buf_t *);
extern	const char	*conv_ehdr_mach(Half, Conv_fmt_flags_t,
			    Conv_inv_buf_t *);
extern	const char	*conv_ehdr_osabi(uchar_t, Conv_fmt_flags_t,
			    Conv_inv_buf_t *);
extern	const char	*conv_ehdr_type(uchar_t, Half, Conv_fmt_flags_t,
			    Conv_inv_buf_t *);
extern	const char	*conv_ehdr_vers(Word, Conv_fmt_flags_t,
			    Conv_inv_buf_t *);
extern	const char	*conv_elfdata_type(Elf_Type, Conv_inv_buf_t *);
extern	const char	*conv_ent_flags(ec_flags_t, Conv_ent_flags_buf_t *);
extern	const char	*conv_ent_files_flags(Word,  Conv_fmt_flags_t fmt_flags,
			    Conv_ent_files_flags_buf_t *);
extern	const char	*conv_la_activity(uint_t, Conv_fmt_flags_t,
			    Conv_inv_buf_t *);
extern	const char	*conv_la_bind(uint_t, Conv_la_bind_buf_t *);
extern	const char	*conv_la_search(uint_t, Conv_la_search_buf_t *);
extern	const char	*conv_la_symbind(uint_t, Conv_la_symbind_buf_t *);
extern	const char	*conv_grphdl_flags(uint_t, Conv_grphdl_flags_buf_t *);
extern	const char	*conv_grpdesc_flags(uint_t, Conv_grpdesc_flags_buf_t *);
extern	Isa_desc	*conv_isalist(void);
extern	const char	*conv_mapfile_version(Word, Conv_fmt_flags_t,
			    Conv_inv_buf_t *);
extern	const char	*conv_phdr_flags(uchar_t, Word, Conv_fmt_flags_t,
			    Conv_phdr_flags_buf_t *);
extern	const char	*conv_phdr_type(uchar_t, Half, Word, Conv_fmt_flags_t,
			    Conv_inv_buf_t *);
extern	const char	*conv_reject_desc(Rej_desc *, Conv_reject_desc_buf_t *,
			    Half mach);
extern	const char	*conv_reloc_type(Half, Word, Conv_fmt_flags_t,
			    Conv_inv_buf_t *);
extern	const char	*conv_reloc_type_static(Half, Word, Conv_fmt_flags_t);
extern	const char	*conv_reloc_386_type(Word, Conv_fmt_flags_t,
			    Conv_inv_buf_t *);
extern	const char	*conv_reloc_amd64_type(Word, Conv_fmt_flags_t,
			    Conv_inv_buf_t *);
extern	const char	*conv_reloc_SPARC_type(Word, Conv_fmt_flags_t,
			    Conv_inv_buf_t *);
extern	const char	*conv_sec_type(uchar_t, Half, Word, Conv_fmt_flags_t,
			    Conv_inv_buf_t *);
extern	const char	*conv_seg_flags(sg_flags_t, Conv_seg_flags_buf_t *);
extern	void		conv_str_to_c_literal(const char *buf, size_t n,
			    Conv_str_to_c_literal_func_t *cb_func,
			    void *uvalue);
extern	const char	*conv_sym_info_bind(uchar_t, Conv_fmt_flags_t,
			    Conv_inv_buf_t *);
extern	const char	*conv_sym_info_type(Half, uchar_t, Conv_fmt_flags_t,
			    Conv_inv_buf_t *);
extern	const char	*conv_sym_shndx(uchar_t, Half, Half, Conv_fmt_flags_t,
			    Conv_inv_buf_t *);
extern	const char	*conv_sym_other(uchar_t, Conv_inv_buf_t *);
extern	const char	*conv_sym_other_vis(uchar_t, Conv_fmt_flags_t,
			    Conv_inv_buf_t *);
extern	const char	*conv_syminfo_boundto(Half, Conv_fmt_flags_t,
			    Conv_inv_buf_t *);
extern	const char	*conv_syminfo_flags(Half, Conv_fmt_flags_t,
			    Conv_syminfo_flags_buf_t *);
extern	const char	*conv_time(struct timeval *, struct timeval *,
			    Conv_time_buf_t *);
extern	Uts_desc	*conv_uts(void);
extern	const char	*conv_ver_flags(Half, Conv_fmt_flags_t,
			    Conv_ver_flags_buf_t *);
extern	const char	*conv_ver_index(Versym, int, Conv_inv_buf_t *);


/*
 * Generic iteration interfaces.
 */
extern	conv_iter_ret_t	conv_iter_cap_tags(Conv_fmt_flags_t, conv_iter_cb_t,
			    void *);
extern	conv_iter_ret_t	conv_iter_cap_val_hw1(Half, Conv_fmt_flags_t,
			    conv_iter_cb_t, void *);
extern	conv_iter_ret_t	conv_iter_cap_val_hw2(Half, Conv_fmt_flags_t,
			    conv_iter_cb_t, void *);
extern	conv_iter_ret_t	conv_iter_cap_val_sf1(Conv_fmt_flags_t, conv_iter_cb_t,
			    void *);

extern	conv_iter_ret_t	conv_iter_dyn_feature1(Conv_fmt_flags_t, conv_iter_cb_t,
			    void *);
extern	conv_iter_ret_t	conv_iter_dyn_flag(Conv_fmt_flags_t, conv_iter_cb_t,
			    void *);
extern	conv_iter_ret_t	conv_iter_dyn_flag1(Conv_fmt_flags_t, conv_iter_cb_t,
			    void *);
extern	conv_iter_ret_t	conv_iter_dyn_posflag1(Conv_fmt_flags_t, conv_iter_cb_t,
			    void *);
extern	conv_iter_ret_t	conv_iter_dyn_tag(conv_iter_osabi_t, Half,
			    Conv_fmt_flags_t, conv_iter_cb_t, void *);

extern	conv_iter_ret_t	conv_iter_ehdr_abivers(conv_iter_osabi_t,
			    Conv_fmt_flags_t, conv_iter_cb_t, void *);
extern	conv_iter_ret_t	conv_iter_ehdr_class(Conv_fmt_flags_t, conv_iter_cb_t,
			    void *);
extern	conv_iter_ret_t	conv_iter_ehdr_data(Conv_fmt_flags_t, conv_iter_cb_t,
			    void *);
extern	conv_iter_ret_t	conv_iter_ehdr_eident(Conv_fmt_flags_t, conv_iter_cb_t,
			    void *);
extern	conv_iter_ret_t	conv_iter_ehdr_flags(Half, Conv_fmt_flags_t,
			    conv_iter_cb_t, void *);
extern	conv_iter_ret_t	conv_iter_ehdr_mach(Conv_fmt_flags_t, conv_iter_cb_t,
			    void *);
extern	conv_iter_ret_t	conv_iter_ehdr_osabi(Conv_fmt_flags_t, conv_iter_cb_t,
			    void *);
extern	conv_iter_ret_t	conv_iter_ehdr_type(conv_iter_osabi_t, Conv_fmt_flags_t,
			    conv_iter_cb_t, void *);
extern	conv_iter_ret_t	conv_iter_ehdr_vers(Conv_fmt_flags_t, conv_iter_cb_t,
			    void *);

extern	conv_iter_ret_t	conv_iter_phdr_flags(conv_iter_osabi_t,
			    Conv_fmt_flags_t, conv_iter_cb_t, void *);
extern	conv_iter_ret_t	conv_iter_phdr_type(conv_iter_osabi_t, Conv_fmt_flags_t,
			    conv_iter_cb_t, void *);

extern	conv_iter_ret_t	conv_iter_sec_flags(conv_iter_osabi_t, Half,
			    Conv_fmt_flags_t, conv_iter_cb_t, void *);
extern	conv_iter_ret_t	conv_iter_sec_symtab(conv_iter_osabi_t,
			    Conv_fmt_flags_t, conv_iter_cb_t, void *);
extern	conv_iter_ret_t	conv_iter_sec_type(conv_iter_osabi_t, Half,
			    Conv_fmt_flags_t, conv_iter_cb_t, void *);

extern	conv_iter_ret_t	conv_iter_sym_info_bind(Conv_fmt_flags_t,
			    conv_iter_cb_t, void *);
extern	conv_iter_ret_t	conv_iter_sym_other_vis(Conv_fmt_flags_t,
			    conv_iter_cb_t, void *);
extern	conv_iter_ret_t	conv_iter_sym_shndx(conv_iter_osabi_t, Half,
			    Conv_fmt_flags_t, conv_iter_cb_t, void *);
extern	conv_iter_ret_t	conv_iter_sym_info_type(Half, Conv_fmt_flags_t,
			    conv_iter_cb_t, void *);

extern	conv_iter_ret_t	conv_iter_syminfo_boundto(Conv_fmt_flags_t,
			    conv_iter_cb_t, void *);
extern	conv_iter_ret_t	conv_iter_syminfo_flags(Conv_fmt_flags_t,
			    conv_iter_cb_t, void *);

/*
 * Define all class specific routines.
 */
#if	defined(_ELF64)
#define	conv_cap_tag		conv64_cap_tag
#define	conv_cap_val		conv64_cap_val
#define	conv_cap_val_hw1	conv64_cap_val_hw1
#define	conv_cap_val_hw2	conv64_cap_val_hw2
#define	conv_cap_val_sf1	conv64_cap_val_sf1
#define	conv_dyn_feature1	conv64_dyn_feature1
#define	conv_dyn_flag1		conv64_dyn_flag1
#define	conv_dyn_flag		conv64_dyn_flag
#define	conv_dyn_posflag1	conv64_dyn_posflag1
#define	conv_dyn_tag		conv64_dyn_tag
#define	_conv_expn_field	_conv64_expn_field
#define	_conv_expn_field2	_conv64_expn_field2
#define	conv_invalid_val	conv64_invalid_val
#define	conv_sec_flags		conv64_sec_flags
#define	conv_sec_linkinfo	conv64_sec_linkinfo
#define	conv_sym_value		conv64_sym_value
#define	conv_sym_SPARC_value	conv64_sym_SPARC_value
#else
#define	conv_cap_tag		conv32_cap_tag
#define	conv_cap_val		conv32_cap_val
#define	conv_cap_val_hw1	conv32_cap_val_hw1
#define	conv_cap_val_hw2	conv32_cap_val_hw2
#define	conv_cap_val_sf1	conv32_cap_val_sf1
#define	conv_dyn_feature1	conv32_dyn_feature1
#define	conv_dyn_flag1		conv32_dyn_flag1
#define	conv_dyn_flag		conv32_dyn_flag
#define	conv_dyn_posflag1	conv32_dyn_posflag1
#define	conv_dyn_tag		conv32_dyn_tag
#define	_conv_expn_field	_conv32_expn_field
#define	_conv_expn_field2	_conv32_expn_field2
#define	conv_invalid_val	conv32_invalid_val
#define	conv_sec_flags		conv32_sec_flags
#define	conv_sec_linkinfo	conv32_sec_linkinfo
#define	conv_sym_value		conv32_sym_value
#define	conv_sym_SPARC_value	conv32_sym_SPARC_value
#endif

/*
 * ELFCLASS-specific core formatting functionality
 */
extern	int		_conv_expn_field(CONV_EXPN_FIELD_ARG *,
			    const Val_desc *, Conv_fmt_flags_t, const char *);
extern	int		_conv_expn_field2(CONV_EXPN_FIELD_ARG *, uchar_t,
			    Half, const Val_desc2 *, Conv_fmt_flags_t,
			    const char *);
extern	const char	*conv_invalid_val(Conv_inv_buf_t *, Xword,
			    Conv_fmt_flags_t);

/*
 * ELFCLASS-specific formatting interfaces.
 */
extern	const char	*conv_cap_tag(Xword, Conv_fmt_flags_t,
			    Conv_inv_buf_t *);
extern	const char	*conv_cap_val(Xword, Xword, Half, Conv_fmt_flags_t,
			    Conv_cap_val_buf_t *);
extern	const char	*conv_cap_val_hw1(Xword, Half, Conv_fmt_flags_t,
			    Conv_cap_val_hw1_buf_t *);
extern	const char	*conv_cap_val_hw2(Xword, Half, Conv_fmt_flags_t,
			    Conv_cap_val_hw2_buf_t *);
extern	const char	*conv_cap_val_sf1(Xword, Half, Conv_fmt_flags_t,
			    Conv_cap_val_sf1_buf_t *);
extern	const char	*conv_dyn_flag1(Xword, Conv_fmt_flags_t,
			    Conv_dyn_flag1_buf_t *);
extern	const char	*conv_dyn_flag(Xword, Conv_fmt_flags_t,
			    Conv_dyn_flag_buf_t *);
extern	const char	*conv_dyn_posflag1(Xword, Conv_fmt_flags_t,
			    Conv_dyn_posflag1_buf_t *);
extern	const char	*conv_dyn_tag(Xword, uchar_t, Half, Conv_fmt_flags_t,
			    Conv_inv_buf_t *);
extern	const char	*conv_dyn_feature1(Xword, Conv_fmt_flags_t,
			    Conv_dyn_feature1_buf_t *);
extern	const char	*conv_sec_flags(uchar_t osabi, Half mach, Xword,
			    Conv_fmt_flags_t, Conv_sec_flags_buf_t *);
extern	const char	*conv_sec_linkinfo(Word, Xword, Conv_inv_buf_t *);
extern	const char	*conv_sym_value(Half, uchar_t, Addr, Conv_inv_buf_t *);
extern	const char	*conv_sym_SPARC_value(Addr, Conv_fmt_flags_t,
			    Conv_inv_buf_t *);

/*
 * Define macros for _conv_XXX() routines that accept local_sgs_msg as the
 * final argument. The macros hide that argument from the caller's view and
 * supply the SGS message array for the file from which the macro is used
 * in its place. This trick is used to allow these functions to access the
 * message strings from any source file they are called from.
 */
#define	conv_expn_field(_arg, _vdp, _fmt_flags) \
    _conv_expn_field(_arg, _vdp, _fmt_flags, MSG_SGS_LOCAL_ARRAY)

#define	conv_expn_field2(_arg, _osabi, _mach, _vdp, _fmt_flags) \
    _conv_expn_field2(_arg, _osabi, _mach, _vdp, _fmt_flags, \
    MSG_SGS_LOCAL_ARRAY)

#define	conv_iter_ds(_osabi, _mach, _dsp, _func, _uvalue) \
    _conv_iter_ds(_osabi, _mach, _dsp, _func, _uvalue, MSG_SGS_LOCAL_ARRAY)

#define	conv_iter_vd(_vdp, _func, _uvalue)	\
    _conv_iter_vd(_vdp, _func, _uvalue, MSG_SGS_LOCAL_ARRAY)

#define	conv_iter_vd2(_osabi, _mach, _vdp, _func, _uvalue)		\
    _conv_iter_vd2(_osabi, _mach, _vdp, _func, _uvalue, MSG_SGS_LOCAL_ARRAY)

#define	conv_map_ds(_osabi, _mach, _value, _dsp, _fmt_flags, _inv_buf) \
    _conv_map_ds(_osabi, _mach, _value, _dsp, _fmt_flags, _inv_buf, \
    MSG_SGS_LOCAL_ARRAY)


#ifdef	__cplusplus
}
#endif

#endif /* _CONV_H */<|MERGE_RESOLUTION|>--- conflicted
+++ resolved
@@ -25,11 +25,8 @@
  *
  * Copyright (c) 1992, 2010, Oracle and/or its affiliates. All rights reserved.
  * Copyright 2012 DEY Storage Systems, Inc.  All rights reserved.
-<<<<<<< HEAD
  * Copyright (c) 2015, Joyent, Inc. All rights reserved.
-=======
  * Copyright 2016 RackTop Systems.
->>>>>>> 82201043
  */
 
 #ifndef	_CONV_H
