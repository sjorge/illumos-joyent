--- conflicted
+++ resolved
@@ -21,12 +21,8 @@
 
 /*
  * Copyright (c) 2004, 2010, Oracle and/or its affiliates. All rights reserved.
-<<<<<<< HEAD
  * Copyright (c) 2013, Joyent, Inc. All rights reserved.
-=======
- * Copyright (c) 2011, Joyent, Inc. All rights reserved.
  * Copyright (c) 2015 by Delphix. All rights reserved.
->>>>>>> 3bbf88b3
  */
 
 /*
