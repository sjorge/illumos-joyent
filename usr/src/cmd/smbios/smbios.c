--- conflicted
+++ resolved
@@ -21,13 +21,8 @@
 
 /*
  * Copyright 2015 OmniTI Computer Consulting, Inc.  All rights reserved.
-<<<<<<< HEAD
  * Copyright (c) 2018, Joyent, Inc.
- * Copyright 2020 Oxide Computer Company
-=======
- * Copyright (c) 2017, Joyent, Inc.
  * Copyright 2021 Oxide Computer Company
->>>>>>> 3aa10614
  * Copyright 2010 Sun Microsystems, Inc.  All rights reserved.
  * Use is subject to license terms.
  */
