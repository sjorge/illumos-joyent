--- conflicted
+++ resolved
@@ -8,11 +8,7 @@
  * Copyright 2008 Sun Microsystems, Inc.  All rights reserved.
  * Use is subject to license terms.
  *
-<<<<<<< HEAD
- * Copyright (c) 2013, Joyent, Inc.  All rights reserved.
-=======
  * Copyright (c) 2014, Joyent, Inc.  All rights reserved.
->>>>>>> b7070b7d
  */
 
 #include <stdio.h>
@@ -63,10 +59,6 @@
 #include "kmem.h"
 #include "ipfzone.h"
 
-#if SOLARIS
-#include "ipfzone.h"
-#endif
-
 #ifdef	__hpux
 # define	nlist	nlist64
 #endif
@@ -107,15 +99,7 @@
 char *name;
 {
 	fprintf(stderr, "Usage: %s [-CdFhlnrRsv] [-f filename]", name);
-<<<<<<< HEAD
-#if SOLARIS
 	fprintf(stderr, " [-G|-z zonename]\n");
-#else
-	fprintf(stderr, "\n");
-#endif
-=======
-	fprintf(stderr, " [-G|-z zonename]\n");
->>>>>>> b7070b7d
 	exit(1);
 }
 
@@ -152,17 +136,9 @@
 		case 'F' :
 			opts |= OPT_FLUSH;
 			break;
-<<<<<<< HEAD
-#if SOLARIS
 		case 'G' :
 			setzonename_global(optarg);
 			break;
-#endif
-=======
-		case 'G' :
-			setzonename_global(optarg);
-			break;
->>>>>>> b7070b7d
 		case 'h' :
 			opts |=OPT_HITS;
 			break;
@@ -193,17 +169,9 @@
 		case 'v' :
 			opts |= OPT_VERBOSE;
 			break;
-<<<<<<< HEAD
-#if SOLARIS
 		case 'z' :
 			setzonename(optarg);
 			break;
-#endif
-=======
-		case 'z' :
-			setzonename(optarg);
-			break;
->>>>>>> b7070b7d
 		default :
 			usage(argv[0]);
 		}
@@ -236,12 +204,6 @@
 				STRERROR(errno));
 			exit(1);
 		}
-#if SOLARIS
-		if (setzone(fd) != 0) {
-			close(fd);
-			exit(1);
-		}
-#endif
 
 		if (setzone(fd) != 0) {
 			close(fd);
