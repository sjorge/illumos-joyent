--- conflicted
+++ resolved
@@ -1817,87 +1817,18 @@
 	return ((ts/nsec) - lbi.lbi_debug_time);
 }
 
-<<<<<<< HEAD
-#define	startswith(a, b) (strncmp((a), (b), strlen(b)) == 0)
-
-/*
- * Dig out the branch and revision of the illumos-joyent repo, if we were
- * provided with it.  This is a rather fragile JSON parser, in that it requires
- * JSON formatted exactly as per the boot_archive.gitstatus file that
- * "buildversion" is built from.
- */
 void
 mdb_print_buildversion(void)
 {
-	boolean_t in_joyent = B_FALSE;
-	GElf_Sym sym;
-
-	if (mdb_lookup_by_name("buildversion", &sym) != 0) {
-		/* Older kernels used this name. */
-		if (mdb_lookup_by_name("gitstatus_start", &sym) != 0)
-			return;
-	}
-=======
-void
-mdb_print_buildversion(void)
-{
 	GElf_Sym sym;
 
 	if (mdb_lookup_by_name("buildversion", &sym) != 0)
 		return;
->>>>>>> ce115d25
 
 	char *str = mdb_zalloc(4096, UM_SLEEP | UM_GC);
 
 	if (mdb_readstr(str, 4096, sym.st_value) < 1)
 		return;
 
-<<<<<<< HEAD
-	/*
-	 * Each line is of the form
-	 *
-	 *	"repo": "smartos-live",
-	 */
-	for (char *line = strtok(str, "\n"); line != NULL;
-	    line = strtok(NULL, "\n")) {
-		/* skip whitespace and first " */
-		line += strspn(line, " \t\"");
-
-		if (startswith(line, "repo")) {
-			line += sizeof ("repo") - 1;
-			line += strspn(line, " \t\":");
-
-			if (startswith(line, "illumos-joyent"))
-				in_joyent = B_TRUE;
-			else if (in_joyent)
-				return;
-			continue;
-		}
-
-		if (!in_joyent)
-			continue;
-
-		if (startswith(line, "branch")) {
-			char *trail = strrchr(line, '"');
-			if (trail != NULL)
-				*trail = '\0';
-			line += sizeof ("branch") - 1;
-			line += strspn(line, " \t\":");
-			mdb_printf("git branch: %s\n", line);
-			continue;
-		}
-
-		if (startswith(line, "rev")) {
-			char *trail = strrchr(line, '"');
-			if (trail != NULL)
-				*trail = '\0';
-			line += sizeof ("rev") - 1;
-			line += strspn(line, " \t\":");
-			mdb_printf("git rev: %s\n", line);
-			continue;
-		}
-	}
-=======
 	mdb_printf("build version: %s\n", str);
->>>>>>> ce115d25
 }