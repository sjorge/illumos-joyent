--- conflicted
+++ resolved
@@ -1013,11 +1013,7 @@
 	    mfntopfn_dcmd },
 	{ "memseg_list", ":", "show memseg list", memseg_list },
 	{ "scalehrtime", ":[-a|-r]", "scale an unscaled high-res time",
-<<<<<<< HEAD
-	    scalehrtime_dcmd, scalehrtime_help },
-=======
 	    scalehrtime_cmd, scalehrtime_help },
->>>>>>> adabf612
 	{ "x86_featureset", NULL, "dump the x86_featureset vector",
 		x86_featureset_dcmd },
 	{ "xcall", ":", "print CPU cross-call state", xcall_dcmd, xcall_help },
