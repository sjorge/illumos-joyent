--- conflicted
+++ resolved
@@ -1060,19 +1060,12 @@
 					(void) cfg_load_dsvols(cfg);
 					(void) cfg_load_svols(cfg);
 					if (cfg_vol_disable(cfg, shadow, sn,
-<<<<<<< HEAD
-					    "ii") < 0)
-=======
 					    "ii") < 0) {
->>>>>>> ea3068a7
 						dsw_error(gettext(
 						    "SV disable of shadow "
 						    "failed"),
 						    NULL);
-<<<<<<< HEAD
-=======
 					}
->>>>>>> ea3068a7
 					cfg_resource(cfg, cfg_cluster_tag);
 			} else {
 				if (cfg_vol_disable(cfg, shadow,
@@ -3415,12 +3408,7 @@
 			(void) printf(gettext(
 			    "Volume is not in configuration file\n"), NULL);
 			(void) fflush(stdout);
-<<<<<<< HEAD
-			(void) strncpy(parms.shadow_vol, argv[1], DSW_NAMELEN);
-			parms.shadow_vol[DSW_NAMELEN - 1] = '\0';
-=======
 			(void) strlcpy(parms.shadow_vol, argv[1], DSW_NAMELEN);
->>>>>>> ea3068a7
 		}
 		print_status(&parms, in_config);
 	} else if (group_name) {
@@ -3469,12 +3457,7 @@
 		(void) printf(gettext(
 		    "Volume is not in configuration file\n"), NULL);
 		(void) fflush(stdout);
-<<<<<<< HEAD
-		(void) strncpy(parms.master_vol, argv[1], DSW_NAMELEN);
-		parms.master_vol[DSW_NAMELEN - 1] = '\0';
-=======
 		(void) strlcpy(parms.master_vol, argv[1], DSW_NAMELEN);
->>>>>>> ea3068a7
 	}
 
 	bitmap_op(parms.shadow_vol, 1, 0, 0, 0);
