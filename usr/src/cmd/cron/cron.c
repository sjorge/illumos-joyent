/*
 * CDDL HEADER START
 *
 * The contents of this file are subject to the terms of the
 * Common Development and Distribution License (the "License").
 * You may not use this file except in compliance with the License.
 *
 * You can obtain a copy of the license at usr/src/OPENSOLARIS.LICENSE
 * or http://www.opensolaris.org/os/licensing.
 * See the License for the specific language governing permissions
 * and limitations under the License.
 *
 * When distributing Covered Code, include this CDDL HEADER in each
 * file and include the License file at usr/src/OPENSOLARIS.LICENSE.
 * If applicable, add the following below this CDDL HEADER, with the
 * fields enclosed by brackets "[]" replaced with your own identifying
 * information: Portions Copyright [yyyy] [name of copyright owner]
 *
 * CDDL HEADER END
 */
/*
 * Copyright 2009 Sun Microsystems, Inc.  All rights reserved.
 * Use is subject to license terms.
 *
 * Copyright 2013 Joshua M. Clulow <josh@sysmgr.org>
<<<<<<< HEAD
 * Copyright 2013 Joyent, Inc.  All rights reserved.
=======
 *
 * Copyright (c) 2014 Gary Mills
>>>>>>> ee169c7e
 */

/*	Copyright (c) 1984, 1986, 1987, 1988, 1989 AT&T	*/
/*	  All Rights Reserved  	*/

/*	Copyright (c) 1987, 1988 Microsoft Corporation	*/
/*	  All Rights Reserved	*/

#ifdef lint
/* make lint happy */
#define	__EXTENSIONS__
#endif

#include <sys/contract/process.h>
#include <sys/ctfs.h>
#include <sys/param.h>
#include <sys/resource.h>
#include <sys/stat.h>
#include <sys/task.h>
#include <sys/time.h>
#include <sys/types.h>
#include <sys/utsname.h>
#include <sys/wait.h>

#include <security/pam_appl.h>

#include <alloca.h>
#include <ctype.h>
#include <deflt.h>
#include <dirent.h>
#include <errno.h>
#include <fcntl.h>
#include <grp.h>
#include <libcontract.h>
#include <libcontract_priv.h>
#include <limits.h>
#include <locale.h>
#include <poll.h>
#include <project.h>
#include <pwd.h>
#include <signal.h>
#include <stdarg.h>
#include <stdio.h>
#include <stdlib.h>
#include <string.h>
#include <stropts.h>
#include <time.h>
#include <unistd.h>
#include <libzoneinfo.h>

#include "cron.h"

/*
 * #define	DEBUG
 */

#define	MAIL		"/usr/bin/mail"	/* mail program to use */
#define	CONSOLE		"/dev/console"	/* where messages go when cron dies */

#define	TMPINFILE	"/tmp/crinXXXXXX"  /* file to put stdin in for cmd  */
#define	TMPDIR		"/tmp"
#define	PFX		"crout"
#define	TMPOUTFILE	"/tmp/croutXXXXXX" /* file to place stdout, stderr */

#define	INMODE		00400		/* mode for stdin file	*/
#define	OUTMODE		00600		/* mode for stdout file */
#define	ISUID		S_ISUID		/* mode for verifing at jobs */

#define	INFINITY	2147483647L	/* upper bound on time	*/
#define	CUSHION		180L
#define	ZOMB		100		/* proc slot used for mailing output */

#define	JOBF		'j'
#define	NICEF		'n'
#define	USERF		'u'
#define	WAITF		'w'

#define	BCHAR		'>'
#define	ECHAR		'<'

#define	DEFAULT		0
#define	LOAD		1
#define	QBUFSIZ		80

/* Defined actions for crabort() routine */
#define	NO_ACTION	000
#define	REMOVE_FIFO	001
#define	CONSOLE_MSG	002

#define	BADCD		"can't change directory to the crontab directory."
#define	NOREADDIR	"can't read the crontab directory."

#define	BADJOBOPEN	"unable to read your at job."
#define	BADSHELL	"because your login shell \
isn't /usr/bin/sh, you can't use cron."

#define	BADSTAT		"can't access your crontab or at-job file. Resubmit it."
#define	BADPROJID	"can't set project id for your job."
#define	CANTCDHOME	"can't change directory to %s.\
\nYour commands will not be executed."
#define	CANTEXECSH	"unable to exec the shell, %s, for one of your \
commands."
#define	CANT_STR_LEN (sizeof (CANTEXECSH) > sizeof (CANTCDHOME) ? \
	sizeof (CANTEXECSH) : sizeof (CANTCDHOME))
#define	NOREAD		"can't read your crontab file.  Resubmit it."
#define	BADTYPE		"crontab or at-job file is not a regular file.\n"
#define	NOSTDIN		"unable to create a standard input file for \
one of your crontab commands. \
\nThat command was not executed."

#define	NOTALLOWED	"you are not authorized to use cron.  Sorry."
#define	STDERRMSG	"\n\n********************************************\
*****\nCron: The previous message is the \
standard output and standard error \
\nof one of your cron commands.\n"

#define	STDOUTERR	"one of your commands generated output or errors, \
but cron was unable to mail you this output.\
\nRemember to redirect standard output and standard \
error for each of your commands."

#define	CLOCK_DRIFT	"clock time drifted backwards after event!\n"
#define	PIDERR		"unexpected pid returned %d (ignored)"
#define	CRONTABERR	"Subject: Your crontab file has an error in it\n\n"
#define	MALLOCERR	"out of space, cannot create new string\n"

#define	DIDFORK didfork
#define	NOFORK !didfork

#define	MAILBUFLEN	(8*1024)
#define	LINELIMIT	80
#define	MAILBINITFREE	(MAILBUFLEN - (sizeof (cte_intro) - 1) \
	    - (sizeof (cte_trail1) - 1) - (sizeof (cte_trail2) - 1) - 1)

#define	ERR_CRONTABENT	0	/* error in crontab file entry */
#define	ERR_UNIXERR	1	/* error in some system call */
#define	ERR_CANTEXECCRON 2	/* error setting up "cron" job environment */
#define	ERR_CANTEXECAT	3	/* error setting up "at" job environment */
#define	ERR_NOTREG	4	/* error not a regular file */

#define	PROJECT		"project="

#define	MAX_LOST_CONTRACTS	2048	/* reset if this many failed abandons */

#define	FORMAT	"%a %b %e %H:%M:%S %Y"
static char	timebuf[80];

static struct message msgbuf;

struct shared {
	int count;			/* usage count */
	void (*free)(void *obj);	/* routine that will free obj */
	void *obj;			/* object */
};

struct event {
	time_t time;	/* time of the event	*/
	short etype;	/* what type of event; 0=cron, 1=at	*/
	char *cmd;	/* command for cron, job name for at	*/
	struct usr *u;	/* ptr to the owner (usr) of this event	*/
	struct event *link;	/* ptr to another event for this user */
	union {
		struct { /* for crontab events */
			char *minute;	/*  (these	*/
			char *hour;	/*   fields	*/
			char *daymon;	/*   are	*/
			char *month;	/*   from	*/
			char *dayweek;	/*   crontab)	*/
			char *input;	/* ptr to stdin	*/
			struct shared *tz;	/* timezone of this event */
			struct shared *home;	/* directory for this event */
			struct shared *shell;	/* shell for this event */
		} ct;
		struct { /* for at events */
			short exists;	/* for revising at events	*/
			int eventid;	/* for el_remove-ing at events	*/
		} at;
	} of;
};

struct usr {
	char *name;	/* name of user (e.g. "root")	*/
	char *home;	/* home directory for user	*/
	uid_t uid;	/* user id	*/
	gid_t gid;	/* group id	*/
	int aruncnt;	/* counter for running jobs per uid */
	int cruncnt;	/* counter for running cron jobs per uid */
	int ctid;	/* for el_remove-ing crontab events */
	short ctexists;	/* for revising crontab events	*/
	struct event *ctevents;	/* list of this usr's crontab events */
	struct event *atevents;	/* list of this usr's at events */
	struct usr *nextusr;
};	/* ptr to next user	*/

static struct	queue
{
	int njob;	/* limit */
	int nice;	/* nice for execution */
	int nwait;	/* wait time to next execution attempt */
	int nrun;	/* number running */
}
	qd = {100, 2, 60},		/* default values for queue defs */
	qt[NQUEUE];
static struct	queue	qq;

static struct runinfo
{
	pid_t	pid;
	short	que;
	struct  usr *rusr;	/* pointer to usr struct */
	char	*outfile;	/* file where stdout & stderr are trapped */
	short	jobtype;	/* what type of event: 0=cron, 1=at */
	char	*jobname;	/* command for "cron", jobname for "at" */
	int	mailwhendone;	/* 1 = send mail even if no ouptut */
	struct runinfo *next;
}	*rthead;

static struct miscpid {
	pid_t		pid;
	struct miscpid	*next;
}	*miscpid_head;

static pid_t cron_pid;	/* own pid */
static char didfork = 0; /* flag to see if I'm process group leader */
static int msgfd;	/* file descriptor for fifo queue */
static int ecid = 1;	/* event class id for el_remove(); MUST be set to 1 */
static int delayed;	/* is job being rescheduled or did it run first time */
static int cwd;		/* current working directory */
static struct event *next_event;	/* the next event to execute	*/
static struct usr *uhead;		/* ptr to the list of users	*/

/* Variables for error handling at reading crontabs. */
static char cte_intro[] = "Line(s) with errors:\n\n";
static char cte_trail1[] = "\nMax number of errors encountered.";
static char cte_trail2[] = " Evaluation of crontab aborted.\n";
static int cte_free = MAILBINITFREE;	/* Free buffer space */
static char *cte_text = NULL;		/* Text buffer pointer */
static char *cte_lp;			/* Next free line in cte_text */
static int cte_nvalid;			/* Valid lines found */

/* user's default environment for the shell */
#define	ROOTPATH	"PATH=/usr/sbin:/usr/bin"
#define	NONROOTPATH	"PATH=/usr/bin:"

static char *Def_supath	= NULL;
static char *Def_path		= NULL;
static char path[LINE_MAX]	= "PATH=";
static char supath[LINE_MAX]	= "PATH=";
static char homedir[LINE_MAX]	= ENV_HOME;
static char logname[LINE_MAX]	= "LOGNAME=";
static char tzone[LINE_MAX]	= ENV_TZ;
static char *envinit[] = {
	homedir,
	logname,
	ROOTPATH,
	"SHELL=/usr/bin/sh",
	tzone,
	NULL
};

extern char **environ;

#define	DEFTZ		"GMT"
static	int	log = 0;
static	char	hzname[10];

static void cronend(int);
static void thaw_handler(int);
static void child_handler(int);
static void child_sigreset(void);

static void mod_ctab(char *, time_t);
static void mod_atjob(char *, time_t);
static void add_atevent(struct usr *, char *, time_t, int);
static void rm_ctevents(struct usr *);
static void cleanup(struct runinfo *rn, int r);
static void crabort(char *, int);
static void msg(char *fmt, ...);
static void ignore_msg(char *, char *, struct event *);
static void logit(int, struct runinfo *, int);
static void parsqdef(char *);
static void defaults();
static void initialize(int);
static void quedefs(int);
static int idle(long);
static struct usr *find_usr(char *);
static int ex(struct event *e);
static void read_dirs(int);
static void mail(char *, char *, int);
static char *next_field(int, int);
static void readcron(char *, struct usr *, time_t);
static void readcronfile(FILE *, struct usr *, time_t);
static int next_ge(int, char *);
static void free_if_unused(struct usr *);
static void del_atjob(char *, char *);
static void del_ctab(char *);
static void resched(int);
static int msg_wait(long);
static struct runinfo *rinfo_get(pid_t);
static void rinfo_free(struct runinfo *rp);
static void mail_result(struct usr *p, struct runinfo *pr, size_t filesize);
static time_t next_time(struct event *, time_t);
static time_t get_switching_time(int, time_t);
static time_t xmktime(struct tm *);
static void process_msg(struct message *, time_t);
static void reap_child(void);
static void miscpid_insert(pid_t);
static int miscpid_delete(pid_t);
static void contract_set_template(void);
static void contract_clear_template(void);
static void contract_abandon_latest(pid_t);

static void cte_init(void);
static void cte_add(int, char *);
static void cte_valid(void);
static int cte_istoomany(void);
static void cte_sendmail(char *);

static int set_user_cred(const struct usr *, struct project *);

static struct shared *create_shared_str(char *str);
static struct shared *dup_shared(struct shared *obj);
static void rel_shared(struct shared *obj);
static void *get_obj(struct shared *obj);
/*
 * last_time is set immediately prior to exection of an event (via ex())
 * to indicate the last time an event was executed.  This was (surely)
 * it's original intended use.
 */
static time_t last_time, init_time, t_old;
static int reset_needed; /* set to 1 when cron(1M) needs to re-initialize */

static int		refresh;
static sigset_t		defmask, sigmask;

/*
 * BSM hooks
 */
extern int	audit_cron_session(char *, char *, uid_t, gid_t, char *);
extern void	audit_cron_new_job(char *, int, void *);
extern void	audit_cron_bad_user(char *);
extern void	audit_cron_user_acct_expired(char *);
extern int	audit_cron_create_anc_file(char *, char *, char *, uid_t);
extern int	audit_cron_delete_anc_file(char *, char *);
extern int	audit_cron_is_anc_name(char *);
extern int	audit_cron_mode();

static int cron_conv(int, struct pam_message **,
		struct pam_response **, void *);

static struct pam_conv pam_conv = {cron_conv, NULL};
static pam_handle_t *pamh;	/* Authentication handle */

/*
 * Function to help check a user's credentials.
 */

static int verify_user_cred(struct usr *u);

/*
 * Values returned by verify_user_cred and set_user_cred:
 */

#define	VUC_OK		0
#define	VUC_BADUSER	1
#define	VUC_NOTINGROUP	2
#define	VUC_EXPIRED	3
#define	VUC_NEW_AUTH	4

/*
 * Modes of process_anc_files function
 */
#define	CRON_ANC_DELETE	1
#define	CRON_ANC_CREATE	0

/*
 * Functions to remove a user or job completely from the running database.
 */
static void clean_out_atjobs(struct usr *u);
static void clean_out_ctab(struct usr *u);
static void clean_out_user(struct usr *u);
static void cron_unlink(char *name);
static void process_anc_files(int);

/*
 * functions in elm.c
 */
extern void el_init(int, time_t, time_t, int);
extern int el_add(void *, time_t, int);
extern void el_remove(int, int);
extern int el_empty(void);
extern void *el_first(void);
extern void el_delete(void);

static int valid_entry(char *, int);
static struct usr *create_ulist(char *, int);
static void init_cronevent(char *, char *);
static void init_atevent(char *, time_t, int, int);
static void update_atevent(struct usr *, char *, time_t, int);

int
main(int argc, char *argv[])
{
	time_t t;
	time_t ne_time;		/* amt of time until next event execution */
	time_t newtime, lastmtime = 0L;
	struct usr *u;
	struct event *e, *e2, *eprev;
	struct stat buf;
	pid_t rfork;
	struct sigaction act;

	/*
	 * reset_needed is set to 1 whenever el_add() finds out that a cron
	 * job is scheduled to be run before the time when cron(1M) daemon
	 * initialized.
	 * Other cases where a reset is needed is when ex() finds that the
	 * event to be executed is being run at the wrong time, or when idle()
	 * determines that time was reset.
	 * We immediately return to the top of the while (TRUE) loop in
	 * main() where the event list is cleared and rebuilt, and reset_needed
	 * is set back to 0.
	 */
	reset_needed = 0;

	/*
	 * Only the privileged user can run this command.
	 */
	if (getuid() != 0)
		crabort(NOTALLOWED, 0);

begin:
	(void) setlocale(LC_ALL, "");
	/* fork unless 'nofork' is specified */
	if ((argc <= 1) || (strcmp(argv[1], "nofork"))) {
		if (rfork = fork()) {
			if (rfork == (pid_t)-1) {
				(void) sleep(30);
				goto begin;
			}
			return (0);
		}
		didfork++;
		(void) setpgrp();	/* detach cron from console */
	}

	(void) umask(022);
	(void) signal(SIGHUP, SIG_IGN);
	(void) signal(SIGINT, SIG_IGN);
	(void) signal(SIGQUIT, SIG_IGN);
	(void) signal(SIGTERM, cronend);

	defaults();
	initialize(1);
	quedefs(DEFAULT);	/* load default queue definitions */
	cron_pid = getpid();
	msg("*** cron started ***   pid = %d", cron_pid);

	/* setup THAW handler */
	act.sa_handler = thaw_handler;
	act.sa_flags = 0;
	(void) sigemptyset(&act.sa_mask);
	(void) sigaction(SIGTHAW, &act, NULL);

	/* setup CHLD handler */
	act.sa_handler = child_handler;
	act.sa_flags = 0;
	(void) sigemptyset(&act.sa_mask);
	(void) sigaddset(&act.sa_mask, SIGCLD);
	(void) sigaction(SIGCLD, &act, NULL);

	(void) sigemptyset(&defmask);
	(void) sigemptyset(&sigmask);
	(void) sigaddset(&sigmask, SIGCLD);
	(void) sigaddset(&sigmask, SIGTHAW);
	(void) sigprocmask(SIG_BLOCK, &sigmask, NULL);

	t_old = init_time;
	last_time = t_old;
	for (;;) {		/* MAIN LOOP */
		t = time(NULL);
		if ((t_old > t) || (t-last_time > CUSHION) || reset_needed) {
			reset_needed = 0;
			/*
			 * the time was set backwards or forward or
			 * refresh is requested.
			 */
			if (refresh)
				msg("re-scheduling jobs");
			else
				msg("time was reset, re-initializing");
			el_delete();
			u = uhead;
			while (u != NULL) {
				rm_ctevents(u);
				e = u->atevents;
				while (e != NULL) {
					free(e->cmd);
					e2 = e->link;
					free(e);
					e = e2;
				}
				u->atevents = NULL;
				u = u->nextusr;
			}
			(void) close(msgfd);
			initialize(0);
			t = time(NULL);
			last_time = t;
			/*
			 * reset_needed might have been set in the functions
			 * call path from initialize()
			 */
			if (reset_needed) {
				continue;
			}
		}
		t_old = t;

		if (next_event == NULL && !el_empty()) {
			next_event = (struct event *)el_first();
		}
		if (next_event == NULL) {
			ne_time = INFINITY;
		} else {
			ne_time = next_event->time - t;
#ifdef DEBUG
			cftime(timebuf, "%+", &next_event->time);
			(void) fprintf(stderr, "next_time=%ld %s\n",
			    next_event->time, timebuf);
#endif
		}
		if (ne_time > 0) {
			/*
			 * reset_needed may be set in the functions call path
			 * from idle()
			 */
			if (idle(ne_time) || reset_needed) {
				reset_needed = 1;
				continue;
			}
		}

		if (stat(QUEDEFS, &buf)) {
			msg("cannot stat QUEDEFS file");
		} else if (lastmtime != buf.st_mtime) {
			quedefs(LOAD);
			lastmtime = buf.st_mtime;
		}

		last_time = next_event->time; /* save execution time */

		/*
		 * reset_needed may be set in the functions call path
		 * from ex()
		 */
		if (ex(next_event) || reset_needed) {
			reset_needed = 1;
			continue;
		}

		switch (next_event->etype) {
		case CRONEVENT:
			/* add cronevent back into the main event list */
			if (delayed) {
				delayed = 0;
				break;
			}

			/*
			 * check if time(0)< last_time. if so, then the
			 * system clock has gone backwards. to prevent this
			 * job from being started twice, we reschedule this
			 * job for the >>next time after last_time<<, and
			 * then set next_event->time to this. note that
			 * crontab's resolution is 1 minute.
			 */

			if (last_time > time(NULL)) {
				msg(CLOCK_DRIFT);
				/*
				 * bump up to next 30 second
				 * increment
				 * 1 <= newtime <= 30
				 */
				newtime = 30 - (last_time % 30);
				newtime += last_time;

				/*
				 * get the next scheduled event,
				 * not the one that we just
				 * kicked off!
				 */
				next_event->time =
				    next_time(next_event, newtime);
				t_old = time(NULL);
			} else {
				next_event->time =
				    next_time(next_event, (time_t)0);
			}
#ifdef DEBUG
			cftime(timebuf, "%+", &next_event->time);
			(void) fprintf(stderr,
			    "pushing back cron event %s at %ld (%s)\n",
			    next_event->cmd, next_event->time, timebuf);
#endif

			switch (el_add(next_event, next_event->time,
			    (next_event->u)->ctid)) {
			case -1:
				ignore_msg("main", "cron", next_event);
				break;
			case -2: /* event time lower than init time */
				reset_needed = 1;
				break;
			}
			break;
		default:
			/* remove at or batch job from system */
			if (delayed) {
				delayed = 0;
				break;
			}
			eprev = NULL;
			e = (next_event->u)->atevents;
			while (e != NULL) {
				if (e == next_event) {
					if (eprev == NULL)
						(e->u)->atevents = e->link;
					else
						eprev->link = e->link;
					free(e->cmd);
					free(e);
					break;
				} else {
					eprev = e;
					e = e->link;
				}
			}
			break;
		}
		next_event = NULL;
	}

	/*NOTREACHED*/
}

static void
initialize(int firstpass)
{
#ifdef DEBUG
	(void) fprintf(stderr, "in initialize\n");
#endif
	if (firstpass) {
		/* for mail(1), make sure messages come from root */
		if (putenv("LOGNAME=root") != 0) {
			crabort("cannot expand env variable",
			    REMOVE_FIFO|CONSOLE_MSG);
		}
		if (access(FIFO, R_OK) == -1) {
			if (errno == ENOENT) {
				if (mknod(FIFO, S_IFIFO|0600, 0) != 0)
					crabort("cannot create fifo queue",
					    REMOVE_FIFO|CONSOLE_MSG);
			} else {
				if (NOFORK) {
					/* didn't fork... init(1M) is waiting */
					(void) sleep(60);
				}
				perror("FIFO");
				crabort("cannot access fifo queue",
				    REMOVE_FIFO|CONSOLE_MSG);
			}
		} else {
			if (NOFORK) {
				/* didn't fork... init(1M) is waiting */
				(void) sleep(60);
				/*
				 * the wait is painful, but we don't want
				 * init respawning this quickly
				 */
			}
			crabort("cannot start cron; FIFO exists", CONSOLE_MSG);
		}
	}

	if ((msgfd = open(FIFO, O_RDWR)) < 0) {
		perror("! open");
		crabort("cannot open fifo queue", REMOVE_FIFO|CONSOLE_MSG);
	}

	init_time = time(NULL);
	el_init(8, init_time, (time_t)(60*60*24), 10);

	init_time = time(NULL);
	el_init(8, init_time, (time_t)(60*60*24), 10);

	/*
	 * read directories, create users list, and add events to the
	 * main event list. Only zero user list on firstpass.
	 */
	if (firstpass)
		uhead = NULL;
	read_dirs(firstpass);
	next_event = NULL;

	if (!firstpass)
		return;

	/* stdout is log file */
	if (freopen(ACCTFILE, "a", stdout) == NULL)
		(void) fprintf(stderr, "cannot open %s\n", ACCTFILE);

	/* log should be root-only */
	(void) fchmod(1, S_IRUSR|S_IWUSR);

	/* stderr also goes to ACCTFILE */
	(void) close(fileno(stderr));
	(void) dup(1);
	/* null for stdin */
	(void) freopen("/dev/null", "r", stdin);

	contract_set_template();
}

static void
read_dirs(int first)
{
	DIR		*dir;
	struct dirent	*dp;
	char		*ptr;
	int		jobtype;
	time_t		tim;


	if (chdir(SYSCRONDIR) != -1) {
		cwd = CRON;
		if ((dir = opendir(".")) != NULL) {
			while ((dp = readdir(dir)) != NULL) {
				if (!valid_entry(dp->d_name, CRONEVENT))
					continue;
				init_cronevent(SYSCRONDIR, dp->d_name);
			}
			(void) closedir(dir);
		}
	}

	if (chdir(CRONDIR) == -1)
		crabort(BADCD, REMOVE_FIFO|CONSOLE_MSG);
	cwd = CRON;
	if ((dir = opendir(".")) == NULL)
		crabort(NOREADDIR, REMOVE_FIFO|CONSOLE_MSG);
	while ((dp = readdir(dir)) != NULL) {
		if (!valid_entry(dp->d_name, CRONEVENT))
			continue;
		init_cronevent(CRONDIR, dp->d_name);
	}
	(void) closedir(dir);

	if (chdir(ATDIR) == -1) {
		msg("cannot chdir to at directory");
		return;
	}
	if ((dir = opendir(".")) == NULL) {
		msg("cannot read at at directory");
		return;
	}
	cwd = AT;
	while ((dp = readdir(dir)) != NULL) {
		if (!valid_entry(dp->d_name, ATEVENT))
			continue;
		ptr = dp->d_name;
		if (((tim = num(&ptr)) == 0) || (*ptr != '.'))
			continue;
		ptr++;
		if (!isalpha(*ptr))
			continue;
		jobtype = *ptr - 'a';
		if (jobtype >= NQUEUE) {
			cron_unlink(dp->d_name);
			continue;
		}
		init_atevent(dp->d_name, tim, jobtype, first);
	}
	(void) closedir(dir);
}

static int
valid_entry(char *name, int type)
{
	struct stat	buf;

	if (strcmp(name, ".") == 0 ||
	    strcmp(name, "..") == 0)
		return (0);

	/* skip over ancillary file names */
	if (audit_cron_is_anc_name(name))
		return (0);

	if (stat(name, &buf)) {
		mail(name, BADSTAT, ERR_UNIXERR);
		cron_unlink(name);
		return (0);
	}
	if (!S_ISREG(buf.st_mode)) {
		mail(name, BADTYPE, ERR_NOTREG);
		cron_unlink(name);
		return (0);
	}
	if (type == ATEVENT) {
		if (!(buf.st_mode & ISUID)) {
			cron_unlink(name);
			return (0);
		}
	}
	return (1);
}

struct usr *
create_ulist(char *name, int type)
{
	struct usr	*u;

	u = xcalloc(1, sizeof (struct usr));
	u->name = xstrdup(name);
	if (type == CRONEVENT) {
		u->ctexists = TRUE;
		u->ctid = ecid++;
	} else {
		u->ctexists = FALSE;
		u->ctid = 0;
	}
	u->uid = (uid_t)-1;
	u->gid = (uid_t)-1;
	u->nextusr = uhead;
	uhead = u;
	return (u);
}

void
init_cronevent(char *basedir, char *name)
{
	struct usr	*u;

	if ((u = find_usr(name)) == NULL) {
		u = create_ulist(name, CRONEVENT);
		readcron(basedir, u, 0);
	} else {
		u->ctexists = TRUE;
		rm_ctevents(u);
		el_remove(u->ctid, 0);
		readcron(basedir, u, 0);
	}
}

void
init_atevent(char *name, time_t tim, int jobtype, int first)
{
	struct usr	*u;

	if (first) {
		u = create_ulist(name, ATEVENT);
		add_atevent(u, name, tim, jobtype);
	} else {
		if ((u = find_usr(name)) == NULL) {
			u = create_ulist(name, ATEVENT);
			add_atevent(u, name, tim, jobtype);
		} else {
			update_atevent(u, name, tim, jobtype);
		}
	}
}

static void
mod_ctab(char *name, time_t reftime)
{
	struct	passwd	*pw;
	struct	stat	buf;
	struct	usr	*u;
	char	namebuf[LINE_MAX];
	char	*pname;

	/* skip over ancillary file names */
	if (audit_cron_is_anc_name(name))
		return;

	if ((pw = getpwnam(name)) == NULL) {
		msg("No such user as %s - cron entries not created", name);
		return;
	}
	if (cwd != CRON) {
		if (snprintf(namebuf, sizeof (namebuf), "%s/%s",
		    CRONDIR, name) >= sizeof (namebuf)) {
			msg("Too long path name %s - cron entries not created",
			    namebuf);
			return;
		}
		pname = namebuf;
	} else {
		pname = name;
	}
	/*
	 * a warning message is given by the crontab command so there is
	 * no need to give one here......  use this code if you only want
	 * users with a login shell of /usr/bin/sh to use cron
	 */
#ifdef BOURNESHELLONLY
	if ((strcmp(pw->pw_shell, "") != 0) &&
	    (strcmp(pw->pw_shell, SHELL) != 0)) {
		mail(name, BADSHELL, ERR_CANTEXECCRON);
		cron_unlink(pname);
		return;
	}
#endif
	if (stat(pname, &buf)) {
		mail(name, BADSTAT, ERR_UNIXERR);
		cron_unlink(pname);
		return;
	}
	if (!S_ISREG(buf.st_mode)) {
		mail(name, BADTYPE, ERR_CRONTABENT);
		return;
	}
	if ((u = find_usr(name)) == NULL) {
#ifdef DEBUG
		(void) fprintf(stderr, "new user (%s) with a crontab\n", name);
#endif
		u = create_ulist(name, CRONEVENT);
		u->home = xmalloc(strlen(pw->pw_dir) + 1);
		(void) strcpy(u->home, pw->pw_dir);
		u->uid = pw->pw_uid;
		u->gid = pw->pw_gid;
		readcron(CRONDIR, u, reftime);
	} else {
		u->uid = pw->pw_uid;
		u->gid = pw->pw_gid;
		if (u->home != NULL) {
			if (strcmp(u->home, pw->pw_dir) != 0) {
				free(u->home);
				u->home = xmalloc(strlen(pw->pw_dir) + 1);
				(void) strcpy(u->home, pw->pw_dir);
			}
		} else {
			u->home = xmalloc(strlen(pw->pw_dir) + 1);
			(void) strcpy(u->home, pw->pw_dir);
		}
		u->ctexists = TRUE;
		if (u->ctid == 0) {
#ifdef DEBUG
			(void) fprintf(stderr, "%s now has a crontab\n",
			    u->name);
#endif
			/* user didnt have a crontab last time */
			u->ctid = ecid++;
			u->ctevents = NULL;
			readcron(CRONDIR, u, reftime);
			return;
		}
#ifdef DEBUG
		(void) fprintf(stderr, "%s has revised his crontab\n", u->name);
#endif
		rm_ctevents(u);
		el_remove(u->ctid, 0);
		readcron(CRONDIR, u, reftime);
	}
}

/* ARGSUSED */
static void
mod_atjob(char *name, time_t reftime)
{
	char	*ptr;
	time_t	tim;
	struct	passwd	*pw;
	struct	stat	buf;
	struct	usr	*u;
	char	namebuf[PATH_MAX];
	char	*pname;
	int	jobtype;

	ptr = name;
	if (((tim = num(&ptr)) == 0) || (*ptr != '.'))
		return;
	ptr++;
	if (!isalpha(*ptr))
		return;
	jobtype = *ptr - 'a';

	/* check for audit ancillary file */
	if (audit_cron_is_anc_name(name))
		return;

	if (cwd != AT) {
		if (snprintf(namebuf, sizeof (namebuf), "%s/%s", ATDIR, name)
		    >= sizeof (namebuf)) {
			return;
		}
		pname = namebuf;
	} else {
		pname = name;
	}
	if (stat(pname, &buf) || jobtype >= NQUEUE) {
		cron_unlink(pname);
		return;
	}
	if (!(buf.st_mode & ISUID) || !S_ISREG(buf.st_mode)) {
		cron_unlink(pname);
		return;
	}
	if ((pw = getpwuid(buf.st_uid)) == NULL) {
		cron_unlink(pname);
		return;
	}
	/*
	 * a warning message is given by the at command so there is no
	 * need to give one here......use this code if you only want
	 * users with a login shell of /usr/bin/sh to use cron
	 */
#ifdef BOURNESHELLONLY
	if ((strcmp(pw->pw_shell, "") != 0) &&
	    (strcmp(pw->pw_shell, SHELL) != 0)) {
		mail(pw->pw_name, BADSHELL, ERR_CANTEXECAT);
		cron_unlink(pname);
		return;
	}
#endif
	if ((u = find_usr(pw->pw_name)) == NULL) {
#ifdef DEBUG
		(void) fprintf(stderr, "new user (%s) with an at job = %s\n",
		    pw->pw_name, name);
#endif
		u = create_ulist(pw->pw_name, ATEVENT);
		u->home = xstrdup(pw->pw_dir);
		u->uid = pw->pw_uid;
		u->gid = pw->pw_gid;
		add_atevent(u, name, tim, jobtype);
	} else {
		u->uid = pw->pw_uid;
		u->gid = pw->pw_gid;
		free(u->home);
		u->home = xstrdup(pw->pw_dir);
		update_atevent(u, name, tim, jobtype);
	}
}

static void
add_atevent(struct usr *u, char *job, time_t tim, int jobtype)
{
	struct event *e;

	e = xmalloc(sizeof (struct event));
	e->etype = jobtype;
	e->cmd = xmalloc(strlen(job) + 1);
	(void) strcpy(e->cmd, job);
	e->u = u;
	e->link = u->atevents;
	u->atevents = e;
	e->of.at.exists = TRUE;
	e->of.at.eventid = ecid++;
	if (tim < init_time)	/* old job */
		e->time = init_time;
	else
		e->time = tim;
#ifdef DEBUG
	(void) fprintf(stderr, "add_atevent: user=%s, job=%s, time=%ld\n",
	    u->name, e->cmd, e->time);
#endif
	if (el_add(e, e->time, e->of.at.eventid) < 0) {
		ignore_msg("add_atevent", "at", e);
	}
}

void
update_atevent(struct usr *u, char *name, time_t tim, int jobtype)
{
	struct event *e;

	e = u->atevents;
	while (e != NULL) {
		if (strcmp(e->cmd, name) == 0) {
			e->of.at.exists = TRUE;
			break;
		} else {
			e = e->link;
		}
	}
	if (e == NULL) {
#ifdef DEBUG
		(void) fprintf(stderr, "%s has a new at job = %s\n",
		    u->name, name);
#endif
			add_atevent(u, name, tim, jobtype);
	}
}

static char line[CTLINESIZE];	/* holds a line from a crontab file */
static int cursor;		/* cursor for the above line */

static int
copyfile(char *name, FILE *dp)
{
	FILE *tf;

	if ((tf = fopen(name, "r")) == NULL) {
		(void) fclose(dp);
		return (1);
	}

	while (fgets(line, CTLINESIZE, tf) != NULL) {
		if (fputs(line, dp) == EOF) {
			(void) fclose(tf);
			(void) fclose(dp);
			return (1);
		}
	}
	(void) fclose(tf);

	return (0);
}

static void
readcron(char *basedir, struct usr *u, time_t reftime)
{
	char *altpath;
	struct stat sb;
	FILE *cf;	/* cf will be a user's crontab file */
	char altnamebuf[PATH_MAX];
	char namebuf[PATH_MAX];

	if (strcmp(basedir, SYSCRONDIR) == 0)
		altpath = CRONDIR;
	else
		altpath = SYSCRONDIR;

	if (snprintf(altnamebuf, sizeof (altnamebuf), "%s/%s", altpath,
	    u->name) >= sizeof (altnamebuf))
		return;

	if (snprintf(namebuf, sizeof (namebuf), "%s/%s", basedir, u->name) >=
	    sizeof (namebuf))
		return;

	if (stat(altnamebuf, &sb) != -1) {
		/*
		 * There is a secondary crontab for this user.  We need to
		 * merge the two crontabs into a temporary file for loading.
		 */
		int fd;
		char tmpfile[PATH_MAX];

		(void) strlcpy(tmpfile, "/tmp/cronXXXXXX", sizeof (tmpfile));
		if ((fd = mkstemp(tmpfile)) == -1)
			return;

		unlink(tmpfile);
		if ((cf = fdopen(fd, "w+")) == NULL) {
			close(fd);
			return;
		}

		if (copyfile(namebuf, cf) != 0)
			return;

		if (copyfile(altnamebuf, cf) != 0)
			return;

		(void) fflush(cf);
		rewind(cf);

	} else {
		/*
		 * Only one crontab, open it directly.
		 */
		if ((cf = fopen(namebuf, "r")) == NULL) {
			mail(u->name, NOREAD, ERR_UNIXERR);
			return;
		}
	}

	readcronfile(cf, u, reftime);

	(void) fclose(cf);
}

static void
readcronfile(FILE *cf, struct usr *u, time_t reftime)
{
	/*
	 * readcron reads in a crontab file for a user (u). The list of
	 * events for user u is built, and u->events is made to point to
	 * this list. Each event is also entered into the main event
	 * list.
	 */
	struct event *e;
	int start;
	unsigned int i;
	struct shared *tz = NULL;
	struct shared *home = NULL;
	struct shared *shell = NULL;
	int lineno = 0;

	/* read the crontab file */
	cte_init();		/* Init error handling */
	while (fgets(line, CTLINESIZE, cf) != NULL) {
		char *tmp;
		/* process a line of a crontab file */
		lineno++;
		if (cte_istoomany())
			break;
		cursor = 0;
		while (line[cursor] == ' ' || line[cursor] == '\t')
			cursor++;
		if (line[cursor] == '#' || line[cursor] == '\n')
			continue;

		if (strncmp(&line[cursor], ENV_TZ,
		    strlen(ENV_TZ)) == 0) {
			if ((tmp = strchr(&line[cursor], '\n')) != NULL) {
				*tmp = NULL;
			}

			if (!isvalid_tz(&line[cursor + strlen(ENV_TZ)], NULL,
			    _VTZ_ALL)) {
				cte_add(lineno, line);
				break;
			}
			if (tz == NULL || strcmp(&line[cursor], get_obj(tz))) {
				rel_shared(tz);
				tz = create_shared_str(&line[cursor]);
			}
			continue;
		}

		if (strncmp(&line[cursor], ENV_HOME,
		    strlen(ENV_HOME)) == 0) {
			if ((tmp = strchr(&line[cursor], '\n')) != NULL) {
				*tmp = NULL;
			}
			if (home == NULL ||
			    strcmp(&line[cursor], get_obj(home))) {
				rel_shared(home);
				home = create_shared_str(
				    &line[cursor + strlen(ENV_HOME)]);
			}
			continue;
		}

		if (strncmp(&line[cursor], ENV_SHELL,
		    strlen(ENV_SHELL)) == 0) {
			if ((tmp = strchr(&line[cursor], '\n')) != NULL) {
				*tmp = NULL;
			}
			if (shell == NULL ||
			    strcmp(&line[cursor], get_obj(shell))) {
				rel_shared(shell);
				shell = create_shared_str(&line[cursor]);
			}
			continue;
		}

		e = xmalloc(sizeof (struct event));
		e->etype = CRONEVENT;
		if (!(((e->of.ct.minute = next_field(0, 59)) != NULL) &&
		    ((e->of.ct.hour = next_field(0, 23)) != NULL) &&
		    ((e->of.ct.daymon = next_field(1, 31)) != NULL) &&
		    ((e->of.ct.month = next_field(1, 12)) != NULL) &&
		    ((e->of.ct.dayweek = next_field(0, 6)) != NULL))) {
			free(e);
			cte_add(lineno, line);
			continue;
		}
		while (line[cursor] == ' ' || line[cursor] == '\t')
			cursor++;
		if (line[cursor] == '\n' || line[cursor] == '\0')
			continue;
		/* get the command to execute	*/
		start = cursor;
again:
		while ((line[cursor] != '%') &&
		    (line[cursor] != '\n') &&
		    (line[cursor] != '\0') &&
		    (line[cursor] != '\\'))
			cursor++;
		if (line[cursor] == '\\') {
			cursor += 2;
			goto again;
		}
		e->cmd = xmalloc(cursor-start + 1);
		(void) strncpy(e->cmd, line + start, cursor-start);
		e->cmd[cursor-start] = '\0';
		/* see if there is any standard input	*/
		if (line[cursor] == '%') {
			e->of.ct.input = xmalloc(strlen(line)-cursor + 1);
			(void) strcpy(e->of.ct.input, line + cursor + 1);
			for (i = 0; i < strlen(e->of.ct.input); i++) {
				if (e->of.ct.input[i] == '%')
					e->of.ct.input[i] = '\n';
			}
		} else {
			e->of.ct.input = NULL;
		}
		/* set the timezone of this entry */
		e->of.ct.tz = dup_shared(tz);
		/* set the shell of this entry */
		e->of.ct.shell = dup_shared(shell);
		/* set the home of this entry */
		e->of.ct.home = dup_shared(home);
		/* have the event point to it's owner	*/
		e->u = u;
		/* insert this event at the front of this user's event list */
		e->link = u->ctevents;
		u->ctevents = e;
		/* set the time for the first occurance of this event	*/
		e->time = next_time(e, reftime);
		/* finally, add this event to the main event list	*/
		switch (el_add(e, e->time, u->ctid)) {
		case -1:
			ignore_msg("readcron", "cron", e);
			break;
		case -2: /* event time lower than init time */
			reset_needed = 1;
			break;
		}
		cte_valid();
#ifdef DEBUG
		cftime(timebuf, "%+", &e->time);
		(void) fprintf(stderr, "inserting cron event %s at %ld (%s)\n",
		    e->cmd, e->time, timebuf);
#endif
	}
	cte_sendmail(u->name);	/* mail errors if any to user */
	rel_shared(tz);
	rel_shared(shell);
	rel_shared(home);
}

/*
 * Below are the functions for handling of errors in crontabs. Concept is to
 * collect faulty lines and send one email at the end of the crontab
 * evaluation. If there are erroneous lines only ((cte_nvalid == 0), evaluation
 * of crontab is aborted. Otherwise reading of crontab is continued to the end
 * of the file but no further error logging appears.
 */
static void
cte_init()
{
	if (cte_text == NULL)
		cte_text = xmalloc(MAILBUFLEN);
	(void) strlcpy(cte_text, cte_intro, MAILBUFLEN);
	cte_lp = cte_text + sizeof (cte_intro) - 1;
	cte_free = MAILBINITFREE;
	cte_nvalid = 0;
}

static void
cte_add(int lineno, char *ctline)
{
	int len;
	char *p;

	if (cte_free >= LINELIMIT) {
		(void) sprintf(cte_lp, "%4d: ", lineno);
		(void) strlcat(cte_lp, ctline, LINELIMIT - 1);
		len = strlen(cte_lp);
		if (cte_lp[len - 1] != '\n') {
			cte_lp[len++] = '\n';
			cte_lp[len] = '\0';
		}
		for (p = cte_lp; *p; p++) {
			if (isprint(*p) || *p == '\n' || *p == '\t')
				continue;
			*p = '.';
		}
		cte_lp += len;
		cte_free -= len;
		if (cte_free < LINELIMIT) {
			size_t buflen = MAILBUFLEN - (cte_lp - cte_text);
			(void) strlcpy(cte_lp, cte_trail1, buflen);
			if (cte_nvalid == 0)
				(void) strlcat(cte_lp, cte_trail2, buflen);
		}
	}
}

static void
cte_valid()
{
	cte_nvalid++;
}

static int
cte_istoomany()
{
	/*
	 * Return TRUE only if all lines are faulty. So evaluation of
	 * a crontab is not aborted if at least one valid line was found.
	 */
	return (cte_nvalid == 0 && cte_free < LINELIMIT);
}

static void
cte_sendmail(char *username)
{
	if (cte_free < MAILBINITFREE)
		mail(username, cte_text, ERR_CRONTABENT);
}

/*
 * Send mail with error message to a user
 */
static void
mail(char *usrname, char *mesg, int format)
{
	/* mail mails a user a message.	*/
	FILE *pipe;
	char *temp;
	struct passwd	*ruser_ids;
	pid_t fork_val;
	int saveerrno = errno;
	struct utsname	name;

#ifdef TESTING
	return;
#endif
	(void) uname(&name);
	if ((fork_val = fork()) == (pid_t)-1) {
		msg("cron cannot fork\n");
		return;
	}
	if (fork_val == 0) {
		child_sigreset();
		contract_clear_template();
		if ((ruser_ids = getpwnam(usrname)) == NULL)
			exit(0);
		(void) setuid(ruser_ids->pw_uid);
		temp = xmalloc(strlen(MAIL) + strlen(usrname) + 2);
		(void) sprintf(temp, "%s %s", MAIL, usrname);
		pipe = popen(temp, "w");
		if (pipe != NULL) {
			(void) fprintf(pipe, "To: %s\n", usrname);
			switch (format) {
			case ERR_CRONTABENT:
				(void) fprintf(pipe, CRONTABERR);
				(void) fprintf(pipe, "Your \"crontab\" on %s\n",
				    name.nodename);
				(void) fprintf(pipe, mesg);
				(void) fprintf(pipe,
				    "\nEntries or crontab have been ignored\n");
				break;
			case ERR_UNIXERR:
				(void) fprintf(pipe, "Subject: %s\n\n", mesg);
				(void) fprintf(pipe,
				    "The error on %s was \"%s\"\n",
				    name.nodename, errmsg(saveerrno));
				break;

			case ERR_CANTEXECCRON:
				(void) fprintf(pipe,
				"Subject: Couldn't run your \"cron\" job\n\n");
				(void) fprintf(pipe,
				    "Your \"cron\" job on %s ", name.nodename);
				(void) fprintf(pipe, "couldn't be run\n");
				(void) fprintf(pipe, "%s\n", mesg);
				(void) fprintf(pipe,
				"The error was \"%s\"\n", errmsg(saveerrno));
				break;

			case ERR_CANTEXECAT:
				(void) fprintf(pipe,
				"Subject: Couldn't run your \"at\" job\n\n");
				(void) fprintf(pipe, "Your \"at\" job on %s ",
				    name.nodename);
				(void) fprintf(pipe, "couldn't be run\n");
				(void) fprintf(pipe, "%s\n", mesg);
				(void) fprintf(pipe,
				"The error was \"%s\"\n", errmsg(saveerrno));
				break;

			default:
				break;
			}
			(void) pclose(pipe);
		}
		free(temp);
		exit(0);
	}

	contract_abandon_latest(fork_val);

	if (cron_pid == getpid()) {
		miscpid_insert(fork_val);
	}
}

static char *
next_field(int lower, int upper)
{
	/*
	 * next_field returns a pointer to a string which holds the next
	 * field of a line of a crontab file.
	 *   if (numbers in this field are out of range (lower..upper),
	 *	or there is a syntax error) then
	 *	NULL is returned, and a mail message is sent to the
	 *	user telling him which line the error was in.
	 */

	char *s;
	int num, num2, start;

	while ((line[cursor] == ' ') || (line[cursor] == '\t'))
		cursor++;
	start = cursor;
	if (line[cursor] == '\0') {
		return (NULL);
	}
	if (line[cursor] == '*') {
		cursor++;
		if ((line[cursor] != ' ') && (line[cursor] != '\t'))
			return (NULL);
		s = xmalloc(2);
		(void) strcpy(s, "*");
		return (s);
	}
	for (;;) {
		if (!isdigit(line[cursor]))
			return (NULL);
		num = 0;
		do {
			num = num*10 + (line[cursor]-'0');
		} while (isdigit(line[++cursor]));
		if ((num < lower) || (num > upper))
			return (NULL);
		if (line[cursor] == '-') {
			if (!isdigit(line[++cursor]))
				return (NULL);
			num2 = 0;
			do {
				num2 = num2*10 + (line[cursor]-'0');
			} while (isdigit(line[++cursor]));
			if ((num2 < lower) || (num2 > upper))
				return (NULL);
		}
		if ((line[cursor] == ' ') || (line[cursor] == '\t'))
			break;
		if (line[cursor] == '\0')
			return (NULL);
		if (line[cursor++] != ',')
			return (NULL);
	}
	s = xmalloc(cursor-start + 1);
	(void) strncpy(s, line + start, cursor-start);
	s[cursor-start] = '\0';
	return (s);
}

#define	tm_cmp(t1, t2) (\
	(t1)->tm_year == (t2)->tm_year && \
	(t1)->tm_mon == (t2)->tm_mon && \
	(t1)->tm_mday == (t2)->tm_mday && \
	(t1)->tm_hour == (t2)->tm_hour && \
	(t1)->tm_min == (t2)->tm_min)

#define	tm_setup(tp, yr, mon, dy, hr, min, dst) \
	(tp)->tm_year = yr; \
	(tp)->tm_mon = mon; \
	(tp)->tm_mday = dy; \
	(tp)->tm_hour = hr; \
	(tp)->tm_min = min; \
	(tp)->tm_isdst = dst; \
	(tp)->tm_sec = 0; \
	(tp)->tm_wday = 0; \
	(tp)->tm_yday = 0;

/*
 * modification for bugid 1104537. the second argument to next_time is
 * now the value of time(2) to be used. if this is 0, then use the
 * current time. otherwise, the second argument is the time from which to
 * calculate things. this is useful to correct situations where you've
 * gone backwards in time (I.e. the system's internal clock is correcting
 * itself backwards).
 */



static time_t
tz_next_time(struct event *e, time_t tflag)
{
	/*
	 * returns the integer time for the next occurance of event e.
	 * the following fields have ranges as indicated:
	 * PRGM  | min	hour	day of month	mon	day of week
	 * ------|-------------------------------------------------------
	 * cron  | 0-59	0-23	    1-31	1-12	0-6 (0=sunday)
	 * time  | 0-59	0-23	    1-31	0-11	0-6 (0=sunday)
	 * NOTE: this routine is hard to understand.
	 */

	struct tm *tm, ref_tm, tmp, tmp1, tmp2;
	int tm_mon, tm_mday, tm_wday, wday, m, min, h, hr, carry, day, days;
	int d1, day1, carry1, d2, day2, carry2, daysahead, mon, yr, db, wd;
	int today;
	time_t t, ref_t, t1, t2, zone_start;
	int fallback;
	extern int days_btwn(int, int, int, int, int, int);

	if (tflag == 0) {
		t = time(NULL);	/* original way of doing things	*/
	} else {
		t =  tflag;
	}

	tm = &ref_tm;	/* use a local variable and call localtime_r() */
	ref_t = t;	/* keep a copy of the reference time */

recalc:
	fallback = 0;

	(void) localtime_r(&t, tm);

	if (daylight) {
		tmp = *tm;
		tmp.tm_isdst = (tm->tm_isdst > 0 ? 0 : 1);
		t1 = xmktime(&tmp);
		/*
		 * see if we will have timezone switch over, and clock will
		 * fall back. zone_start will hold the time when it happens
		 * (ie time of PST -> PDT switch over).
		 */
		if (tm->tm_isdst != tmp.tm_isdst &&
		    (t1 - t) == (timezone - altzone) &&
		    tm_cmp(tm, &tmp)) {
			zone_start = get_switching_time(tmp.tm_isdst, t);
			fallback = 1;
		}
	}

	tm_mon = next_ge(tm->tm_mon + 1, e->of.ct.month) - 1;	/* 0-11 */
	tm_mday = next_ge(tm->tm_mday, e->of.ct.daymon);	/* 1-31 */
	tm_wday = next_ge(tm->tm_wday, e->of.ct.dayweek);	/* 0-6	*/
	today = TRUE;
	if ((strcmp(e->of.ct.daymon, "*") == 0 && tm->tm_wday != tm_wday) ||
	    (strcmp(e->of.ct.dayweek, "*") == 0 && tm->tm_mday != tm_mday) ||
	    (tm->tm_mday != tm_mday && tm->tm_wday != tm_wday) ||
	    (tm->tm_mon != tm_mon)) {
		today = FALSE;
	}
	m = tm->tm_min + (t == ref_t ? 1 : 0);
	if ((tm->tm_hour + 1) <= next_ge(tm->tm_hour, e->of.ct.hour)) {
		m = 0;
	}
	min = next_ge(m%60, e->of.ct.minute);
	carry = (min < m) ? 1 : 0;
	h = tm->tm_hour + carry;
	hr = next_ge(h%24, e->of.ct.hour);
	carry = (hr < h) ? 1 : 0;

	if (carry == 0 && today) {
		/* this event must occur today */
		tm_setup(&tmp, tm->tm_year, tm->tm_mon, tm->tm_mday,
		    hr, min, tm->tm_isdst);
		tmp1 = tmp;
		if ((t1 = xmktime(&tmp1)) == (time_t)-1) {
			return (0);
		}
		if (daylight && tmp.tm_isdst != tmp1.tm_isdst) {
			/* In case we are falling back */
			if (fallback) {
				/* we may need to run the job once more. */
				t = zone_start;
				goto recalc;
			}

			/*
			 * In case we are not in falling back period,
			 * calculate the time assuming the DST. If the
			 * date/time is not altered by mktime, it is the
			 * time to execute the job.
			 */
			tmp2 = tmp;
			tmp2.tm_isdst = tmp1.tm_isdst;
			if ((t1 = xmktime(&tmp2)) == (time_t)-1) {
				return (0);
			}
			if (tmp1.tm_isdst == tmp2.tm_isdst &&
			    tm_cmp(&tmp, &tmp2)) {
				/*
				 * We got a valid time.
				 */
				return (t1);
			} else {
				/*
				 * If the date does not match even if
				 * we assume the alternate timezone, then
				 * it must be the invalid time. eg
				 * 2am while switching 1:59am to 3am.
				 * t1 should point the time before the
				 * switching over as we've calculate the
				 * time with assuming alternate zone.
				 */
				if (tmp1.tm_isdst != tmp2.tm_isdst) {
					t = get_switching_time(tmp1.tm_isdst,
					    t1);
				} else {
					/* does this really happen? */
					t = get_switching_time(tmp1.tm_isdst,
					    t1 - abs(timezone - altzone));
				}
				if (t == (time_t)-1) {
					return (0);
				}
			}
			goto recalc;
		}
		if (tm_cmp(&tmp, &tmp1)) {
			/* got valid time */
			return (t1);
		} else {
			/*
			 * This should never happen, but just in
			 * case, we fall back to the old code.
			 */
			if (tm->tm_min > min) {
				t += (time_t)(hr-tm->tm_hour-1) * HOUR +
				    (time_t)(60-tm->tm_min + min) * MINUTE;
			} else {
				t += (time_t)(hr-tm->tm_hour) * HOUR +
				    (time_t)(min-tm->tm_min) * MINUTE;
			}
			t1 = t;
			t -= (time_t)tm->tm_sec;
			(void) localtime_r(&t, &tmp);
			if ((tm->tm_isdst == 0) && (tmp.tm_isdst > 0))
				t -= (timezone - altzone);
			return ((t <= ref_t) ? t1 : t);
		}
	}

	/*
	 * Job won't run today, however if we have a switch over within
	 * one hour and we will have one hour time drifting back in this
	 * period, we may need to run the job one more time if the job was
	 * set to run on this hour of clock.
	 */
	if (fallback) {
		t = zone_start;
		goto recalc;
	}

	min = next_ge(0, e->of.ct.minute);
	hr = next_ge(0, e->of.ct.hour);

	/*
	 * calculate the date of the next occurance of this event, which
	 * will be on a different day than the current
	 */

	/* check monthly day specification	*/
	d1 = tm->tm_mday + 1;
	day1 = next_ge((d1-1)%days_in_mon(tm->tm_mon, tm->tm_year) + 1,
	    e->of.ct.daymon);
	carry1 = (day1 < d1) ? 1 : 0;

	/* check weekly day specification	*/
	d2 = tm->tm_wday + 1;
	wday = next_ge(d2%7, e->of.ct.dayweek);
	if (wday < d2)
		daysahead = 7 - d2 + wday;
	else
		daysahead = wday - d2;
	day2 = (d1 + daysahead-1)%days_in_mon(tm->tm_mon, tm->tm_year) + 1;
	carry2 = (day2 < d1) ? 1 : 0;

	/*
	 *	based on their respective specifications, day1, and day2 give
	 *	the day of the month for the next occurance of this event.
	 */
	if ((strcmp(e->of.ct.daymon, "*") == 0) &&
	    (strcmp(e->of.ct.dayweek, "*") != 0)) {
		day1 = day2;
		carry1 = carry2;
	}
	if ((strcmp(e->of.ct.daymon, "*") != 0) &&
	    (strcmp(e->of.ct.dayweek, "*") == 0)) {
		day2 = day1;
		carry2 = carry1;
	}

	yr = tm->tm_year;
	if ((carry1 && carry2) || (tm->tm_mon != tm_mon)) {
		/* event does not occur in this month	*/
		m = tm->tm_mon + 1;
		mon = next_ge(m%12 + 1, e->of.ct.month) - 1;	/* 0..11 */
		carry = (mon < m) ? 1 : 0;
		yr += carry;
		/* recompute day1 and day2	*/
		day1 = next_ge(1, e->of.ct.daymon);
		db = days_btwn(tm->tm_mon, tm->tm_mday, tm->tm_year, mon,
		    1, yr) + 1;
		wd = (tm->tm_wday + db)%7;
		/* wd is the day of the week of the first of month mon	*/
		wday = next_ge(wd, e->of.ct.dayweek);
		if (wday < wd)
			day2 = 1 + 7 - wd + wday;
		else
			day2 = 1 + wday - wd;
		if ((strcmp(e->of.ct.daymon, "*") != 0) &&
		    (strcmp(e->of.ct.dayweek, "*") == 0))
			day2 = day1;
		if ((strcmp(e->of.ct.daymon, "*") == 0) &&
		    (strcmp(e->of.ct.dayweek, "*") != 0))
			day1 = day2;
		day = (day1 < day2) ? day1 : day2;
	} else {			/* event occurs in this month	*/
		mon = tm->tm_mon;
		if (!carry1 && !carry2)
			day = (day1 < day2) ? day1 : day2;
		else if (!carry1)
			day = day1;
		else
			day = day2;
	}

	/*
	 * now that we have the min, hr, day, mon, yr of the next event,
	 * figure out what time that turns out to be.
	 */
	tm_setup(&tmp, yr, mon, day, hr, min, -1);
	tmp2 = tmp;
	if ((t1 = xmktime(&tmp2)) == (time_t)-1) {
		return (0);
	}
	if (tm_cmp(&tmp, &tmp2)) {
		/*
		 * mktime returns clock for the current time zone. If the
		 * target date was in fallback period, it needs to be adjusted
		 * to the time comes first.
		 * Suppose, we are at Jan and scheduling job at 1:30am10/26/03.
		 * mktime returns the time in PST, but 1:30am in PDT comes
		 * first. So reverse the tm_isdst, and see if we have such
		 * time/date.
		 */
		if (daylight) {
			int dst = tmp2.tm_isdst;

			tmp2 = tmp;
			tmp2.tm_isdst = (dst > 0 ? 0 : 1);
			if ((t2 = xmktime(&tmp2)) == (time_t)-1) {
				return (0);
			}
			if (tm_cmp(&tmp, &tmp2)) {
				/*
				 * same time/date found in the opposite zone.
				 * check the clock to see which comes early.
				 */
				if (t2 > ref_t && t2 < t1) {
					t1 = t2;
				}
			}
		}
		return (t1);
	} else {
		/*
		 * mktime has set different time/date for the given date.
		 * This means that the next job is scheduled to be run on the
		 * invalid time. There are three possible invalid date/time.
		 * 1. Non existing day of the month. such as April 31th.
		 * 2. Feb 29th in the non-leap year.
		 * 3. Time gap during the DST switch over.
		 */
		d1 = days_in_mon(mon, yr);
		if ((mon != 1 && day > d1) || (mon == 1 && day > 29)) {
			/*
			 * see if we have got a specific date which
			 * is invalid.
			 */
			if (strcmp(e->of.ct.dayweek, "*") == 0 &&
			    mon == (next_ge((mon + 1)%12 + 1,
			    e->of.ct.month) - 1) &&
			    day <= next_ge(1, e->of.ct.daymon)) {
				/* job never run */
				return (0);
			}
			/*
			 * Since the day has gone invalid, we need to go to
			 * next month, and recalcuate the first occurrence.
			 * eg the cron tab such as:
			 * 0 0 1,15,31 1,2,3,4,5 * /usr/bin....
			 * 2/31 is invalid, so the next job is 3/1.
			 */
			tmp2 = tmp;
			tmp2.tm_min = 0;
			tmp2.tm_hour = 0;
			tmp2.tm_mday = 1; /* 1st day of the month */
			if (mon == 11) {
				tmp2.tm_mon = 0;
				tmp2.tm_year = yr + 1;
			} else {
				tmp2.tm_mon = mon + 1;
			}
			if ((t = xmktime(&tmp2)) == (time_t)-1) {
				return (0);
			}
		} else if (mon == 1 && day > d1) {
			/*
			 * ie 29th in the non-leap year. Forwarding the
			 * clock to Feb 29th 00:00 (March 1st), and recalculate
			 * the next time.
			 */
			tmp2 = tmp;
			tmp2.tm_min = 0;
			tmp2.tm_hour = 0;
			if ((t = xmktime(&tmp2)) == (time_t)-1) {
				return (0);
			}
		} else if (daylight) {
			/*
			 * Non existing time, eg 2am PST during summer time
			 * switch.
			 * We need to get the correct isdst which we are
			 * swithing to, by adding time difference to make sure
			 * that t2 is in the zone being switched.
			 */
			t2 = t1;
			t2 += abs(timezone - altzone);
			(void) localtime_r(&t2, &tmp2);
			zone_start = get_switching_time(tmp2.tm_isdst,
			    t1 - abs(timezone - altzone));
			if (zone_start == (time_t)-1) {
				return (0);
			}
			t = zone_start;
		} else {
			/*
			 * This should never happen, but fall back to the
			 * old code.
			 */
			days = days_btwn(tm->tm_mon,
			    tm->tm_mday, tm->tm_year, mon, day, yr);
			t += (time_t)(23-tm->tm_hour)*HOUR
			    + (time_t)(60-tm->tm_min)*MINUTE
			    + (time_t)hr*HOUR + (time_t)min*MINUTE
			    + (time_t)days*DAY;
			t1 = t;
			t -= (time_t)tm->tm_sec;
			(void) localtime_r(&t, &tmp);
			if ((tm->tm_isdst == 0) && (tmp.tm_isdst > 0))
				t -= (timezone - altzone);
			return (t <= ref_t ? t1 : t);
		}
		goto recalc;
	}
	/*NOTREACHED*/
}

static time_t
next_time(struct event *e, time_t tflag)
{
	if (e->of.ct.tz != NULL) {
		time_t ret;

		(void) putenv((char *)get_obj(e->of.ct.tz));
		tzset();
		ret = tz_next_time(e, tflag);
		(void) putenv(tzone);
		tzset();
		return (ret);
	} else {
		return (tz_next_time(e, tflag));
	}
}

/*
 * This returns TOD in time_t that zone switch will happen, and this
 * will be called when clock fallback is about to happen.
 * (ie 30minutes before the time of PST -> PDT switch. 2:00 AM PST
 * will fall back to 1:00 PDT. So this function will be called only
 * for the time between 1:00 AM PST and 2:00 PST(1:00 PST)).
 * First goes through the common time differences to see if zone
 * switch happens at those minutes later. If not, check every minutes
 * until 6 hours ahead see if it happens(We might have 45minutes
 * fallback).
 */
static time_t
get_switching_time(int to_dst, time_t t_ref)
{
	time_t t, t1;
	struct tm tmp, tmp1;
	int hints[] = { 60, 120, 30, 90, 0}; /* minutes */
	int i;

	(void) localtime_r(&t_ref, &tmp);
	tmp1 = tmp;
	tmp1.tm_sec = 0;
	tmp1.tm_min = 0;
	if ((t = xmktime(&tmp1)) == (time_t)-1)
		return ((time_t)-1);

	/* fast path */
	for (i = 0; hints[i] != 0; i++) {
		t1 = t + hints[i] * 60;
		(void) localtime_r(&t1, &tmp1);
		if (tmp1.tm_isdst == to_dst) {
			t1--;
			(void) localtime_r(&t1, &tmp1);
			if (tmp1.tm_isdst != to_dst) {
				return (t1 + 1);
			}
		}
	}

	/* ugly, but don't know other than this. */
	tmp1 = tmp;
	tmp1.tm_sec = 0;
	if ((t = xmktime(&tmp1)) == (time_t)-1)
		return ((time_t)-1);
	while (t < (t_ref + 6*60*60)) { /* 6 hours should be enough */
		t += 60; /* at least one minute, I assume */
		(void) localtime_r(&t, &tmp);
		if (tmp.tm_isdst == to_dst)
			return (t);
	}
	return ((time_t)-1);
}

static time_t
xmktime(struct tm *tmp)
{
	time_t ret;

	if ((ret = mktime(tmp)) == (time_t)-1) {
		if (errno == EOVERFLOW) {
			return ((time_t)-1);
		}
		crabort("internal error: mktime failed",
		    REMOVE_FIFO|CONSOLE_MSG);
	}
	return (ret);
}

#define	DUMMY	100

static int
next_ge(int current, char *list)
{
	/*
	 * list is a character field as in a crontab file;
	 * for example: "40, 20, 50-10"
	 * next_ge returns the next number in the list that is
	 * greater than  or equal to current. if no numbers of list
	 * are >= current, the smallest element of list is returned.
	 * NOTE: current must be in the appropriate range.
	 */

	char *ptr;
	int n, n2, min, min_gt;

	if (strcmp(list, "*") == 0)
		return (current);
	ptr = list;
	min = DUMMY;
	min_gt = DUMMY;
	for (;;) {
		if ((n = (int)num(&ptr)) == current)
			return (current);
		if (n < min)
			min = n;
		if ((n > current) && (n < min_gt))
			min_gt = n;
		if (*ptr == '-') {
			ptr++;
			if ((n2 = (int)num(&ptr)) > n) {
				if ((current > n) && (current <= n2))
					return (current);
			} else {	/* range that wraps around */
				if (current > n)
					return (current);
				if (current <= n2)
					return (current);
			}
		}
		if (*ptr == '\0')
			break;
		ptr += 1;
	}
	if (min_gt != DUMMY)
		return (min_gt);
	else
		return (min);
}

static void
free_if_unused(struct usr *u)
{
	struct usr *cur, *prev;
	/*
	 *	To make sure a usr structure is idle we must check that
	 *	there are no at jobs queued for the user; the user does
	 *	not have a crontab, and also that there are no running at
	 *	or cron jobs (since the runinfo structure also has a
	 *	pointer to the usr structure).
	 */
	if (!u->ctexists && u->atevents == NULL &&
	    u->cruncnt == 0 && u->aruncnt == 0) {
#ifdef DEBUG
		(void) fprintf(stderr, "%s removed from usr list\n", u->name);
#endif
		for (cur = uhead, prev = NULL;
		    cur != u;
		    prev = cur, cur = cur->nextusr) {
			if (cur == NULL) {
				return;
			}
		}

		if (prev == NULL)
			uhead = u->nextusr;
		else
			prev->nextusr = u->nextusr;
		free(u->name);
		free(u->home);
		free(u);
	}
}

static void
del_atjob(char *name, char *usrname)
{

	struct	event	*e, *eprev;
	struct	usr	*u;

	if ((u = find_usr(usrname)) == NULL)
		return;
	e = u->atevents;
	eprev = NULL;
	while (e != NULL) {
		if (strcmp(name, e->cmd) == 0) {
			if (next_event == e)
				next_event = NULL;
			if (eprev == NULL)
				u->atevents = e->link;
			else
				eprev->link = e->link;
			el_remove(e->of.at.eventid, 1);
			free(e->cmd);
			free(e);
			break;
		} else {
			eprev = e;
			e = e->link;
		}
	}

	free_if_unused(u);
}

static void
del_ctab(char *name)
{

	struct	usr *u;

	if ((u = find_usr(name)) == NULL)
		return;
	rm_ctevents(u);
	el_remove(u->ctid, 0);
	u->ctid = 0;
	u->ctexists = 0;

	free_if_unused(u);
}

static void
rm_ctevents(struct usr *u)
{
	struct event *e2, *e3;

	/*
	 * see if the next event (to be run by cron) is a cronevent
	 * owned by this user.
	 */

	if ((next_event != NULL) &&
	    (next_event->etype == CRONEVENT) &&
	    (next_event->u == u)) {
		next_event = NULL;
	}
	e2 = u->ctevents;
	while (e2 != NULL) {
		free(e2->cmd);
		rel_shared(e2->of.ct.tz);
		rel_shared(e2->of.ct.shell);
		rel_shared(e2->of.ct.home);
		free(e2->of.ct.minute);
		free(e2->of.ct.hour);
		free(e2->of.ct.daymon);
		free(e2->of.ct.month);
		free(e2->of.ct.dayweek);
		if (e2->of.ct.input != NULL)
			free(e2->of.ct.input);
		e3 = e2->link;
		free(e2);
		e2 = e3;
	}
	u->ctevents = NULL;
}


static struct usr *
find_usr(char *uname)
{
	struct usr *u;

	u = uhead;
	while (u != NULL) {
		if (strcmp(u->name, uname) == 0)
			return (u);
		u = u->nextusr;
	}
	return (NULL);
}

/*
 * Execute cron command or at/batch job.
 * If ever a premature return is added to this function pay attention to
 * free at_cmdfile and outfile plus jobname buffers of the runinfo structure.
 */
static int
ex(struct event *e)
{
	int r;
	int fd;
	pid_t rfork;
	FILE *atcmdfp;
	char mailvar[4];
	char *at_cmdfile = NULL;
	struct stat buf;
	struct queue *qp;
	struct runinfo *rp;
	struct project proj, *pproj = NULL;
	union {
		struct {
			char buf[PROJECT_BUFSZ];
			char buf2[PROJECT_BUFSZ];
		} p;
		char error[CANT_STR_LEN + PATH_MAX];
	} bufs;
	char *tmpfile;
	FILE *fptr;
	time_t dhltime;
	projid_t projid;
	int projflag = 0;
	char *home;
	char *sh;

	qp = &qt[e->etype];	/* set pointer to queue defs */
	if (qp->nrun >= qp->njob) {
		msg("%c queue max run limit reached", e->etype + 'a');
		resched(qp->nwait);
		return (0);
	}

	rp = rinfo_get(0); /* allocating a new runinfo struct */

	/*
	 * the tempnam() function uses malloc(3C) to allocate space for the
	 * constructed file name, and returns a pointer to this area, which
	 * is assigned to rp->outfile. Here rp->outfile is not overwritten.
	 */

	rp->outfile = tempnam(TMPDIR, PFX);
	rp->jobtype = e->etype;
	if (e->etype == CRONEVENT) {
		rp->jobname = xmalloc(strlen(e->cmd) + 1);
		(void) strcpy(rp->jobname, e->cmd);
		/* "cron" jobs only produce mail if there's output */
		rp->mailwhendone = 0;
	} else {
		at_cmdfile = xmalloc(strlen(ATDIR) + strlen(e->cmd) + 2);
		(void) sprintf(at_cmdfile, "%s/%s", ATDIR, e->cmd);
		if ((atcmdfp = fopen(at_cmdfile, "r")) == NULL) {
			if (errno == ENAMETOOLONG) {
				if (chdir(ATDIR) == 0)
					cron_unlink(e->cmd);
			} else {
				cron_unlink(at_cmdfile);
			}
			mail((e->u)->name, BADJOBOPEN, ERR_CANTEXECAT);
			free(at_cmdfile);
			rinfo_free(rp);
			return (0);
		}
		rp->jobname = xmalloc(strlen(at_cmdfile) + 1);
		(void) strcpy(rp->jobname, at_cmdfile);

		/*
		 * Skip over the first two lines.
		 */
		(void) fscanf(atcmdfp, "%*[^\n]\n");
		(void) fscanf(atcmdfp, "%*[^\n]\n");
		if (fscanf(atcmdfp, ": notify by mail: %3s%*[^\n]\n",
		    mailvar) == 1) {
			/*
			 * Check to see if we should always send mail
			 * to the owner.
			 */
			rp->mailwhendone = (strcmp(mailvar, "yes") == 0);
		} else {
			rp->mailwhendone = 0;
		}

		if (fscanf(atcmdfp, "\n: project: %d\n", &projid) == 1) {
			projflag = 1;
		}
		(void) fclose(atcmdfp);
	}

	/*
	 * we make sure that the system time
	 * hasn't drifted backwards. if it has, el_add() is now
	 * called, to make sure that the event queue is back in order,
	 * and we set the delayed flag. cron will pick up the request
	 * later on at the proper time.
	 */
	dhltime = time(NULL);
	if ((dhltime - e->time) < 0) {
		msg("clock time drifted backwards!\n");
		if (next_event->etype == CRONEVENT) {
			msg("correcting cron event\n");
			next_event->time = next_time(next_event, dhltime);
			switch (el_add(next_event, next_event->time,
			    (next_event->u)->ctid)) {
			case -1:
				ignore_msg("ex", "cron", next_event);
				break;
			case -2: /* event time lower than init time */
				reset_needed = 1;
				break;
			}
		} else { /* etype == ATEVENT */
			msg("correcting batch event\n");
			if (el_add(next_event, next_event->time,
			    next_event->of.at.eventid) < 0) {
				ignore_msg("ex", "at", next_event);
			}
		}
		delayed++;
		t_old = time(NULL);
		free(at_cmdfile);
		rinfo_free(rp);
		return (0);
	}

	if ((rfork = fork()) == (pid_t)-1) {
		reap_child();
		if ((rfork = fork()) == (pid_t)-1) {
			msg("cannot fork");
			free(at_cmdfile);
			rinfo_free(rp);
			resched(60);
			(void) sleep(30);
			return (0);
		}
	}
	if (rfork) {		/* parent process */
		contract_abandon_latest(rfork);

		++qp->nrun;
		rp->pid = rfork;
		rp->que = e->etype;
		if (e->etype != CRONEVENT)
			(e->u)->aruncnt++;
		else
			(e->u)->cruncnt++;
		rp->rusr = (e->u);
		logit(BCHAR, rp, 0);
		free(at_cmdfile);

		return (0);
	}

	child_sigreset();
	contract_clear_template();

	if (e->etype != CRONEVENT) {
		/* open jobfile as stdin to shell */
		if (stat(at_cmdfile, &buf)) {
			if (errno == ENAMETOOLONG) {
				if (chdir(ATDIR) == 0)
					cron_unlink(e->cmd);
			} else
				cron_unlink(at_cmdfile);
			mail((e->u)->name, BADJOBOPEN, ERR_CANTEXECCRON);
			exit(1);
		}
		if (!(buf.st_mode&ISUID)) {
			/*
			 * if setuid bit off, original owner has
			 * given this file to someone else
			 */
			cron_unlink(at_cmdfile);
			exit(1);
		}
		if ((fd = open(at_cmdfile, O_RDONLY)) == -1) {
			mail((e->u)->name, BADJOBOPEN, ERR_CANTEXECCRON);
			cron_unlink(at_cmdfile);
			exit(1);
		}
		if (fd != 0) {
			(void) dup2(fd, 0);
			(void) close(fd);
		}
		/*
		 * retrieve the project id of the at job and convert it
		 * to a project name.  fail if it's not a valid project
		 * or if the user isn't a member of the project.
		 */
		if (projflag == 1) {
			if ((pproj = getprojbyid(projid, &proj,
			    (void *)&bufs.p.buf,
			    sizeof (bufs.p.buf))) == NULL ||
			    !inproj(e->u->name, pproj->pj_name,
			    bufs.p.buf2, sizeof (bufs.p.buf2))) {
				cron_unlink(at_cmdfile);
				mail((e->u)->name, BADPROJID, ERR_CANTEXECAT);
				exit(1);
			}
		}
	}

	/*
	 * Put process in a new session, and create a new task.
	 */
	if (setsid() < 0) {
		msg("setsid failed with errno = %d. job failed (%s)"
		    " for user %s", errno, e->cmd, e->u->name);
		if (e->etype != CRONEVENT)
			cron_unlink(at_cmdfile);
		exit(1);
	}

	/*
	 * set correct user identification and check his account
	 */
	r = set_user_cred(e->u, pproj);
	if (r == VUC_EXPIRED) {
		msg("user (%s) account is expired", e->u->name);
		audit_cron_user_acct_expired(e->u->name);
		clean_out_user(e->u);
		exit(1);
	}
	if (r == VUC_NEW_AUTH) {
		msg("user (%s) password has expired", e->u->name);
		audit_cron_user_acct_expired(e->u->name);
		clean_out_user(e->u);
		exit(1);
	}
	if (r != VUC_OK) {
		msg("bad user (%s)", e->u->name);
		audit_cron_bad_user(e->u->name);
		clean_out_user(e->u);
		exit(1);
	}
	/*
	 * check user and initialize the supplementary group access list.
	 * bugid 1230784: deleted from parent to avoid cron hang. Now
	 * only child handles the call.
	 */

	if (verify_user_cred(e->u) != VUC_OK ||
	    setgid(e->u->gid) == -1 ||
	    initgroups(e->u->name, e->u->gid) == -1) {
		msg("bad user (%s) or setgid failed (%s)",
		    e->u->name, e->u->name);
		audit_cron_bad_user(e->u->name);
		clean_out_user(e->u);
		exit(1);
	}

	if ((e->u)->uid == 0) { /* set default path */
		/* path settable in defaults file */
		envinit[2] = supath;
	} else {
		envinit[2] = path;
	}

	if (e->etype != CRONEVENT) {
		r = audit_cron_session(e->u->name, NULL,
		    e->u->uid, e->u->gid, at_cmdfile);
		cron_unlink(at_cmdfile);
	} else {
		r = audit_cron_session(e->u->name, CRONDIR,
		    e->u->uid, e->u->gid, NULL);
		if (r != 0)
			r = audit_cron_session(e->u->name, SYSCRONDIR,
			    e->u->uid, e->u->gid, NULL);
	}
	if (r != 0) {
		msg("cron audit problem. job failed (%s) for user %s",
		    e->cmd, e->u->name);
		exit(1);
	}

	audit_cron_new_job(e->cmd, e->etype, (void *)e);

	if (setuid(e->u->uid) == -1)  {
		msg("setuid failed (%s)", e->u->name);
		clean_out_user(e->u);
		exit(1);
	}

	if (e->etype == CRONEVENT) {
		/* check for standard input to command	*/
		if (e->of.ct.input != NULL) {
			if ((tmpfile = strdup(TMPINFILE)) == NULL) {
				mail((e->u)->name, MALLOCERR,
				    ERR_CANTEXECCRON);
				exit(1);
			}
			if ((fd = mkstemp(tmpfile)) == -1 ||
			    (fptr = fdopen(fd, "w")) == NULL) {
				mail((e->u)->name, NOSTDIN,
				    ERR_CANTEXECCRON);
				cron_unlink(tmpfile);
				free(tmpfile);
				exit(1);
			}
			if ((fwrite(e->of.ct.input, sizeof (char),
			    strlen(e->of.ct.input), fptr)) !=
			    strlen(e->of.ct.input)) {
				mail((e->u)->name, NOSTDIN, ERR_CANTEXECCRON);
				cron_unlink(tmpfile);
				free(tmpfile);
				(void) close(fd);
				(void) fclose(fptr);
				exit(1);
			}
			if (fseek(fptr, (off_t)0, SEEK_SET) != -1) {
				if (fd != 0) {
					(void) dup2(fd, 0);
					(void) close(fd);
				}
			}
			cron_unlink(tmpfile);
			free(tmpfile);
			(void) fclose(fptr);
		} else if ((fd = open("/dev/null", O_RDONLY)) > 0) {
			(void) dup2(fd, 0);
			(void) close(fd);
		}
	}

	/* redirect stdout and stderr for the shell	*/
	if ((fd = open(rp->outfile, O_WRONLY|O_CREAT|O_EXCL, OUTMODE)) == 1)
		fd = open("/dev/null", O_WRONLY);

	if (fd >= 0 && fd != 1)
		(void) dup2(fd, 1);

	if (fd >= 0 && fd != 2) {
		(void) dup2(fd, 2);
		if (fd != 1)
			(void) close(fd);
	}

	if (e->etype == CRONEVENT && e->of.ct.home != NULL) {
		home = (char *)get_obj(e->of.ct.home);
	} else {
		home = (e->u)->home;
	}
	(void) strlcat(homedir, home, sizeof (homedir));
	(void) strlcat(logname, (e->u)->name, sizeof (logname));
	environ = envinit;
	if (chdir(home) == -1) {
		snprintf(bufs.error, sizeof (bufs.error), CANTCDHOME, home);
		mail((e->u)->name, bufs.error,
		    e->etype == CRONEVENT ? ERR_CANTEXECCRON :
		    ERR_CANTEXECAT);
		exit(1);
	}
#ifdef TESTING
	exit(1);
#endif
	/*
	 * make sure that all file descriptors EXCEPT 0, 1 and 2
	 * will be closed.
	 */
	closefrom(3);

	if ((e->u)->uid != 0)
		(void) nice(qp->nice);
	if (e->etype == CRONEVENT) {
		if (e->of.ct.tz) {
			(void) putenv((char *)get_obj(e->of.ct.tz));
		}
		if (e->of.ct.shell) {
			char *name;

			sh = (char *)get_obj(e->of.ct.shell);
			name = strrchr(sh, '/');
			if (name == NULL)
				name = sh;
			else
				name++;

			(void) putenv(sh);
			sh += strlen(ENV_SHELL);
			(void) execl(sh, name, "-c", e->cmd, 0);
		} else {
			(void) execl(SHELL, "sh", "-c", e->cmd, 0);
			sh = SHELL;
		}
	} else {		/* type == ATEVENT */
		(void) execl(SHELL, "sh", 0);
		sh = SHELL;
	}
	snprintf(bufs.error, sizeof (bufs.error), CANTEXECSH, sh);
	mail((e->u)->name, bufs.error,
	    e->etype == CRONEVENT ? ERR_CANTEXECCRON : ERR_CANTEXECAT);
	exit(1);
	/*NOTREACHED*/
}

/*
 * Main idle loop.
 * When timed out to run the job, return 0.
 * If for some reasons we need to reschedule jobs, return 1.
 */
static int
idle(long t)
{
	time_t	now;

	refresh = 0;

	while (t > 0L) {
		if (msg_wait(t) != 0) {
			/* we need to run next job immediately */
			return (0);
		}

		reap_child();

		if (refresh) {
			/* We got THAW or REFRESH message  */
			return (1);
		}

		now = time(NULL);
		if (last_time > now) {
			/* clock has been reset to backward */
			return (1);
		}

		if (next_event == NULL && !el_empty()) {
			next_event = (struct event *)el_first();
		}

		if (next_event == NULL)
			t = INFINITY;
		else
			t = (long)next_event->time - now;
	}
	return (0);
}

/*
 * This used to be in the idle(), but moved to the separate function.
 * This called from various place when cron needs to reap the
 * child. It includes the situation that cron hit maxrun, and needs
 * to reschedule the job.
 */
static void
reap_child()
{
	pid_t	pid;
	int	prc;
	struct	runinfo	*rp;

	for (;;) {
		pid = waitpid((pid_t)-1, &prc, WNOHANG);
		if (pid <= 0)
			break;
#ifdef DEBUG
		fprintf(stderr,
		    "wait returned %x for process %d\n", prc, pid);
#endif
		if ((rp = rinfo_get(pid)) == NULL) {
			if (miscpid_delete(pid) == 0) {
				/* not found in anywhere */
				msg(PIDERR, pid);
			}
		} else if (rp->que == ZOMB) {
			(void) unlink(rp->outfile);
			rinfo_free(rp);
		} else {
			cleanup(rp, prc);
		}
	}
}

static void
cleanup(struct runinfo *pr, int rc)
{
	int	nextfork = 1;
	struct	usr	*p;
	struct	stat	buf;

	logit(ECHAR, pr, rc);
	--qt[pr->que].nrun;
	p = pr->rusr;
	if (pr->que != CRONEVENT)
		--p->aruncnt;
	else
		--p->cruncnt;

	if (lstat(pr->outfile, &buf) == 0) {
		if (!S_ISLNK(buf.st_mode) &&
		    (buf.st_size > 0 || pr->mailwhendone)) {
			/* mail user stdout and stderr */
			for (;;) {
				if ((pr->pid = fork()) < 0) {
					/*
					 * if fork fails try forever in doubling
					 * retry times, up to 16 seconds
					 */
					(void) sleep(nextfork);
					if (nextfork < 16)
						nextfork += nextfork;
					continue;
				} else if (pr->pid == 0) {
					child_sigreset();
					contract_clear_template();

					mail_result(p, pr, buf.st_size);
					/* NOTREACHED */
				} else {
					contract_abandon_latest(pr->pid);
					pr->que = ZOMB;
					break;
				}
			}
		} else {
			(void) unlink(pr->outfile);
			rinfo_free(pr);
		}
	} else {
		rinfo_free(pr);
	}

	free_if_unused(p);
}

/*
 * Mail stdout and stderr of a job to user. Get uid for real user and become
 * that person. We do this so that mail won't come from root since this
 * could be a security hole. If failure, quit - don't send mail as root.
 */
static void
mail_result(struct usr *p, struct runinfo *pr, size_t filesize)
{
	struct	passwd	*ruser_ids;
	FILE	*mailpipe;
	FILE	*st;
	struct utsname	name;
	int	nbytes;
	char	iobuf[BUFSIZ];
	char	*cmd;
	char	*lowname = (pr->jobtype == CRONEVENT ? "cron" : "at");

	(void) uname(&name);
	if ((ruser_ids = getpwnam(p->name)) == NULL)
		exit(0);
	(void) setuid(ruser_ids->pw_uid);

	cmd = xmalloc(strlen(MAIL) + strlen(p->name)+2);
	(void) sprintf(cmd, "%s %s", MAIL, p->name);
	mailpipe = popen(cmd, "w");
	free(cmd);
	if (mailpipe == NULL)
		exit(127);
	(void) fprintf(mailpipe, "To: %s\n", p->name);
	(void) fprintf(mailpipe, "Subject: %s <%s@%s> %s\n",
	    (pr->jobtype == CRONEVENT ? "Cron" : "At"),
	    p->name, name.nodename, pr->jobname);

	/*
	 * RFC3834 (Section 5) defines the Auto-Submitted header to prevent
	 * vacation replies, et al, from being sent in response to
	 * machine-generated mail.
	 */
	(void) fprintf(mailpipe, "Auto-Submitted: auto-generated\n");

	/*
	 * Additional headers for mail filtering and diagnostics:
	 */
	(void) fprintf(mailpipe, "X-Mailer: cron (%s %s)\n", name.sysname,
	    name.release);
	(void) fprintf(mailpipe, "X-Cron-User: %s\n", p->name);
	(void) fprintf(mailpipe, "X-Cron-Host: %s\n", name.nodename);
	(void) fprintf(mailpipe, "X-Cron-Job-Name: %s\n", pr->jobname);
	(void) fprintf(mailpipe, "X-Cron-Job-Type: %s\n", lowname);

	/*
	 * Message Body:
	 *
	 * (Temporary file is fopen'ed with "r", secure open.)
	 */
	(void) fprintf(mailpipe, "\n");
	if (filesize > 0 &&
	    (st = fopen(pr->outfile, "r")) != NULL) {
		while ((nbytes = fread(iobuf, sizeof (char), BUFSIZ, st)) != 0)
			(void) fwrite(iobuf, sizeof (char), nbytes, mailpipe);
		(void) fclose(st);
	} else {
		(void) fprintf(mailpipe, "Job completed with no output.\n");
	}
	(void) pclose(mailpipe);
	exit(0);
}

static int
msg_wait(long tim)
{
	struct	message	msg;
	int	cnt;
	time_t	reftime;
	fd_set	fds;
	struct timespec tout, *toutp;
	static int	pending_msg;
	static time_t	pending_reftime;

	if (pending_msg) {
		process_msg(&msgbuf, pending_reftime);
		pending_msg = 0;
		return (0);
	}

	FD_ZERO(&fds);
	FD_SET(msgfd, &fds);

	toutp = NULL;
	if (tim != INFINITY) {
#ifdef CRON_MAXSLEEP
		/*
		 * CRON_MAXSLEEP can be defined to have cron periodically wake
		 * up, so that cron can detect a change of TOD and adjust the
		 * sleep time more frequently.
		 */
		tim = (tim > CRON_MAXSLEEP) ? CRON_MAXSLEEP : tim;
#endif
		tout.tv_nsec = 0;
		tout.tv_sec = tim;
		toutp = &tout;
	}

	cnt = pselect(msgfd + 1, &fds, NULL, NULL, toutp, &defmask);
	if (cnt == -1 && errno != EINTR)
		perror("! pselect");

	/* pselect timeout or interrupted */
	if (cnt <= 0)
		return (0);

	errno = 0;
	if ((cnt = read(msgfd, &msg, sizeof (msg))) != sizeof (msg)) {
		if (cnt != -1 || errno != EAGAIN)
			perror("! read");
		return (0);
	}
	reftime = time(NULL);
	if (next_event != NULL && reftime >= next_event->time) {
		/*
		 * we need to run the job before reloading crontab.
		 */
		(void) memcpy(&msgbuf, &msg, sizeof (msg));
		pending_msg = 1;
		pending_reftime = reftime;
		return (1);
	}
	process_msg(&msg, reftime);
	return (0);
}

/*
 * process the message supplied via pipe. This will be called either
 * immediately after cron read the message from pipe, or idle time
 * if the message was pending due to the job execution.
 */
static void
process_msg(struct message *pmsg, time_t reftime)
{
	if (pmsg->etype == NULL)
		return;

	switch (pmsg->etype) {
	case AT:
		if (pmsg->action == DELETE)
			del_atjob(pmsg->fname, pmsg->logname);
		else
			mod_atjob(pmsg->fname, (time_t)0);
		break;
	case CRON:
		if (pmsg->action == DELETE)
			del_ctab(pmsg->fname);
		else
			mod_ctab(pmsg->fname, reftime);
		break;
	case REFRESH:
		refresh = 1;
		pmsg->etype = 0;
		return;
	default:
		msg("message received - bad format");
		break;
	}
	if (next_event != NULL) {
		if (next_event->etype == CRONEVENT) {
			switch (el_add(next_event, next_event->time,
			    (next_event->u)->ctid)) {
			case -1:
				ignore_msg("process_msg", "cron", next_event);
				break;
			case -2: /* event time lower than init time */
				reset_needed = 1;
				break;
			}
		} else { /* etype == ATEVENT */
			if (el_add(next_event, next_event->time,
			    next_event->of.at.eventid) < 0) {
				ignore_msg("process_msg", "at", next_event);
			}
		}
		next_event = NULL;
	}
	(void) fflush(stdout);
	pmsg->etype = 0;
}

/*
 * Allocate a new or find an existing runinfo structure
 */
static struct runinfo *
rinfo_get(pid_t pid)
{
	struct runinfo *rp;

	if (pid == 0) {		/* allocate a new entry */
		rp = xcalloc(1, sizeof (struct runinfo));
		rp->next = rthead;	/* link the entry into the list */
		rthead = rp;
		return (rp);
	}
	/* search the list for an existing entry */
	for (rp = rthead; rp != NULL; rp = rp->next) {
		if (rp->pid == pid)
			break;
	}
	return (rp);
}

/*
 * Free a runinfo structure and its associated memory
 */
static void
rinfo_free(struct runinfo *entry)
{
	struct runinfo **rpp;
	struct runinfo *rp;

#ifdef DEBUG
	(void) fprintf(stderr, "freeing job %s\n", entry->jobname);
#endif
	for (rpp = &rthead; (rp = *rpp) != NULL; rpp = &rp->next) {
		if (rp == entry) {
			*rpp = rp->next;	/* unlink the entry */
			free(rp->outfile);
			free(rp->jobname);
			free(rp);
			break;
		}
	}
}

/* ARGSUSED */
static void
thaw_handler(int sig)
{
	refresh = 1;
}


/* ARGSUSED */
static void
cronend(int sig)
{
	crabort("SIGTERM", REMOVE_FIFO);
}

/*ARGSUSED*/
static void
child_handler(int sig)
{
	;
}

static void
child_sigreset(void)
{
	(void) signal(SIGCLD, SIG_DFL);
	(void) sigprocmask(SIG_SETMASK, &defmask, NULL);
}

/*
 * crabort() - handle exits out of cron
 */
static void
crabort(char *mssg, int action)
{
	int	c;

	if (action & REMOVE_FIFO) {
		/* FIFO vanishes when cron finishes */
		if (unlink(FIFO) < 0)
			perror("cron could not unlink FIFO");
	}

	if (action & CONSOLE_MSG) {
		/* write error msg to console */
		if ((c = open(CONSOLE, O_WRONLY)) >= 0) {
			(void) write(c, "cron aborted: ", 14);
			(void) write(c, mssg, strlen(mssg));
			(void) write(c, "\n", 1);
			(void) close(c);
		}
	}

	/* always log the message */
	msg(mssg);
	msg("******* CRON ABORTED ********");
	exit(1);
}

/*
 * msg() - time-stamped error reporting function
 */
/*PRINTFLIKE1*/
static void
msg(char *fmt, ...)
{
	va_list args;
	time_t	t;

	t = time(NULL);

	(void) fflush(stdout);

	(void) fprintf(stderr, "! ");

	va_start(args, fmt);
	(void) vfprintf(stderr, fmt, args);
	va_end(args);

	(void) strftime(timebuf, sizeof (timebuf), FORMAT, localtime(&t));
	(void) fprintf(stderr, " %s\n", timebuf);

	(void) fflush(stderr);
}

static void
ignore_msg(char *func_name, char *job_type, struct event *event)
{
	msg("%s: ignoring %s job (user: %s, cmd: %s, time: %ld)",
	    func_name, job_type,
	    event->u->name ? event->u->name : "unknown",
	    event->cmd ? event->cmd : "unknown",
	    event->time);
}

static void
logit(int cc, struct runinfo *rp, int rc)
{
	time_t t;
	int    ret;

	if (!log)
		return;

	t = time(NULL);
	if (cc == BCHAR)
		(void) printf("%c  CMD: %s\n", cc, next_event->cmd);
	(void) strftime(timebuf, sizeof (timebuf), FORMAT, localtime(&t));
	(void) printf("%c  %s %u %c %s",
	    cc, (rp->rusr)->name, rp->pid, QUE(rp->que), timebuf);
	if ((ret = TSTAT(rc)) != 0)
		(void) printf(" ts=%d", ret);
	if ((ret = RCODE(rc)) != 0)
		(void) printf(" rc=%d", ret);
	(void) putchar('\n');
	(void) fflush(stdout);
}

static void
resched(int delay)
{
	time_t	nt;

	/* run job at a later time */
	nt = next_event->time + delay;
	if (next_event->etype == CRONEVENT) {
		next_event->time = next_time(next_event, (time_t)0);
		if (nt < next_event->time)
			next_event->time = nt;
		switch (el_add(next_event, next_event->time,
		    (next_event->u)->ctid)) {
		case -1:
			ignore_msg("resched", "cron", next_event);
			break;
		case -2: /* event time lower than init time */
			reset_needed = 1;
			break;
		}
		delayed = 1;
		msg("rescheduling a cron job");
		return;
	}
	add_atevent(next_event->u, next_event->cmd, nt, next_event->etype);
	msg("rescheduling at job");
}

static void
quedefs(int action)
{
	int	i;
	int	j;
	char	qbuf[QBUFSIZ];
	FILE	*fd;

	/* set up default queue definitions */
	for (i = 0; i < NQUEUE; i++) {
		qt[i].njob = qd.njob;
		qt[i].nice = qd.nice;
		qt[i].nwait = qd.nwait;
	}
	if (action == DEFAULT)
		return;
	if ((fd = fopen(QUEDEFS, "r")) == NULL) {
		msg("cannot open quedefs file");
		msg("using default queue definitions");
		return;
	}
	while (fgets(qbuf, QBUFSIZ, fd) != NULL) {
		if ((j = qbuf[0]-'a') < 0 || j >= NQUEUE || qbuf[1] != '.')
			continue;
		parsqdef(&qbuf[2]);
		qt[j].njob = qq.njob;
		qt[j].nice = qq.nice;
		qt[j].nwait = qq.nwait;
	}
	(void) fclose(fd);
}

static void
parsqdef(char *name)
{
	int i;

	qq = qd;
	while (*name) {
		i = 0;
		while (isdigit(*name)) {
			i *= 10;
			i += *name++ - '0';
		}
		switch (*name++) {
		case JOBF:
			qq.njob = i;
			break;
		case NICEF:
			qq.nice = i;
			break;
		case WAITF:
			qq.nwait = i;
			break;
		}
	}
}

/*
 * defaults - read defaults from /etc/default/cron
 */
static void
defaults()
{
	int  flags;
	char *deflog;
	char *hz, *tz;

	/*
	 * get HZ value for environment
	 */
	if ((hz = getenv("HZ")) == (char *)NULL)
		(void) sprintf(hzname, "HZ=%d", HZ);
	else
		(void) snprintf(hzname, sizeof (hzname), "HZ=%s", hz);
	/*
	 * get TZ value for environment
	 */
	(void) snprintf(tzone, sizeof (tzone), "TZ=%s",
	    ((tz = getenv("TZ")) != NULL) ? tz : DEFTZ);

	if (defopen(DEFFILE) == 0) {
		/* ignore case */
		flags = defcntl(DC_GETFLAGS, 0);
		TURNOFF(flags, DC_CASE);
		(void) defcntl(DC_SETFLAGS, flags);

		if (((deflog = defread("CRONLOG=")) == NULL) ||
		    (*deflog == 'N') || (*deflog == 'n'))
			log = 0;
		else
			log = 1;
		/* fix for 1087611 - allow paths to be set in defaults file */
		if ((Def_path = defread("PATH=")) != NULL) {
			(void) strlcat(path, Def_path, LINE_MAX);
		} else {
			(void) strlcpy(path, NONROOTPATH, LINE_MAX);
		}
		if ((Def_supath = defread("SUPATH=")) != NULL) {
			(void) strlcat(supath, Def_supath, LINE_MAX);
		} else {
			(void) strlcpy(supath, ROOTPATH, LINE_MAX);
		}
		(void) defopen(NULL);
	}
}

/*
 * Determine if a user entry for a job is still ok.  The method used here
 * is a lot (about 75x) faster than using setgrent() / getgrent()
 * endgrent().  It should be safe because we use the sysconf to determine
 * the max, and it tolerates the max being 0.
 */

static int
verify_user_cred(struct usr *u)
{
	struct passwd *pw;
	size_t numUsrGrps = 0;
	size_t numOrigGrps = 0;
	size_t i;
	int retval;

	/*
	 * Maximum number of groups a user may be in concurrently.  This
	 * is a value which we obtain at runtime through a sysconf()
	 * call.
	 */

	static size_t nGroupsMax = (size_t)-1;

	/*
	 * Arrays for cron user's group list, constructed at startup to
	 * be nGroupsMax elements long, used for verifying user
	 * credentials prior to execution.
	 */

	static gid_t *UsrGrps;
	static gid_t *OrigGrps;

	if ((pw = getpwnam(u->name)) == NULL)
		return (VUC_BADUSER);
	if (u->home != NULL) {
		if (strcmp(u->home, pw->pw_dir) != 0) {
			free(u->home);
			u->home = xmalloc(strlen(pw->pw_dir) + 1);
			(void) strcpy(u->home, pw->pw_dir);
		}
	} else {
		u->home = xmalloc(strlen(pw->pw_dir) + 1);
		(void) strcpy(u->home, pw->pw_dir);
	}
	if (u->uid != pw->pw_uid)
		u->uid = pw->pw_uid;
	if (u->gid != pw->pw_gid)
		u->gid  = pw->pw_gid;

	/*
	 * Create the group id lists needed for job credential
	 * verification.
	 */

	if (nGroupsMax == (size_t)-1) {
		if ((nGroupsMax = sysconf(_SC_NGROUPS_MAX)) > 0) {
			UsrGrps = xcalloc(nGroupsMax, sizeof (gid_t));
			OrigGrps = xcalloc(nGroupsMax, sizeof (gid_t));
		}

#ifdef DEBUG
		(void) fprintf(stderr, "nGroupsMax = %ld\n", nGroupsMax);
#endif
	}

#ifdef DEBUG
	(void) fprintf(stderr, "verify_user_cred (%s-%d)\n", pw->pw_name,
	    pw->pw_uid);
	(void) fprintf(stderr, "verify_user_cred: pw->pw_gid = %d, "
	    "u->gid = %d\n", pw->pw_gid, u->gid);
#endif

	retval = (u->gid == pw->pw_gid) ? VUC_OK : VUC_NOTINGROUP;

	if (nGroupsMax > 0) {
		numOrigGrps = getgroups(nGroupsMax, OrigGrps);

		(void) initgroups(pw->pw_name, pw->pw_gid);
		numUsrGrps = getgroups(nGroupsMax, UsrGrps);

		for (i = 0; i < numUsrGrps; i++) {
			if (UsrGrps[i] == u->gid) {
				retval = VUC_OK;
				break;
			}
		}

		if (OrigGrps) {
			(void) setgroups(numOrigGrps, OrigGrps);
		}
	}

#ifdef DEBUG
	(void) fprintf(stderr, "verify_user_cred: VUC = %d\n", retval);
#endif

	return (retval);
}

static int
set_user_cred(const struct usr *u, struct project *pproj)
{
	static char *progname = "cron";
	int r = 0, rval = 0;

	if ((r = pam_start(progname, u->name, &pam_conv, &pamh))
	    != PAM_SUCCESS) {
#ifdef DEBUG
		msg("pam_start returns %d\n", r);
#endif
		rval = VUC_BADUSER;
		goto set_eser_cred_exit;
	}

	r = pam_acct_mgmt(pamh, 0);
#ifdef DEBUG
	msg("pam_acc_mgmt returns %d\n", r);
#endif
	if (r == PAM_ACCT_EXPIRED) {
		rval = VUC_EXPIRED;
		goto set_eser_cred_exit;
	}
	if (r == PAM_NEW_AUTHTOK_REQD) {
		rval = VUC_NEW_AUTH;
		goto set_eser_cred_exit;
	}
	if (r != PAM_SUCCESS) {
		rval = VUC_BADUSER;
		goto set_eser_cred_exit;
	}

	if (pproj != NULL) {
		size_t sz = sizeof (PROJECT) + strlen(pproj->pj_name);
		char *buf = alloca(sz);

		(void) snprintf(buf, sz, PROJECT "%s", pproj->pj_name);
		(void) pam_set_item(pamh, PAM_RESOURCE, buf);
	}

	r = pam_setcred(pamh, PAM_ESTABLISH_CRED);
	if (r != PAM_SUCCESS)
		rval = VUC_BADUSER;

set_eser_cred_exit:
	(void) pam_end(pamh, r);
	return (rval);
}

static void
clean_out_user(struct usr *u)
{
	if (next_event->u == u) {
		next_event = NULL;
	}

	clean_out_ctab(u);
	clean_out_atjobs(u);
	free_if_unused(u);
}

static void
clean_out_atjobs(struct usr *u)
{
	struct event *ev, *pv;

	for (pv = NULL, ev = u->atevents;
	    ev != NULL;
	    pv = ev, ev = ev->link, free(pv)) {
		el_remove(ev->of.at.eventid, 1);
		if (cwd == AT)
			cron_unlink(ev->cmd);
		else {
			char buf[PATH_MAX];
			if (strlen(ATDIR) + strlen(ev->cmd) + 2
			    < PATH_MAX) {
				(void) sprintf(buf, "%s/%s", ATDIR, ev->cmd);
				cron_unlink(buf);
			}
		}
		free(ev->cmd);
	}

	u->atevents = NULL;
}

static void
clean_out_ctab(struct usr *u)
{
	rm_ctevents(u);
	el_remove(u->ctid, 0);
	u->ctid = 0;
	u->ctexists = 0;
}

static void
cron_unlink(char *name)
{
	int r;

	r = unlink(name);
	if (r == 0 || (r == -1 && errno == ENOENT)) {
		(void) audit_cron_delete_anc_file(name, NULL);
	}
}

static void
create_anc_ctab(struct event *e)
{
	if (audit_cron_create_anc_file(e->u->name,
	    (cwd == CRON) ? NULL:CRONDIR,
	    e->u->name, e->u->uid) == -1) {
		process_anc_files(CRON_ANC_DELETE);
		crabort("cannot create ancillary files for crontabs",
		    REMOVE_FIFO|CONSOLE_MSG);
	}
}

static void
delete_anc_ctab(struct event *e)
{
	(void) audit_cron_delete_anc_file(e->u->name,
	    (cwd == CRON) ? NULL:CRONDIR);
}

static void
create_anc_atjob(struct event *e)
{
	if (!e->of.at.exists)
		return;

	if (audit_cron_create_anc_file(e->cmd,
	    (cwd == AT) ? NULL:ATDIR,
	    e->u->name, e->u->uid) == -1) {
		process_anc_files(CRON_ANC_DELETE);
		crabort("cannot create ancillary files for atjobs",
		    REMOVE_FIFO|CONSOLE_MSG);
	}
}

static void
delete_anc_atjob(struct event *e)
{
	if (!e->of.at.exists)
		return;

	(void) audit_cron_delete_anc_file(e->cmd,
	    (cwd == AT) ? NULL:ATDIR);
}


static void
process_anc_files(int del)
{
	struct usr	*u = uhead;
	struct event	*e;

	if (!audit_cron_mode())
		return;

	for (;;) {
		if (u->ctexists && u->ctevents != NULL) {
			e = u->ctevents;
			for (;;) {
				if (del)
					delete_anc_ctab(e);
				else
					create_anc_ctab(e);
				if ((e = e->link) == NULL)
					break;
			}
		}

		if (u->atevents != NULL) {
			e = u->atevents;
			for (;;) {
				if (del)
					delete_anc_atjob(e);
				else
					create_anc_atjob(e);
				if ((e = e->link) == NULL)
					break;
			}
		}

		if ((u = u->nextusr)  == NULL)
			break;
	}
}

/*ARGSUSED*/
static int
cron_conv(int num_msg, struct pam_message **msgs,
    struct pam_response **response, void *appdata_ptr)
{
	struct pam_message	**m = msgs;
	int i;

	for (i = 0; i < num_msg; i++) {
		switch (m[i]->msg_style) {
		case PAM_ERROR_MSG:
		case PAM_TEXT_INFO:
			if (m[i]->msg != NULL) {
				(void) msg("%s\n", m[i]->msg);
			}
			break;

		default:
			break;
		}
	}
	return (0);
}

/*
 * Cron creates process for other than job. Mail process is the
 * one which rinfo does not cover. Therefore, miscpid will keep
 * track of the pids executed from cron. Otherwise, we will see
 * "unexpected pid returned.." messages appear in the log file.
 */
static void
miscpid_insert(pid_t pid)
{
	struct miscpid *mp;

	mp = xmalloc(sizeof (*mp));
	mp->pid = pid;
	mp->next = miscpid_head;
	miscpid_head = mp;
}

static int
miscpid_delete(pid_t pid)
{
	struct miscpid *mp, *omp;
	int found = 0;

	omp = NULL;
	for (mp = miscpid_head; mp != NULL; mp = mp->next) {
		if (mp->pid == pid) {
			found = 1;
			break;
		}
		omp = mp;
	}
	if (found) {
		if (omp != NULL)
			omp->next = mp->next;
		else
			miscpid_head = NULL;
		free(mp);
	}
	return (found);
}

/*
 * Establish contract terms such that all children are in abandoned
 * process contracts.
 */
static void
contract_set_template(void)
{
	int fd;

	if ((fd = open64(CTFS_ROOT "/process/template", O_RDWR)) < 0)
		crabort("cannot open process contract template",
		    REMOVE_FIFO | CONSOLE_MSG);

	if (ct_pr_tmpl_set_param(fd, 0) ||
	    ct_tmpl_set_informative(fd, 0) ||
	    ct_pr_tmpl_set_fatal(fd, CT_PR_EV_HWERR))
		crabort("cannot establish contract template terms",
		    REMOVE_FIFO | CONSOLE_MSG);

	if (ct_tmpl_activate(fd))
		crabort("cannot activate contract template",
		    REMOVE_FIFO | CONSOLE_MSG);

	(void) close(fd);
}

/*
 * Clear active process contract template.
 */
static void
contract_clear_template(void)
{
	int fd;

	if ((fd = open64(CTFS_ROOT "/process/template", O_RDWR)) < 0)
		crabort("cannot open process contract template",
		    REMOVE_FIFO | CONSOLE_MSG);

	if (ct_tmpl_clear(fd))
		crabort("cannot clear contract template",
		    REMOVE_FIFO | CONSOLE_MSG);

	(void) close(fd);
}

/*
 * Abandon latest process contract unconditionally.  If we have leaked [some
 * critical amount], exit such that the kernel reaps our contracts.
 */
static void
contract_abandon_latest(pid_t pid)
{
	int r;
	ctid_t id;
	static uint_t cts_lost;

	if (cts_lost > MAX_LOST_CONTRACTS)
		crabort("repeated failure to abandon contracts",
		    REMOVE_FIFO | CONSOLE_MSG);

	if (r = contract_latest(&id)) {
		msg("could not obtain latest contract for "
		    "PID %ld: %s", pid, strerror(r));
		cts_lost++;
		return;
	}

	if (r = contract_abandon_id(id)) {
		msg("could not abandon latest contract %ld: %s", id,
		    strerror(r));
		cts_lost++;
		return;
	}
}

static struct shared *
create_shared(void *obj, void * (*obj_alloc)(void *obj),
	void (*obj_free)(void *))
{
	struct shared *out;

	if ((out = xmalloc(sizeof (struct shared))) == NULL) {
		return (NULL);
	}
	if ((out->obj = obj_alloc(obj)) == NULL) {
		free(out);
		return (NULL);
	}
	out->count = 1;
	out->free = obj_free;

	return (out);
}

static struct shared *
create_shared_str(char *str)
{
	return (create_shared(str, (void *(*)(void *))strdup, free));
}

static struct shared *
dup_shared(struct shared *obj)
{
	if (obj != NULL) {
		obj->count++;
	}
	return (obj);
}

static void
rel_shared(struct shared *obj)
{
	if (obj && (--obj->count) == 0) {
		obj->free(obj->obj);
		free(obj);
	}
}

static void *
get_obj(struct shared *obj)
{
	return (obj->obj);
}<|MERGE_RESOLUTION|>--- conflicted
+++ resolved
@@ -23,12 +23,8 @@
  * Use is subject to license terms.
  *
  * Copyright 2013 Joshua M. Clulow <josh@sysmgr.org>
-<<<<<<< HEAD
  * Copyright 2013 Joyent, Inc.  All rights reserved.
-=======
- *
  * Copyright (c) 2014 Gary Mills
->>>>>>> ee169c7e
  */
 
 /*	Copyright (c) 1984, 1986, 1987, 1988, 1989 AT&T	*/
