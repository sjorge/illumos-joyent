--- conflicted
+++ resolved
@@ -148,13 +148,6 @@
 %.o:	../%.c
 	$(COMPILE.c) $<
 	$(POST_PROCESS_O)
-<<<<<<< HEAD
-
-%.o:	../../common/%.c
-	$(COMPILE.c) $<
-	$(POST_PROCESS_O)
-=======
->>>>>>> fbfe962e
 
 all:	$(PROG) $(LN_$(PROG))
 
