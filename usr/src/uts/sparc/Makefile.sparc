--- conflicted
+++ resolved
@@ -230,11 +230,7 @@
 DRV_KMODS	+= pseudo ptc ptm pts ptsl ramdisk random rsm rts sad
 DRV_KMODS	+= simnet softmac sppp sppptun sy sysevent sysmsg
 DRV_KMODS	+= spdsock
-<<<<<<< HEAD
-DRV_KMODS	+= tcp tcp6 timerfd tl tnf ttymux udp udp6 wc winlock zcons zfd
-=======
 DRV_KMODS	+= tcp tcp6 timerfd tl tnf udp udp6 wc winlock zcons
->>>>>>> d3b5f563
 DRV_KMODS	+= ippctl
 DRV_KMODS	+= dld
 DRV_KMODS	+= ipd
