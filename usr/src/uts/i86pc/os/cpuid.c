--- conflicted
+++ resolved
@@ -169,11 +169,7 @@
 	"avx2",
 	"bmi1",
 	"bmi2",
-<<<<<<< HEAD
-	"fma3"
-=======
 	"fma"
->>>>>>> 4e901881
 };
 
 boolean_t
@@ -1349,11 +1345,7 @@
 
 				if (cp->cp_ecx & CPUID_INTC_ECX_FMA)
 					add_x86_feature(featureset,
-<<<<<<< HEAD
-					    X86FSET_FMA3);
-=======
 					    X86FSET_FMA);
->>>>>>> 4e901881
 
 				if (cpi->cpi_std[7].cp_ebx &
 				    CPUID_INTC_EBX_7_0_BMI1)
@@ -2023,11 +2015,7 @@
 					remove_x86_feature(x86_featureset,
 					    X86FSET_BMI2);
 					remove_x86_feature(x86_featureset,
-<<<<<<< HEAD
-					    X86FSET_FMA3);
-=======
 					    X86FSET_FMA);
->>>>>>> 4e901881
 					remove_x86_feature(x86_featureset,
 					    X86FSET_AVX2);
 					CPI_FEATURES_ECX(cpi) &=
@@ -2724,11 +2712,7 @@
 			*ecx &= ~CPUID_INTC_ECX_AVX;
 		if (!is_x86_feature(x86_featureset, X86FSET_F16C))
 			*ecx &= ~CPUID_INTC_ECX_F16C;
-<<<<<<< HEAD
-		if (!is_x86_feature(x86_featureset, X86FSET_FMA3))
-=======
 		if (!is_x86_feature(x86_featureset, X86FSET_FMA))
->>>>>>> 4e901881
 			*ecx &= ~CPUID_INTC_ECX_FMA;
 		if (!is_x86_feature(x86_featureset, X86FSET_BMI1))
 			*ebx &= ~CPUID_INTC_EBX_7_0_BMI1;
