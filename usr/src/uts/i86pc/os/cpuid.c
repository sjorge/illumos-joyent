/*
 * CDDL HEADER START
 *
 * The contents of this file are subject to the terms of the
 * Common Development and Distribution License (the "License").
 * You may not use this file except in compliance with the License.
 *
 * You can obtain a copy of the license at usr/src/OPENSOLARIS.LICENSE
 * or http://www.opensolaris.org/os/licensing.
 * See the License for the specific language governing permissions
 * and limitations under the License.
 *
 * When distributing Covered Code, include this CDDL HEADER in each
 * file and include the License file at usr/src/OPENSOLARIS.LICENSE.
 * If applicable, add the following below this CDDL HEADER, with the
 * fields enclosed by brackets "[]" replaced with your own identifying
 * information: Portions Copyright [yyyy] [name of copyright owner]
 *
 * CDDL HEADER END
 */
/*
 * Copyright (c) 2004, 2010, Oracle and/or its affiliates. All rights reserved.
 * Copyright (c) 2011, 2016 by Delphix. All rights reserved.
 * Copyright 2013 Nexenta Systems, Inc. All rights reserved.
 * Copyright 2014 Josef "Jeff" Sipek <jeffpc@josefsipek.net>
 */
/*
 * Copyright (c) 2010, Intel Corporation.
 * All rights reserved.
 */
/*
 * Portions Copyright 2009 Advanced Micro Devices, Inc.
 */
/*
 * Copyright 2019 Joyent, Inc.
 */

/*
 * CPU Identification logic
 *
 * The purpose of this file and its companion, cpuid_subr.c, is to help deal
 * with the identification of CPUs, their features, and their topologies. More
 * specifically, this file helps drive the following:
 *
 * 1. Enumeration of features of the processor which are used by the kernel to
 *    determine what features to enable or disable. These may be instruction set
 *    enhancements or features that we use.
 *
 * 2. Enumeration of instruction set architecture (ISA) additions that userland
 *    will be told about through the auxiliary vector.
 *
 * 3. Understanding the physical topology of the CPU such as the number of
 *    caches, how many cores it has, whether or not it supports symmetric
 *    multi-processing (SMT), etc.
 *
 * ------------------------
 * CPUID History and Basics
 * ------------------------
 *
 * The cpuid instruction was added by Intel roughly around the time that the
 * original Pentium was introduced. The purpose of cpuid was to tell in a
 * programmatic fashion information about the CPU that previously was guessed
 * at. For example, an important part of cpuid is that we can know what
 * extensions to the ISA exist. If you use an invalid opcode you would get a
 * #UD, so this method allows a program (whether a user program or the kernel)
 * to determine what exists without crashing or getting a SIGILL. Of course,
 * this was also during the era of the clones and the AMD Am5x86. The vendor
 * name shows up first in cpuid for a reason.
 *
 * cpuid information is broken down into ranges called a 'leaf'. Each leaf puts
 * unique values into the registers %eax, %ebx, %ecx, and %edx and each leaf has
 * its own meaning. The different leaves are broken down into different regions:
 *
 *	[ 0, 7fffffff ]			This region is called the 'basic'
 *					region. This region is generally defined
 *					by Intel, though some of the original
 *					portions have different meanings based
 *					on the manufacturer. These days, Intel
 *					adds most new features to this region.
 *					AMD adds non-Intel compatible
 *					information in the third, extended
 *					region. Intel uses this for everything
 *					including ISA extensions, CPU
 *					features, cache information, topology,
 *					and more.
 *
 *					There is a hole carved out of this
 *					region which is reserved for
 *					hypervisors.
 *
 *	[ 40000000, 4fffffff ]		This region, which is found in the
 *					middle of the previous region, is
 *					explicitly promised to never be used by
 *					CPUs. Instead, it is used by hypervisors
 *					to communicate information about
 *					themselves to the operating system. The
 *					values and details are unique for each
 *					hypervisor.
 *
 *	[ 80000000, ffffffff ]		This region is called the 'extended'
 *					region. Some of the low leaves mirror
 *					parts of the basic leaves. This region
 *					has generally been used by AMD for
 *					various extensions. For example, AMD-
 *					specific information about caches,
 *					features, and topology are found in this
 *					region.
 *
 * To specify a range, you place the desired leaf into %eax, zero %ebx, %ecx,
 * and %edx, and then issue the cpuid instruction. At the first leaf in each of
 * the ranges, one of the primary things returned is the maximum valid leaf in
 * that range. This allows for discovery of what range of CPUID is valid.
 *
 * The CPUs have potentially surprising behavior when using an invalid leaf or
 * unimplemented leaf. If the requested leaf is within the valid basic or
 * extended range, but is unimplemented, then %eax, %ebx, %ecx, and %edx will be
 * set to zero. However, if you specify a leaf that is outside of a valid range,
 * then instead it will be filled with the last valid _basic_ leaf. For example,
 * if the maximum basic value is on leaf 0x3, then issuing a cpuid for leaf 4 or
 * an invalid extended leaf will return the information for leaf 3.
 *
 * Some leaves are broken down into sub-leaves. This means that the value
 * depends on both the leaf asked for in %eax and a secondary register. For
 * example, Intel uses the value in %ecx on leaf 7 to indicate a sub-leaf to get
 * additional information. Or when getting topology information in leaf 0xb, the
 * initial value in %ecx changes which level of the topology that you are
 * getting information about.
 *
 * cpuid values are always kept to 32 bits regardless of whether or not the
 * program is in 64-bit mode. When executing in 64-bit mode, the upper
 * 32 bits of the register are always set to zero so that way the values are the
 * same regardless of execution mode.
 *
 * ----------------------
 * Identifying Processors
 * ----------------------
 *
 * We can identify a processor in two steps. The first step looks at cpuid leaf
 * 0. Leaf 0 contains the processor's vendor information. This is done by
 * putting a 12 character string in %ebx, %ecx, and %edx. On AMD, it is
 * 'AuthenticAMD' and on Intel it is 'GenuineIntel'.
 *
 * From there, a processor is identified by a combination of three different
 * values:
 *
 *  1. Family
 *  2. Model
 *  3. Stepping
 *
 * Each vendor uses the family and model to uniquely identify a processor. The
 * way that family and model are changed depends on the vendor. For example,
 * Intel has been using family 0x6 for almost all of their processor since the
 * Pentium Pro/Pentium II era, often called the P6. The model is used to
 * identify the exact processor. Different models are often used for the client
 * (consumer) and server parts. Even though each processor often has major
 * architectural differences, they still are considered the same family by
 * Intel.
 *
 * On the other hand, each major AMD architecture generally has its own family.
 * For example, the K8 is family 0x10, Bulldozer 0x15, and Zen 0x17. Within it
 * the model number is used to help identify specific processors.
 *
 * The stepping is used to refer to a revision of a specific microprocessor. The
 * term comes from equipment used to produce masks that are used to create
 * integrated circuits.
 *
 * The information is present in leaf 1, %eax. In technical documentation you
 * will see the terms extended model and extended family. The original family,
 * model, and stepping fields were each 4 bits wide. If the values in either
 * are 0xf, then one is to consult the extended model and extended family, which
 * take previously reserved bits and allow for a larger number of models and add
 * 0xf to them.
 *
 * When we process this information, we store the full family, model, and
 * stepping in the struct cpuid_info members cpi_family, cpi_model, and
 * cpi_step, respectively. Whenever you are performing comparisons with the
 * family, model, and stepping, you should use these members and not the raw
 * values from cpuid. If you must use the raw values from cpuid directly, you
 * must make sure that you add the extended model and family to the base model
 * and family.
 *
 * In general, we do not use information about the family, model, and stepping
 * to determine whether or not a feature is present; that is generally driven by
 * specific leaves. However, when something we care about on the processor is
 * not considered 'architectural' meaning that it is specific to a set of
 * processors and not promised in the architecture model to be consistent from
 * generation to generation, then we will fall back on this information. The
 * most common cases where this comes up is when we have to workaround errata in
 * the processor, are dealing with processor-specific features such as CPU
 * performance counters, or we want to provide additional information for things
 * such as fault management.
 *
 * While processors also do have a brand string, which is the name that people
 * are familiar with when buying the processor, they are not meant for
 * programmatic consumption. That is what the family, model, and stepping are
 * for.
 *
 * ------------
 * CPUID Passes
 * ------------
 *
 * As part of performing feature detection, we break this into several different
 * passes. The passes are as follows:
 *
 *	Pass 0		This is a primordial pass done in locore.s to deal with
 *			Cyrix CPUs that don't support cpuid. The reality is that
 *			we likely don't run on them any more, but there is still
 *			logic for handling them.
 *
 *	Pass 1		This is the primary pass and is responsible for doing a
 *			large number of different things:
 *
 *			1. Determine which vendor manufactured the CPU and
 *			determining the family, model, and stepping information.
 *
 *			2. Gathering a large number of feature flags to
 *			determine which features the CPU support and which
 *			indicate things that we need to do other work in the OS
 *			to enable. Features detected this way are added to the
 *			x86_featureset which can be queried to
 *			determine what we should do. This includes processing
 *			all of the basic and extended CPU features that we care
 *			about.
 *
 *			3. Determining the CPU's topology. This includes
 *			information about how many cores and threads are present
 *			in the package. It also is responsible for figuring out
 *			which logical CPUs are potentially part of the same core
 *			and what other resources they might share. For more
 *			information see the 'Topology' section.
 *
 *			4. Determining the set of CPU security-specific features
 *			that we need to worry about and determine the
 *			appropriate set of workarounds.
 *
 *			Pass 1 on the boot CPU occurs before KMDB is started.
 *
 *	Pass 2		The second pass is done after startup(). Here, we check
 *			other miscellaneous features. Most of this is gathering
 *			additional basic and extended features that we'll use in
 *			later passes or for debugging support.
 *
 *	Pass 3		The third pass occurs after the kernel memory allocator
 *			has been fully initialized. This gathers information
 *			where we might need dynamic memory available for our
 *			uses. This includes several varying width leaves that
 *			have cache information and the processor's brand string.
 *
 *	Pass 4		The fourth and final normal pass is performed after the
 *			kernel has brought most everything online. This is
 *			invoked from post_startup(). In this pass, we go through
 *			the set of features that we have enabled and turn that
 *			into the hardware auxiliary vector features that
 *			userland receives. This is used by userland, primarily
 *			by the run-time link-editor (RTLD), though userland
 *			software could also refer to it directly.
 *
 *	Microcode	After a microcode update, we do a selective rescan of
 *			the cpuid leaves to determine what features have
 *			changed. Microcode updates can provide more details
 *			about security related features to deal with issues like
 *			Spectre and L1TF. On occasion, vendors have violated
 *			their contract and removed bits. However, we don't try
 *			to detect that because that puts us in a situation that
 *			we really can't deal with. As such, the only thing we
 *			rescan are security related features today. See
 *			cpuid_pass_ucode().
 *
 * All of the passes (except pass 0) are run on all CPUs. However, for the most
 * part we only care about what the boot CPU says about this information and use
 * the other CPUs as a rough guide to sanity check that we have the same feature
 * set.
 *
 * We do not support running multiple logical CPUs with disjoint, let alone
 * different, feature sets.
 *
 * ------------------
 * Processor Topology
 * ------------------
 *
 * One of the important things that we need to do is to understand the topology
 * of the underlying processor. When we say topology in this case, we're trying
 * to understand the relationship between the logical CPUs that the operating
 * system sees and the underlying physical layout. Different logical CPUs may
 * share different resources which can have important consequences for the
 * performance of the system. For example, they may share caches, execution
 * units, and more.
 *
 * The topology of the processor changes from generation to generation and
 * vendor to vendor.  Along with that, different vendors use different
 * terminology, and the operating system itself uses occasionally overlapping
 * terminology. It's important to understand what this topology looks like so
 * one can understand the different things that we try to calculate and
 * determine.
 *
 * To get started, let's talk about a little bit of terminology that we've used
 * so far, is used throughout this file, and is fairly generic across multiple
 * vendors:
 *
 * CPU
 *	A central processing unit (CPU) refers to a logical and/or virtual
 *	entity that the operating system can execute instructions on. The
 *	underlying resources for this CPU may be shared between multiple
 *	entities; however, to the operating system it is a discrete unit.
 *
 * PROCESSOR and PACKAGE
 *
 *	Generally, when we use the term 'processor' on its own, we are referring
 *	to the physical entity that one buys and plugs into a board. However,
 *	because processor has been overloaded and one might see it used to mean
 *	multiple different levels, we will instead use the term 'package' for
 *	the rest of this file. The term package comes from the electrical
 *	engineering side and refers to the physical entity that encloses the
 *	electronics inside. Strictly speaking the package can contain more than
 *	just the CPU, for example, on many processors it may also have what's
 *	called an 'integrated graphical processing unit (GPU)'. Because the
 *	package can encapsulate multiple units, it is the largest physical unit
 *	that we refer to.
 *
 * SOCKET
 *
 *	A socket refers to unit on a system board (generally the motherboard)
 *	that can receive a package. A single package, or processor, is plugged
 *	into a single socket. A system may have multiple sockets. Often times,
 *	the term socket is used interchangeably with package and refers to the
 *	electrical component that has plugged in, and not the receptacle itself.
 *
 * CORE
 *
 *	A core refers to the physical instantiation of a CPU, generally, with a
 *	full set of hardware resources available to it. A package may contain
 *	multiple cores inside of it or it may just have a single one. A
 *	processor with more than one core is often referred to as 'multi-core'.
 *	In illumos, we will use the feature X86FSET_CMP to refer to a system
 *	that has 'multi-core' processors.
 *
 *	A core may expose a single logical CPU to the operating system, or it
 *	may expose multiple CPUs, which we call threads, defined below.
 *
 *	Some resources may still be shared by cores in the same package. For
 *	example, many processors will share the level 3 cache between cores.
 *	Some AMD generations share hardware resources between cores. For more
 *	information on that see the section 'AMD Topology'.
 *
 * THREAD and STRAND
 *
 *	In this file, generally a thread refers to a hardware resources and not
 *	the operating system's logical abstraction. A thread is always exposed
 *	as an independent logical CPU to the operating system. A thread belongs
 *	to a specific core. A core may have more than one thread. When that is
 *	the case, the threads that are part of the same core are often referred
 *	to as 'siblings'.
 *
 *	When multiple threads exist, this is generally referred to as
 *	simultaneous multi-threading (SMT). When Intel introduced this in their
 *	processors they called it hyper-threading (HT). When multiple threads
 *	are active in a core, they split the resources of the core. For example,
 *	two threads may share the same set of hardware execution units.
 *
 *	The operating system often uses the term 'strand' to refer to a thread.
 *	This helps disambiguate it from the software concept.
 *
 * CHIP
 *
 *	Unfortunately, the term 'chip' is dramatically overloaded. At its most
 *	base meaning, it is used to refer to a single integrated circuit, which
 *	may or may not be the only thing in the package. In illumos, when you
 *	see the term 'chip' it is almost always referring to the same thing as
 *	the 'package'. However, many vendors may use chip to refer to one of
 *	many integrated circuits that have been placed in the package. As an
 *	example, see the subsequent definition.
 *
 *	To try and keep things consistent, we will only use chip when referring
 *	to the entire integrated circuit package, with the exception of the
 *	definition of multi-chip module (because it is in the name) and use the
 *	term 'die' when we want the more general, potential sub-component
 *	definition.
 *
 * DIE
 *
 *	A die refers to an integrated circuit. Inside of the package there may
 *	be a single die or multiple dies. This is sometimes called a 'chip' in
 *	vendor's parlance, but in this file, we use the term die to refer to a
 *	subcomponent.
 *
 * MULTI-CHIP MODULE
 *
 *	A multi-chip module (MCM) refers to putting multiple distinct chips that
 *	are connected together in the same package. When a multi-chip design is
 *	used, generally each chip is manufactured independently and then joined
 *	together in the package. For example, on AMD's Zen microarchitecture
 *	(family 0x17), the package contains several dies (the second meaning of
 *	chip from above) that are connected together.
 *
 * CACHE
 *
 *	A cache is a part of the processor that maintains copies of recently
 *	accessed memory. Caches are split into levels and then into types.
 *	Commonly there are one to three levels, called level one, two, and
 *	three. The lower the level, the smaller it is, the closer it is to the
 *	execution units of the CPU, and the faster it is to access. The layout
 *	and design of the cache come in many different flavors, consult other
 *	resources for a discussion of those.
 *
 *	Caches are generally split into two types, the instruction and data
 *	cache. The caches contain what their names suggest, the instruction
 *	cache has executable program text, while the data cache has all other
 *	memory that the processor accesses. As of this writing, data is kept
 *	coherent between all of the caches on x86, so if one modifies program
 *	text before it is executed, that will be in the data cache, and the
 *	instruction cache will be synchronized with that change when the
 *	processor actually executes those instructions. This coherency also
 *	covers the fact that data could show up in multiple caches.
 *
 *	Generally, the lowest level caches are specific to a core. However, the
 *	last layer cache is shared between some number of cores. The number of
 *	CPUs sharing this last level cache is important. This has implications
 *	for the choices that the scheduler makes, as accessing memory that might
 *	be in a remote cache after thread migration can be quite expensive.
 *
 *	Sometimes, the word cache is abbreviated with a '$', because in US
 *	English the word cache is pronounced the same as cash. So L1D$ refers to
 *	the L1 data cache, and L2$ would be the L2 cache. This will not be used
 *	in the rest of this theory statement for clarity.
 *
 * MEMORY CONTROLLER
 *
 *	The memory controller is a component that provides access to DRAM. Each
 *	memory controller can access a set number of DRAM channels. Each channel
 *	can have a number of DIMMs (sticks of memory) associated with it. A
 *	given package may have more than one memory controller. The association
 *	of the memory controller to a group of cores is important as it is
 *	cheaper to access memory on the controller that you are associated with.
 *
 * NUMA
 *
 *	NUMA or non-uniform memory access, describes a way that systems are
 *	built. On x86, any processor core can address all of the memory in the
 *	system. However, When using multiple sockets or possibly within a
 *	multi-chip module, some of that memory is physically closer and some of
 *	it is further. Memory that is further away is more expensive to access.
 *	Consider the following image of multiple sockets with memory:
 *
 *	+--------+                                                +--------+
 *	| DIMM A |         +----------+      +----------+         | DIMM D |
 *	+--------+-+       |          |      |          |       +-+------+-+
 *	  | DIMM B |=======| Socket 0 |======| Socket 1 |=======| DIMM E |
 *	  +--------+-+     |          |      |          |     +-+------+-+
 *	    | DIMM C |     +----------+      +----------+     | DIMM F |
 *	    +--------+                                        +--------+
 *
 *	In this example, Socket 0 is closer to DIMMs A-C while Socket 1 is
 *	closer to DIMMs D-F. This means that it is cheaper for socket 0 to
 *	access DIMMs A-C and more expensive to access D-F as it has to go
 *	through Socket 1 to get there. The inverse is true for Socket 1. DIMMs
 *	D-F are cheaper than A-C. While the socket form is the most common, when
 *	using multi-chip modules, this can also sometimes occur. For another
 *	example of this that's more involved, see the AMD topology section.
 *
 *
 * Intel Topology
 * --------------
 *
 * Most Intel processors since Nehalem, (as of this writing the current gen
 * is Skylake / Cannon Lake) follow a fairly similar pattern. The CPU portion of
 * the package is a single monolithic die. MCMs currently aren't used. Most
 * parts have three levels of caches, with the L3 cache being shared between
 * all of the cores on the package. The L1/L2 cache is generally specific to
 * an individual core. The following image shows at a simplified level what
 * this looks like. The memory controller is commonly part of something called
 * the 'Uncore', that used to be separate physical chips that were not a part of
 * the package, but are now part of the same chip.
 *
 *  +-----------------------------------------------------------------------+
 *  | Package                                                               |
 *  |  +-------------------+  +-------------------+  +-------------------+  |
 *  |  | Core              |  | Core              |  | Core              |  |
 *  |  |  +--------+ +---+ |  |  +--------+ +---+ |  |  +--------+ +---+ |  |
 *  |  |  | Thread | | L | |  |  | Thread | | L | |  |  | Thread | | L | |  |
 *  |  |  +--------+ | 1 | |  |  +--------+ | 1 | |  |  +--------+ | 1 | |  |
 *  |  |  +--------+ |   | |  |  +--------+ |   | |  |  +--------+ |   | |  |
 *  |  |  | Thread | |   | |  |  | Thread | |   | |  |  | Thread | |   | |  |
 *  |  |  +--------+ +---+ |  |  +--------+ +---+ |  |  +--------+ +---+ |  |
 *  |  |  +--------------+ |  |  +--------------+ |  |  +--------------+ |  |
 *  |  |  | L2 Cache     | |  |  | L2 Cache     | |  |  | L2 Cache     | |  |
 *  |  |  +--------------+ |  |  +--------------+ |  |  +--------------+ |  |
 *  |  +-------------------+  +-------------------+  +-------------------+  |
 *  | +-------------------------------------------------------------------+ |
 *  | |                         Shared L3 Cache                           | |
 *  | +-------------------------------------------------------------------+ |
 *  | +-------------------------------------------------------------------+ |
 *  | |                        Memory Controller                          | |
 *  | +-------------------------------------------------------------------+ |
 *  +-----------------------------------------------------------------------+
 *
 * A side effect of this current architecture is that what we care about from a
 * scheduling and topology perspective, is simplified. In general we care about
 * understanding which logical CPUs are part of the same core and socket.
 *
 * To determine the relationship between threads and cores, Intel initially used
 * the identifier in the advanced programmable interrupt controller (APIC). They
 * also added cpuid leaf 4 to give additional information about the number of
 * threads and CPUs in the processor. With the addition of x2apic (which
 * increased the number of addressable logical CPUs from 8-bits to 32-bits), an
 * additional cpuid topology leaf 0xB was added.
 *
 * AMD Topology
 * ------------
 *
 * When discussing AMD topology, we want to break this into three distinct
 * generations of topology. There's the basic topology that has been used in
 * family 0xf+ (Opteron, Athlon64), there's the topology that was introduced
 * with family 0x15 (Bulldozer), and there's the topology that was introduced
 * with family 0x17 (Zen). AMD also has some additional terminology that's worth
 * talking about.
 *
 * Until the introduction of family 0x17 (Zen), AMD did not implement something
 * that they considered SMT. Whether or not the AMD processors have SMT
 * influences many things including scheduling and reliability, availability,
 * and serviceability (RAS) features.
 *
 * NODE
 *
 *	AMD uses the term node to refer to a die that contains a number of cores
 *	and I/O resources. Depending on the processor family and model, more
 *	than one node can be present in the package. When there is more than one
 *	node this indicates a multi-chip module. Usually each node has its own
 *	access to memory and I/O devices. This is important and generally
 *	different from the corresponding Intel Nehalem-Skylake+ processors. As a
 *	result, we track this relationship in the operating system.
 *
 *	In processors with an L3 cache, the L3 cache is generally shared across
 *	the entire node, though the way this is carved up varies from generation
 *	to generation.
 *
 * BULLDOZER
 *
 *	Starting with the Bulldozer family (0x15) and continuing until the
 *	introduction of the Zen microarchitecture, AMD introduced the idea of a
 *	compute unit. In a compute unit, two traditional cores share a number of
 *	hardware resources. Critically, they share the FPU, L1 instruction
 *	cache, and the L2 cache. Several compute units were then combined inside
 *	of a single node.  Because the integer execution units, L1 data cache,
 *	and some other resources were not shared between the cores, AMD never
 *	considered this to be SMT.
 *
 * ZEN
 *
 *	The Zen family (0x17) uses a multi-chip module (MCM) design, the module
 *	is called Zeppelin. These modules are similar to the idea of nodes used
 *	previously. Each of these nodes has two DRAM channels which all of the
 *	cores in the node can access uniformly. These nodes are linked together
 *	in the package, creating a NUMA environment.
 *
 *	The Zeppelin die itself contains two different 'core complexes'. Each
 *	core complex consists of four cores which each have two threads, for a
 *	total of 8 logical CPUs per complex. Unlike other generations,
 *	where all the logical CPUs in a given node share the L3 cache, here each
 *	core complex has its own shared L3 cache.
 *
 *	A further thing that we need to consider is that in some configurations,
 *	particularly with the Threadripper line of processors, not every die
 *	actually has its memory controllers wired up to actual memory channels.
 *	This means that some cores have memory attached to them and others
 *	don't.
 *
 *	To put Zen in perspective, consider the following images:
 *
 *      +--------------------------------------------------------+
 *      | Core Complex                                           |
 *      | +-------------------+    +-------------------+  +---+  |
 *      | | Core       +----+ |    | Core       +----+ |  |   |  |
 *      | | +--------+ | L2 | |    | +--------+ | L2 | |  |   |  |
 *      | | | Thread | +----+ |    | | Thread | +----+ |  |   |  |
 *      | | +--------+-+ +--+ |    | +--------+-+ +--+ |  | L |  |
 *      | |   | Thread | |L1| |    |   | Thread | |L1| |  | 3 |  |
 *      | |   +--------+ +--+ |    |   +--------+ +--+ |  |   |  |
 *      | +-------------------+    +-------------------+  | C |  |
 *      | +-------------------+    +-------------------+  | a |  |
 *      | | Core       +----+ |    | Core       +----+ |  | c |  |
 *      | | +--------+ | L2 | |    | +--------+ | L2 | |  | h |  |
 *      | | | Thread | +----+ |    | | Thread | +----+ |  | e |  |
 *      | | +--------+-+ +--+ |    | +--------+-+ +--+ |  |   |  |
 *      | |   | Thread | |L1| |    |   | Thread | |L1| |  |   |  |
 *      | |   +--------+ +--+ |    |   +--------+ +--+ |  |   |  |
 *      | +-------------------+    +-------------------+  +---+  |
 *      |                                                        |
 *	+--------------------------------------------------------+
 *
 *  This first image represents a single Zen core complex that consists of four
 *  cores.
 *
 *
 *	+--------------------------------------------------------+
 *	| Zeppelin Die                                           |
 *	|  +--------------------------------------------------+  |
 *	|  |         I/O Units (PCIe, SATA, USB, etc.)        |  |
 *	|  +--------------------------------------------------+  |
 *      |                           HH                           |
 *	|          +-----------+    HH    +-----------+          |
 *	|          |           |    HH    |           |          |
 *	|          |    Core   |==========|    Core   |          |
 *	|          |  Complex  |==========|  Complex  |          |
 *	|          |           |    HH    |           |          |
 *	|          +-----------+    HH    +-----------+          |
 *      |                           HH                           |
 *	|  +--------------------------------------------------+  |
 *	|  |                Memory Controller                 |  |
 *	|  +--------------------------------------------------+  |
 *      |                                                        |
 *	+--------------------------------------------------------+
 *
 *  This image represents a single Zeppelin Die. Note how both cores are
 *  connected to the same memory controller and I/O units. While each core
 *  complex has its own L3 cache as seen in the first image, they both have
 *  uniform access to memory.
 *
 *
 *                      PP                     PP
 *                      PP                     PP
 *           +----------PP---------------------PP---------+
 *           |          PP                     PP         |
 *           |    +-----------+          +-----------+    |
 *           |    |           |          |           |    |
 *       MMMMMMMMM|  Zeppelin |==========|  Zeppelin |MMMMMMMMM
 *       MMMMMMMMM|    Die    |==========|    Die    |MMMMMMMMM
 *           |    |           |          |           |    |
 *           |    +-----------+ooo    ...+-----------+    |
 *           |          HH      ooo  ...       HH         |
 *           |          HH        oo..         HH         |
 *           |          HH        ..oo         HH         |
 *           |          HH      ...  ooo       HH         |
 *           |    +-----------+...    ooo+-----------+    |
 *           |    |           |          |           |    |
 *       MMMMMMMMM|  Zeppelin |==========|  Zeppelin |MMMMMMMMM
 *       MMMMMMMMM|    Die    |==========|    Die    |MMMMMMMMM
 *           |    |           |          |           |    |
 *           |    +-----------+          +-----------+    |
 *           |          PP                     PP         |
 *           +----------PP---------------------PP---------+
 *                      PP                     PP
 *                      PP                     PP
 *
 *  This image represents a single Zen package. In this example, it has four
 *  Zeppelin dies, though some configurations only have a single one. In this
 *  example, each die is directly connected to the next. Also, each die is
 *  represented as being connected to memory by the 'M' character and connected
 *  to PCIe devices and other I/O, by the 'P' character. Because each Zeppelin
 *  die is made up of two core complexes, we have multiple different NUMA
 *  domains that we care about for these systems.
 *
 * CPUID LEAVES
 *
 * There are a few different CPUID leaves that we can use to try and understand
 * the actual state of the world. As part of the introduction of family 0xf, AMD
 * added CPUID leaf 0x80000008. This leaf tells us the number of logical
 * processors that are in the system. Because families before Zen didn't have
 * SMT, this was always the number of cores that were in the system. However, it
 * should always be thought of as the number of logical threads to be consistent
 * between generations. In addition we also get the size of the APIC ID that is
 * used to represent the number of logical processors. This is important for
 * deriving topology information.
 *
 * In the Bulldozer family, AMD added leaf 0x8000001E. The information varies a
 * bit between Bulldozer and later families, but it is quite useful in
 * determining the topology information. Because this information has changed
 * across family generations, it's worth calling out what these mean
 * explicitly. The registers have the following meanings:
 *
 *	%eax	The APIC ID. The entire register is defined to have a 32-bit
 *		APIC ID, even though on systems without x2apic support, it will
 *		be limited to 8 bits.
 *
 *	%ebx	On Bulldozer-era systems this contains information about the
 *		number of cores that are in a compute unit (cores that share
 *		resources). It also contains a per-package compute unit ID that
 *		identifies which compute unit the logical CPU is a part of.
 *
 *		On Zen-era systems this instead contains the number of threads
 *		per core and the ID of the core that the logical CPU is a part
 *		of. Note, this ID is unique only to the package, it is not
 *		globally unique across the entire system.
 *
 *	%ecx	This contains the number of nodes that exist in the package. It
 *		also contains an ID that identifies which node the logical CPU
 *		is a part of.
 *
 * Finally, we also use cpuid leaf 0x8000001D to determine information about the
 * cache layout to determine which logical CPUs are sharing which caches.
 *
 * illumos Topology
 * ----------------
 *
 * Based on the above we synthesize the information into several different
 * variables that we store in the 'struct cpuid_info'. We'll go into the details
 * of what each member is supposed to represent and their uniqueness. In
 * general, there are two levels of uniqueness that we care about. We care about
 * an ID that is globally unique. That means that it will be unique across all
 * entities in the system. For example, the default logical CPU ID is globally
 * unique. On the other hand, there is some information that we only care about
 * being unique within the context of a single package / socket. Here are the
 * variables that we keep track of and their meaning.
 *
 * Several of the values that are asking for an identifier, with the exception
 * of cpi_apicid, are allowed to be synthetic.
 *
 *
 * cpi_apicid
 *
 *	This is the value of the CPU's APIC id. This should be the full 32-bit
 *	ID if the CPU is using the x2apic. Otherwise, it should be the 8-bit
 *	APIC ID. This value is globally unique between all logical CPUs across
 *	all packages. This is usually required by the APIC.
 *
 * cpi_chipid
 *
 *	This value indicates the ID of the package that the logical CPU is a
 *	part of. This value is allowed to be synthetic. It is usually derived by
 *	taking the CPU's APIC ID and determining how many bits are used to
 *	represent CPU cores in the package. All logical CPUs that are part of
 *	the same package must have the same value.
 *
 * cpi_coreid
 *
 *	This represents the ID of a CPU core. Two logical CPUs should only have
 *	the same cpi_coreid value if they are part of the same core. These
 *	values may be synthetic. On systems that support SMT, this value is
 *	usually derived from the APIC ID, otherwise it is often synthetic and
 *	just set to the value of the cpu_id in the cpu_t.
 *
 * cpi_pkgcoreid
 *
 *	This is similar to the cpi_coreid in that logical CPUs that are part of
 *	the same core should have the same ID. The main difference is that these
 *	values are only required to be unique to a given socket.
 *
 * cpi_clogid
 *
 *	This represents the logical ID of a logical CPU. This value should be
 *	unique within a given socket for each logical CPU. This is allowed to be
 *	synthetic, though it is usually based off of the CPU's apic ID. The
 *	broader system expects that logical CPUs that have are part of the same
 *	core have contiguous numbers. For example, if there were two threads per
 *	core, then the core IDs divided by two should be the same and the first
 *	modulus two should be zero and the second one. For example, IDs 4 and 5
 *	indicate two logical CPUs that are part of the same core. But IDs 5 and
 *	6 represent two logical CPUs that are part of different cores.
 *
 *	While it is common for the cpi_coreid and the cpi_clogid to be derived
 *	from the same source, strictly speaking, they don't have to be and the
 *	two values should be considered logically independent. One should not
 *	try to compare a logical CPU's cpi_coreid and cpi_clogid to determine
 *	some kind of relationship. While this is tempting, we've seen cases on
 *	AMD family 0xf where the system's cpu id is not related to its APIC ID.
 *
 * cpi_ncpu_per_chip
 *
 *	This value indicates the total number of logical CPUs that exist in the
 *	physical package. Critically, this is not the number of logical CPUs
 *	that exist for just the single core.
 *
 *	This value should be the same for all logical CPUs in the same package.
 *
 * cpi_ncore_per_chip
 *
 *	This value indicates the total number of physical CPU cores that exist
 *	in the package. The system compares this value with cpi_ncpu_per_chip to
 *	determine if simultaneous multi-threading (SMT) is enabled. When
 *	cpi_ncpu_per_chip equals cpi_ncore_per_chip, then there is no SMT and
 *	the X86FSET_HTT feature is not set. If this value is greater than one,
 *	than we consider the processor to have the feature X86FSET_CMP, to
 *	indicate that there is support for more than one core.
 *
 *	This value should be the same for all logical CPUs in the same package.
 *
 * cpi_procnodes_per_pkg
 *
 *	This value indicates the number of 'nodes' that exist in the package.
 *	When processors are actually a multi-chip module, this represents the
 *	number of such modules that exist in the package. Currently, on Intel
 *	based systems this member is always set to 1.
 *
 *	This value should be the same for all logical CPUs in the same package.
 *
 * cpi_procnodeid
 *
 *	This value indicates the ID of the node that the logical CPU is a part
 *	of. All logical CPUs that are in the same node must have the same value
 *	here. This value must be unique across all of the packages in the
 *	system.  On Intel based systems, this is currently set to the value in
 *	cpi_chipid because there is only one node.
 *
 * cpi_cores_per_compunit
 *
 *	This value indicates the number of cores that are part of a compute
 *	unit. See the AMD topology section for this. This member only has real
 *	meaning currently for AMD Bulldozer family processors. For all other
 *	processors, this should currently be set to 1.
 *
 * cpi_compunitid
 *
 *	This indicates the compute unit that the logical CPU belongs to. For
 *	processors without AMD Bulldozer-style compute units this should be set
 *	to the value of cpi_coreid.
 *
 * cpi_ncpu_shr_last_cache
 *
 *	This indicates the number of logical CPUs that are sharing the same last
 *	level cache. This value should be the same for all CPUs that are sharing
 *	that cache. The last cache refers to the cache that is closest to memory
 *	and furthest away from the CPU.
 *
 * cpi_last_lvl_cacheid
 *
 *	This indicates the ID of the last cache that the logical CPU uses. This
 *	cache is often shared between multiple logical CPUs and is the cache
 *	that is closest to memory and furthest away from the CPU. This value
 *	should be the same for a group of logical CPUs only if they actually
 *	share the same last level cache. IDs should not overlap between
 *	packages.
 *
 * cpi_ncore_bits
 *
 *	This indicates the number of bits that are required to represent all of
 *	the cores in the system. As cores are derived based on their APIC IDs,
 *	we aren't guaranteed a run of APIC IDs starting from zero. It's OK for
 *	this value to be larger than the actual number of IDs that are present
 *	in the system. This is used to size tables by the CMI framework. It is
 *	only filled in for Intel and AMD CPUs.
 *
 * cpi_nthread_bits
 *
 *	This indicates the number of bits required to represent all of the IDs
 *	that cover the logical CPUs that exist on a given core. It's OK for this
 *	value to be larger than the actual number of IDs that are present in the
 *	system.  This is used to size tables by the CMI framework. It is
 *	only filled in for Intel and AMD CPUs.
 *
 * -----------
 * Hypervisors
 * -----------
 *
 * If trying to manage the differences between vendors wasn't bad enough, it can
 * get worse thanks to our friend hardware virtualization. Hypervisors are given
 * the ability to interpose on all cpuid instructions and change them to suit
 * their purposes. In general, this is necessary as the hypervisor wants to be
 * able to present a more uniform set of features or not necessarily give the
 * guest operating system kernel knowledge of all features so it can be
 * more easily migrated between systems.
 *
 * When it comes to trying to determine topology information, this can be a
 * double edged sword. When a hypervisor doesn't actually implement a cpuid
 * leaf, it'll often return all zeros. Because of that, you'll often see various
 * checks scattered about fields being non-zero before we assume we can use
 * them.
 *
 * When it comes to topology information, the hypervisor is often incentivized
 * to lie to you about topology. This is because it doesn't always actually
 * guarantee that topology at all. The topology path we take in the system
 * depends on how the CPU advertises itself. If it advertises itself as an Intel
 * or AMD CPU, then we basically do our normal path. However, when they don't
 * use an actual vendor, then that usually turns into multiple one-core CPUs
 * that we enumerate that are often on different sockets. The actual behavior
 * depends greatly on what the hypervisor actually exposes to us.
 *
 * --------------------
 * Exposing Information
 * --------------------
 *
 * We expose CPUID information in three different forms in the system.
 *
 * The first is through the x86_featureset variable. This is used in conjunction
 * with the is_x86_feature() function. This is queried by x86-specific functions
 * to determine which features are or aren't present in the system and to make
 * decisions based upon them. For example, users of this include everything from
 * parts of the system dedicated to reliability, availability, and
 * serviceability (RAS), to making decisions about how to handle security
 * mitigations, to various x86-specific drivers. General purpose or
 * architecture independent drivers should never be calling this function.
 *
 * The second means is through the auxiliary vector. The auxiliary vector is a
 * series of tagged data that the kernel passes down to a user program when it
 * begins executing. This information is used to indicate to programs what
 * instruction set extensions are present. For example, information about the
 * CPU supporting the machine check architecture (MCA) wouldn't be passed down
 * since user programs cannot make use of it. However, things like the AVX
 * instruction sets are. Programs use this information to make run-time
 * decisions about what features they should use. As an example, the run-time
 * link-editor (rtld) can relocate different functions depending on the hardware
 * support available.
 *
 * The final form is through a series of accessor functions that all have the
 * form cpuid_get*. This is used by a number of different subsystems in the
 * kernel to determine more detailed information about what we're running on,
 * topology information, etc. Some of these subsystems include processor groups
 * (uts/common/os/pg.c.), CPU Module Interface (uts/i86pc/os/cmi.c), ACPI,
 * microcode, and performance monitoring. These functions all ASSERT that the
 * CPU they're being called on has reached a certain cpuid pass. If the passes
 * are rearranged, then this needs to be adjusted.
 */

#include <sys/types.h>
#include <sys/archsystm.h>
#include <sys/x86_archext.h>
#include <sys/kmem.h>
#include <sys/systm.h>
#include <sys/cmn_err.h>
#include <sys/sunddi.h>
#include <sys/sunndi.h>
#include <sys/cpuvar.h>
#include <sys/processor.h>
#include <sys/sysmacros.h>
#include <sys/pg.h>
#include <sys/fp.h>
#include <sys/controlregs.h>
#include <sys/bitmap.h>
#include <sys/auxv_386.h>
#include <sys/memnode.h>
#include <sys/pci_cfgspace.h>
#include <sys/comm_page.h>
#include <sys/mach_mmu.h>
#include <sys/ucode.h>
#include <sys/tsc.h>

#ifdef __xpv
#include <sys/hypervisor.h>
#else
#include <sys/ontrap.h>
#endif

uint_t x86_vendor = X86_VENDOR_IntelClone;
uint_t x86_type = X86_TYPE_OTHER;
uint_t x86_clflush_size = 0;

#if defined(__xpv)
int x86_use_pcid = 0;
int x86_use_invpcid = 0;
#else
int x86_use_pcid = -1;
int x86_use_invpcid = -1;
#endif

uint_t pentiumpro_bug4046376;

uchar_t x86_featureset[BT_SIZEOFMAP(NUM_X86_FEATURES)];

static char *x86_feature_names[NUM_X86_FEATURES] = {
	"lgpg",
	"tsc",
	"msr",
	"mtrr",
	"pge",
	"de",
	"cmov",
	"mmx",
	"mca",
	"pae",
	"cv8",
	"pat",
	"sep",
	"sse",
	"sse2",
	"htt",
	"asysc",
	"nx",
	"sse3",
	"cx16",
	"cmp",
	"tscp",
	"mwait",
	"sse4a",
	"cpuid",
	"ssse3",
	"sse4_1",
	"sse4_2",
	"1gpg",
	"clfsh",
	"64",
	"aes",
	"pclmulqdq",
	"xsave",
	"avx",
	"vmx",
	"svm",
	"topoext",
	"f16c",
	"rdrand",
	"x2apic",
	"avx2",
	"bmi1",
	"bmi2",
	"fma",
	"smep",
	"smap",
	"adx",
	"rdseed",
	"mpx",
	"avx512f",
	"avx512dq",
	"avx512pf",
	"avx512er",
	"avx512cd",
	"avx512bw",
	"avx512vl",
	"avx512fma",
	"avx512vbmi",
	"avx512_vpopcntdq",
	"avx512_4vnniw",
	"avx512_4fmaps",
	"xsaveopt",
	"xsavec",
	"xsaves",
	"sha",
	"umip",
	"pku",
	"ospke",
	"pcid",
	"invpcid",
	"ibrs",
	"ibpb",
	"stibp",
	"ssbd",
	"ssbd_virt",
	"rdcl_no",
	"ibrs_all",
	"rsba",
	"ssb_no",
	"stibp_all",
	"flush_cmd",
	"l1d_vmentry_no",
	"fsgsbase",
	"clflushopt",
	"clwb",
	"monitorx",
	"clzero",
	"xop",
	"fma4",
	"tbm",
	"avx512_vnni",
	"amd_pcec",
<<<<<<< HEAD
	"md_clear",
=======
	"mb_clear",
>>>>>>> f2dbfd32
	"mds_no",
	"core_thermal",
	"pkg_thermal"
};

boolean_t
is_x86_feature(void *featureset, uint_t feature)
{
	ASSERT(feature < NUM_X86_FEATURES);
	return (BT_TEST((ulong_t *)featureset, feature));
}

void
add_x86_feature(void *featureset, uint_t feature)
{
	ASSERT(feature < NUM_X86_FEATURES);
	BT_SET((ulong_t *)featureset, feature);
}

void
remove_x86_feature(void *featureset, uint_t feature)
{
	ASSERT(feature < NUM_X86_FEATURES);
	BT_CLEAR((ulong_t *)featureset, feature);
}

boolean_t
compare_x86_featureset(void *setA, void *setB)
{
	/*
	 * We assume that the unused bits of the bitmap are always zero.
	 */
	if (memcmp(setA, setB, BT_SIZEOFMAP(NUM_X86_FEATURES)) == 0) {
		return (B_TRUE);
	} else {
		return (B_FALSE);
	}
}

void
print_x86_featureset(void *featureset)
{
	uint_t i;

	for (i = 0; i < NUM_X86_FEATURES; i++) {
		if (is_x86_feature(featureset, i)) {
			cmn_err(CE_CONT, "?x86_feature: %s\n",
			    x86_feature_names[i]);
		}
	}
}

/* Note: This is the maximum size for the CPU, not the size of the structure. */
static size_t xsave_state_size = 0;
uint64_t xsave_bv_all = (XFEATURE_LEGACY_FP | XFEATURE_SSE);
boolean_t xsave_force_disable = B_FALSE;
extern int disable_smap;

/*
 * This is set to platform type we are running on.
 */
static int platform_type = -1;

#if !defined(__xpv)
/*
 * Variable to patch if hypervisor platform detection needs to be
 * disabled (e.g. platform_type will always be HW_NATIVE if this is 0).
 */
int enable_platform_detection = 1;
#endif

/*
 * monitor/mwait info.
 *
 * size_actual and buf_actual are the real address and size allocated to get
 * proper mwait_buf alignement.  buf_actual and size_actual should be passed
 * to kmem_free().  Currently kmem_alloc() and mwait happen to both use
 * processor cache-line alignment, but this is not guarantied in the furture.
 */
struct mwait_info {
	size_t		mon_min;	/* min size to avoid missed wakeups */
	size_t		mon_max;	/* size to avoid false wakeups */
	size_t		size_actual;	/* size actually allocated */
	void		*buf_actual;	/* memory actually allocated */
	uint32_t	support;	/* processor support of monitor/mwait */
};

/*
 * xsave/xrestor info.
 *
 * This structure contains HW feature bits and the size of the xsave save area.
 * Note: the kernel declares a fixed size (AVX_XSAVE_SIZE) structure
 * (xsave_state) to describe the xsave layout. However, at runtime the
 * per-lwp xsave area is dynamically allocated based on xsav_max_size. The
 * xsave_state structure simply represents the legacy layout of the beginning
 * of the xsave area.
 */
struct xsave_info {
	uint32_t	xsav_hw_features_low;   /* Supported HW features */
	uint32_t	xsav_hw_features_high;  /* Supported HW features */
	size_t		xsav_max_size;  /* max size save area for HW features */
	size_t		ymm_size;	/* AVX: size of ymm save area */
	size_t		ymm_offset;	/* AVX: offset for ymm save area */
	size_t		bndregs_size;	/* MPX: size of bndregs save area */
	size_t		bndregs_offset;	/* MPX: offset for bndregs save area */
	size_t		bndcsr_size;	/* MPX: size of bndcsr save area */
	size_t		bndcsr_offset;	/* MPX: offset for bndcsr save area */
	size_t		opmask_size;	/* AVX512: size of opmask save */
	size_t		opmask_offset;	/* AVX512: offset for opmask save */
	size_t		zmmlo_size;	/* AVX512: size of zmm 256 save */
	size_t		zmmlo_offset;	/* AVX512: offset for zmm 256 save */
	size_t		zmmhi_size;	/* AVX512: size of zmm hi reg save */
	size_t		zmmhi_offset;	/* AVX512: offset for zmm hi reg save */
};


/*
 * These constants determine how many of the elements of the
 * cpuid we cache in the cpuid_info data structure; the
 * remaining elements are accessible via the cpuid instruction.
 */

#define	NMAX_CPI_STD	8		/* eax = 0 .. 7 */
#define	NMAX_CPI_EXTD	0x1f		/* eax = 0x80000000 .. 0x8000001e */

/*
 * See the big theory statement for a more detailed explanation of what some of
 * these members mean.
 */
struct cpuid_info {
	uint_t cpi_pass;		/* last pass completed */
	/*
	 * standard function information
	 */
	uint_t cpi_maxeax;		/* fn 0: %eax */
	char cpi_vendorstr[13];		/* fn 0: %ebx:%ecx:%edx */
	uint_t cpi_vendor;		/* enum of cpi_vendorstr */

	uint_t cpi_family;		/* fn 1: extended family */
	uint_t cpi_model;		/* fn 1: extended model */
	uint_t cpi_step;		/* fn 1: stepping */
	chipid_t cpi_chipid;		/* fn 1: %ebx:  Intel: chip # */
					/*		AMD: package/socket # */
	uint_t cpi_brandid;		/* fn 1: %ebx: brand ID */
	int cpi_clogid;			/* fn 1: %ebx: thread # */
	uint_t cpi_ncpu_per_chip;	/* fn 1: %ebx: logical cpu count */
	uint8_t cpi_cacheinfo[16];	/* fn 2: intel-style cache desc */
	uint_t cpi_ncache;		/* fn 2: number of elements */
	uint_t cpi_ncpu_shr_last_cache;	/* fn 4: %eax: ncpus sharing cache */
	id_t cpi_last_lvl_cacheid;	/* fn 4: %eax: derived cache id */
	uint_t cpi_cache_leaf_size;	/* Number of cache elements */
					/* Intel fn: 4, AMD fn: 8000001d */
	struct cpuid_regs **cpi_cache_leaves;	/* Acual leaves from above */
	struct cpuid_regs cpi_std[NMAX_CPI_STD];	/* 0 .. 7 */
	/*
	 * extended function information
	 */
	uint_t cpi_xmaxeax;		/* fn 0x80000000: %eax */
	char cpi_brandstr[49];		/* fn 0x8000000[234] */
	uint8_t cpi_pabits;		/* fn 0x80000006: %eax */
	uint8_t	cpi_vabits;		/* fn 0x80000006: %eax */
	uint8_t cpi_fp_amd_save;	/* AMD: FP error pointer save rqd. */
	struct	cpuid_regs cpi_extd[NMAX_CPI_EXTD];	/* 0x800000XX */

	id_t cpi_coreid;		/* same coreid => strands share core */
	int cpi_pkgcoreid;		/* core number within single package */
	uint_t cpi_ncore_per_chip;	/* AMD: fn 0x80000008: %ecx[7-0] */
					/* Intel: fn 4: %eax[31-26] */

	/*
	 * These values represent the number of bits that are required to store
	 * information about the number of cores and threads.
	 */
	uint_t cpi_ncore_bits;
	uint_t cpi_nthread_bits;
	/*
	 * supported feature information
	 */
	uint32_t cpi_support[6];
#define	STD_EDX_FEATURES	0
#define	AMD_EDX_FEATURES	1
#define	TM_EDX_FEATURES		2
#define	STD_ECX_FEATURES	3
#define	AMD_ECX_FEATURES	4
#define	STD_EBX_FEATURES	5
	/*
	 * Synthesized information, where known.
	 */
	uint32_t cpi_chiprev;		/* See X86_CHIPREV_* in x86_archext.h */
	const char *cpi_chiprevstr;	/* May be NULL if chiprev unknown */
	uint32_t cpi_socket;		/* Chip package/socket type */

	struct mwait_info cpi_mwait;	/* fn 5: monitor/mwait info */
	uint32_t cpi_apicid;
	uint_t cpi_procnodeid;		/* AMD: nodeID on HT, Intel: chipid */
	uint_t cpi_procnodes_per_pkg;	/* AMD: # of nodes in the package */
					/* Intel: 1 */
	uint_t cpi_compunitid;		/* AMD: ComputeUnit ID, Intel: coreid */
	uint_t cpi_cores_per_compunit;	/* AMD: # of cores in the ComputeUnit */

	struct xsave_info cpi_xsave;	/* fn D: xsave/xrestor info */
};


static struct cpuid_info cpuid_info0;

/*
 * These bit fields are defined by the Intel Application Note AP-485
 * "Intel Processor Identification and the CPUID Instruction"
 */
#define	CPI_FAMILY_XTD(cpi)	BITX((cpi)->cpi_std[1].cp_eax, 27, 20)
#define	CPI_MODEL_XTD(cpi)	BITX((cpi)->cpi_std[1].cp_eax, 19, 16)
#define	CPI_TYPE(cpi)		BITX((cpi)->cpi_std[1].cp_eax, 13, 12)
#define	CPI_FAMILY(cpi)		BITX((cpi)->cpi_std[1].cp_eax, 11, 8)
#define	CPI_STEP(cpi)		BITX((cpi)->cpi_std[1].cp_eax, 3, 0)
#define	CPI_MODEL(cpi)		BITX((cpi)->cpi_std[1].cp_eax, 7, 4)

#define	CPI_FEATURES_EDX(cpi)		((cpi)->cpi_std[1].cp_edx)
#define	CPI_FEATURES_ECX(cpi)		((cpi)->cpi_std[1].cp_ecx)
#define	CPI_FEATURES_XTD_EDX(cpi)	((cpi)->cpi_extd[1].cp_edx)
#define	CPI_FEATURES_XTD_ECX(cpi)	((cpi)->cpi_extd[1].cp_ecx)
#define	CPI_FEATURES_7_0_EBX(cpi)	((cpi)->cpi_std[7].cp_ebx)
#define	CPI_FEATURES_7_0_ECX(cpi)	((cpi)->cpi_std[7].cp_ecx)
#define	CPI_FEATURES_7_0_EDX(cpi)	((cpi)->cpi_std[7].cp_edx)

#define	CPI_BRANDID(cpi)	BITX((cpi)->cpi_std[1].cp_ebx, 7, 0)
#define	CPI_CHUNKS(cpi)		BITX((cpi)->cpi_std[1].cp_ebx, 15, 7)
#define	CPI_CPU_COUNT(cpi)	BITX((cpi)->cpi_std[1].cp_ebx, 23, 16)
#define	CPI_APIC_ID(cpi)	BITX((cpi)->cpi_std[1].cp_ebx, 31, 24)

#define	CPI_MAXEAX_MAX		0x100		/* sanity control */
#define	CPI_XMAXEAX_MAX		0x80000100
#define	CPI_FN4_ECX_MAX		0x20		/* sanity: max fn 4 levels */
#define	CPI_FNB_ECX_MAX		0x20		/* sanity: max fn B levels */

/*
 * Function 4 (Deterministic Cache Parameters) macros
 * Defined by Intel Application Note AP-485
 */
#define	CPI_NUM_CORES(regs)		BITX((regs)->cp_eax, 31, 26)
#define	CPI_NTHR_SHR_CACHE(regs)	BITX((regs)->cp_eax, 25, 14)
#define	CPI_FULL_ASSOC_CACHE(regs)	BITX((regs)->cp_eax, 9, 9)
#define	CPI_SELF_INIT_CACHE(regs)	BITX((regs)->cp_eax, 8, 8)
#define	CPI_CACHE_LVL(regs)		BITX((regs)->cp_eax, 7, 5)
#define	CPI_CACHE_TYPE(regs)		BITX((regs)->cp_eax, 4, 0)
#define	CPI_CPU_LEVEL_TYPE(regs)	BITX((regs)->cp_ecx, 15, 8)

#define	CPI_CACHE_WAYS(regs)		BITX((regs)->cp_ebx, 31, 22)
#define	CPI_CACHE_PARTS(regs)		BITX((regs)->cp_ebx, 21, 12)
#define	CPI_CACHE_COH_LN_SZ(regs)	BITX((regs)->cp_ebx, 11, 0)

#define	CPI_CACHE_SETS(regs)		BITX((regs)->cp_ecx, 31, 0)

#define	CPI_PREFCH_STRIDE(regs)		BITX((regs)->cp_edx, 9, 0)


/*
 * A couple of shorthand macros to identify "later" P6-family chips
 * like the Pentium M and Core.  First, the "older" P6-based stuff
 * (loosely defined as "pre-Pentium-4"):
 * P6, PII, Mobile PII, PII Xeon, PIII, Mobile PIII, PIII Xeon
 */
#define	IS_LEGACY_P6(cpi) (			\
	cpi->cpi_family == 6 &&			\
		(cpi->cpi_model == 1 ||		\
		cpi->cpi_model == 3 ||		\
		cpi->cpi_model == 5 ||		\
		cpi->cpi_model == 6 ||		\
		cpi->cpi_model == 7 ||		\
		cpi->cpi_model == 8 ||		\
		cpi->cpi_model == 0xA ||	\
		cpi->cpi_model == 0xB)		\
)

/* A "new F6" is everything with family 6 that's not the above */
#define	IS_NEW_F6(cpi) ((cpi->cpi_family == 6) && !IS_LEGACY_P6(cpi))

/* Extended family/model support */
#define	IS_EXTENDED_MODEL_INTEL(cpi) (cpi->cpi_family == 0x6 || \
	cpi->cpi_family >= 0xf)

/*
 * Info for monitor/mwait idle loop.
 *
 * See cpuid section of "Intel 64 and IA-32 Architectures Software Developer's
 * Manual Volume 2A: Instruction Set Reference, A-M" #25366-022US, November
 * 2006.
 * See MONITOR/MWAIT section of "AMD64 Architecture Programmer's Manual
 * Documentation Updates" #33633, Rev 2.05, December 2006.
 */
#define	MWAIT_SUPPORT		(0x00000001)	/* mwait supported */
#define	MWAIT_EXTENSIONS	(0x00000002)	/* extenstion supported */
#define	MWAIT_ECX_INT_ENABLE	(0x00000004)	/* ecx 1 extension supported */
#define	MWAIT_SUPPORTED(cpi)	((cpi)->cpi_std[1].cp_ecx & CPUID_INTC_ECX_MON)
#define	MWAIT_INT_ENABLE(cpi)	((cpi)->cpi_std[5].cp_ecx & 0x2)
#define	MWAIT_EXTENSION(cpi)	((cpi)->cpi_std[5].cp_ecx & 0x1)
#define	MWAIT_SIZE_MIN(cpi)	BITX((cpi)->cpi_std[5].cp_eax, 15, 0)
#define	MWAIT_SIZE_MAX(cpi)	BITX((cpi)->cpi_std[5].cp_ebx, 15, 0)
/*
 * Number of sub-cstates for a given c-state.
 */
#define	MWAIT_NUM_SUBC_STATES(cpi, c_state)			\
	BITX((cpi)->cpi_std[5].cp_edx, c_state + 3, c_state)

/*
 * XSAVE leaf 0xD enumeration
 */
#define	CPUID_LEAFD_2_YMM_OFFSET	576
#define	CPUID_LEAFD_2_YMM_SIZE		256

/*
 * Common extended leaf names to cut down on typos.
 */
#define	CPUID_LEAF_EXT_0		0x80000000
#define	CPUID_LEAF_EXT_8		0x80000008
#define	CPUID_LEAF_EXT_1d		0x8000001d
#define	CPUID_LEAF_EXT_1e		0x8000001e

/*
 * Functions we consune from cpuid_subr.c;  don't publish these in a header
 * file to try and keep people using the expected cpuid_* interfaces.
 */
extern uint32_t _cpuid_skt(uint_t, uint_t, uint_t, uint_t);
extern const char *_cpuid_sktstr(uint_t, uint_t, uint_t, uint_t);
extern uint32_t _cpuid_chiprev(uint_t, uint_t, uint_t, uint_t);
extern const char *_cpuid_chiprevstr(uint_t, uint_t, uint_t, uint_t);
extern uint_t _cpuid_vendorstr_to_vendorcode(char *);

/*
 * Apply up various platform-dependent restrictions where the
 * underlying platform restrictions mean the CPU can be marked
 * as less capable than its cpuid instruction would imply.
 */
#if defined(__xpv)
static void
platform_cpuid_mangle(uint_t vendor, uint32_t eax, struct cpuid_regs *cp)
{
	switch (eax) {
	case 1: {
		uint32_t mcamask = DOMAIN_IS_INITDOMAIN(xen_info) ?
		    0 : CPUID_INTC_EDX_MCA;
		cp->cp_edx &=
		    ~(mcamask |
		    CPUID_INTC_EDX_PSE |
		    CPUID_INTC_EDX_VME | CPUID_INTC_EDX_DE |
		    CPUID_INTC_EDX_SEP | CPUID_INTC_EDX_MTRR |
		    CPUID_INTC_EDX_PGE | CPUID_INTC_EDX_PAT |
		    CPUID_AMD_EDX_SYSC | CPUID_INTC_EDX_SEP |
		    CPUID_INTC_EDX_PSE36 | CPUID_INTC_EDX_HTT);
		break;
	}

	case 0x80000001:
		cp->cp_edx &=
		    ~(CPUID_AMD_EDX_PSE |
		    CPUID_INTC_EDX_VME | CPUID_INTC_EDX_DE |
		    CPUID_AMD_EDX_MTRR | CPUID_AMD_EDX_PGE |
		    CPUID_AMD_EDX_PAT | CPUID_AMD_EDX_PSE36 |
		    CPUID_AMD_EDX_SYSC | CPUID_INTC_EDX_SEP |
		    CPUID_AMD_EDX_TSCP);
		cp->cp_ecx &= ~CPUID_AMD_ECX_CMP_LGCY;
		break;
	default:
		break;
	}

	switch (vendor) {
	case X86_VENDOR_Intel:
		switch (eax) {
		case 4:
			/*
			 * Zero out the (ncores-per-chip - 1) field
			 */
			cp->cp_eax &= 0x03fffffff;
			break;
		default:
			break;
		}
		break;
	case X86_VENDOR_AMD:
		switch (eax) {

		case 0x80000001:
			cp->cp_ecx &= ~CPUID_AMD_ECX_CR8D;
			break;

		case CPUID_LEAF_EXT_8:
			/*
			 * Zero out the (ncores-per-chip - 1) field
			 */
			cp->cp_ecx &= 0xffffff00;
			break;
		default:
			break;
		}
		break;
	default:
		break;
	}
}
#else
#define	platform_cpuid_mangle(vendor, eax, cp)	/* nothing */
#endif

/*
 *  Some undocumented ways of patching the results of the cpuid
 *  instruction to permit running Solaris 10 on future cpus that
 *  we don't currently support.  Could be set to non-zero values
 *  via settings in eeprom.
 */

uint32_t cpuid_feature_ecx_include;
uint32_t cpuid_feature_ecx_exclude;
uint32_t cpuid_feature_edx_include;
uint32_t cpuid_feature_edx_exclude;

/*
 * Allocate space for mcpu_cpi in the machcpu structure for all non-boot CPUs.
 */
void
cpuid_alloc_space(cpu_t *cpu)
{
	/*
	 * By convention, cpu0 is the boot cpu, which is set up
	 * before memory allocation is available.  All other cpus get
	 * their cpuid_info struct allocated here.
	 */
	ASSERT(cpu->cpu_id != 0);
	ASSERT(cpu->cpu_m.mcpu_cpi == NULL);
	cpu->cpu_m.mcpu_cpi =
	    kmem_zalloc(sizeof (*cpu->cpu_m.mcpu_cpi), KM_SLEEP);
}

void
cpuid_free_space(cpu_t *cpu)
{
	struct cpuid_info *cpi = cpu->cpu_m.mcpu_cpi;
	int i;

	ASSERT(cpi != NULL);
	ASSERT(cpi != &cpuid_info0);

	/*
	 * Free up any cache leaf related dynamic storage. The first entry was
	 * cached from the standard cpuid storage, so we should not free it.
	 */
	for (i = 1; i < cpi->cpi_cache_leaf_size; i++)
		kmem_free(cpi->cpi_cache_leaves[i], sizeof (struct cpuid_regs));
	if (cpi->cpi_cache_leaf_size > 0)
		kmem_free(cpi->cpi_cache_leaves,
		    cpi->cpi_cache_leaf_size * sizeof (struct cpuid_regs *));

	kmem_free(cpi, sizeof (*cpi));
	cpu->cpu_m.mcpu_cpi = NULL;
}

#if !defined(__xpv)
/*
 * Determine the type of the underlying platform. This is used to customize
 * initialization of various subsystems (e.g. TSC). determine_platform() must
 * only ever be called once to prevent two processors from seeing different
 * values of platform_type. Must be called before cpuid_pass1(), the earliest
 * consumer to execute (uses _cpuid_chiprev --> synth_amd_info --> get_hwenv).
 */
void
determine_platform(void)
{
	struct cpuid_regs cp;
	uint32_t base;
	uint32_t regs[4];
	char *hvstr = (char *)regs;

	ASSERT(platform_type == -1);

	platform_type = HW_NATIVE;

	if (!enable_platform_detection)
		return;

	/*
	 * If Hypervisor CPUID bit is set, try to determine hypervisor
	 * vendor signature, and set platform type accordingly.
	 *
	 * References:
	 * http://lkml.org/lkml/2008/10/1/246
	 * http://kb.vmware.com/kb/1009458
	 */
	cp.cp_eax = 0x1;
	(void) __cpuid_insn(&cp);
	if ((cp.cp_ecx & CPUID_INTC_ECX_HV) != 0) {
		cp.cp_eax = 0x40000000;
		(void) __cpuid_insn(&cp);
		regs[0] = cp.cp_ebx;
		regs[1] = cp.cp_ecx;
		regs[2] = cp.cp_edx;
		regs[3] = 0;
		if (strcmp(hvstr, HVSIG_XEN_HVM) == 0) {
			platform_type = HW_XEN_HVM;
			return;
		}
		if (strcmp(hvstr, HVSIG_VMWARE) == 0) {
			platform_type = HW_VMWARE;
			return;
		}
		if (strcmp(hvstr, HVSIG_KVM) == 0) {
			platform_type = HW_KVM;
			return;
		}
		if (strcmp(hvstr, HVSIG_BHYVE) == 0) {
			platform_type = HW_BHYVE;
			return;
		}
		if (strcmp(hvstr, HVSIG_MICROSOFT) == 0)
			platform_type = HW_MICROSOFT;
	} else {
		/*
		 * Check older VMware hardware versions. VMware hypervisor is
		 * detected by performing an IN operation to VMware hypervisor
		 * port and checking that value returned in %ebx is VMware
		 * hypervisor magic value.
		 *
		 * References: http://kb.vmware.com/kb/1009458
		 */
		vmware_port(VMWARE_HVCMD_GETVERSION, regs);
		if (regs[1] == VMWARE_HVMAGIC) {
			platform_type = HW_VMWARE;
			return;
		}
	}

	/*
	 * Check Xen hypervisor. In a fully virtualized domain,
	 * Xen's pseudo-cpuid function returns a string representing the
	 * Xen signature in %ebx, %ecx, and %edx. %eax contains the maximum
	 * supported cpuid function. We need at least a (base + 2) leaf value
	 * to do what we want to do. Try different base values, since the
	 * hypervisor might use a different one depending on whether Hyper-V
	 * emulation is switched on by default or not.
	 */
	for (base = 0x40000000; base < 0x40010000; base += 0x100) {
		cp.cp_eax = base;
		(void) __cpuid_insn(&cp);
		regs[0] = cp.cp_ebx;
		regs[1] = cp.cp_ecx;
		regs[2] = cp.cp_edx;
		regs[3] = 0;
		if (strcmp(hvstr, HVSIG_XEN_HVM) == 0 &&
		    cp.cp_eax >= (base + 2)) {
			platform_type &= ~HW_NATIVE;
			platform_type |= HW_XEN_HVM;
			return;
		}
	}
}

int
get_hwenv(void)
{
	ASSERT(platform_type != -1);
	return (platform_type);
}

int
is_controldom(void)
{
	return (0);
}

#else

int
get_hwenv(void)
{
	return (HW_XEN_PV);
}

int
is_controldom(void)
{
	return (DOMAIN_IS_INITDOMAIN(xen_info));
}

#endif	/* __xpv */

/*
 * Make sure that we have gathered all of the CPUID leaves that we might need to
 * determine topology. We assume that the standard leaf 1 has already been done
 * and that xmaxeax has already been calculated.
 */
static void
cpuid_gather_amd_topology_leaves(cpu_t *cpu)
{
	struct cpuid_info *cpi = cpu->cpu_m.mcpu_cpi;

	if (cpi->cpi_xmaxeax >= CPUID_LEAF_EXT_8) {
		struct cpuid_regs *cp;

		cp = &cpi->cpi_extd[8];
		cp->cp_eax = CPUID_LEAF_EXT_8;
		(void) __cpuid_insn(cp);
		platform_cpuid_mangle(cpi->cpi_vendor, CPUID_LEAF_EXT_8, cp);
	}

	if (is_x86_feature(x86_featureset, X86FSET_TOPOEXT) &&
	    cpi->cpi_xmaxeax >= CPUID_LEAF_EXT_1e) {
		struct cpuid_regs *cp;

		cp = &cpi->cpi_extd[0x1e];
		cp->cp_eax = CPUID_LEAF_EXT_1e;
		(void) __cpuid_insn(cp);
	}
}

/*
 * Get the APIC ID for this processor. If Leaf B is present and valid, we prefer
 * it to everything else. If not, and we're on an AMD system where 8000001e is
 * valid, then we use that. Othewrise, we fall back to the default value for the
 * APIC ID in leaf 1.
 */
static uint32_t
cpuid_gather_apicid(struct cpuid_info *cpi)
{
	/*
	 * Leaf B changes based on the arguments to it. Beacuse we don't cache
	 * it, we need to gather it again.
	 */
	if (cpi->cpi_maxeax >= 0xB) {
		struct cpuid_regs regs;
		struct cpuid_regs *cp;

		cp = &regs;
		cp->cp_eax = 0xB;
		cp->cp_edx = cp->cp_ebx = cp->cp_ecx = 0;
		(void) __cpuid_insn(cp);

		if (cp->cp_ebx != 0) {
			return (cp->cp_edx);
		}
	}

	if (cpi->cpi_vendor == X86_VENDOR_AMD &&
	    is_x86_feature(x86_featureset, X86FSET_TOPOEXT) &&
	    cpi->cpi_xmaxeax >= CPUID_LEAF_EXT_1e) {
		return (cpi->cpi_extd[0x1e].cp_eax);
	}

	return (CPI_APIC_ID(cpi));
}

/*
 * For AMD processors, attempt to calculate the number of chips and cores that
 * exist. The way that we do this varies based on the generation, because the
 * generations themselves have changed dramatically.
 *
 * If cpuid leaf 0x80000008 exists, that generally tells us the number of cores.
 * However, with the advent of family 17h (Zen) it actually tells us the number
 * of threads, so we need to look at leaf 0x8000001e if available to determine
 * its value. Otherwise, for all prior families, the number of enabled cores is
 * the same as threads.
 *
 * If we do not have leaf 0x80000008, then we assume that this processor does
 * not have anything. AMD's older CPUID specification says there's no reason to
 * fall back to leaf 1.
 *
 * In some virtualization cases we will not have leaf 8000001e or it will be
 * zero. When that happens we assume the number of threads is one.
 */
static void
cpuid_amd_ncores(struct cpuid_info *cpi, uint_t *ncpus, uint_t *ncores)
{
	uint_t nthreads, nthread_per_core;

	nthreads = nthread_per_core = 1;

	if (cpi->cpi_xmaxeax >= CPUID_LEAF_EXT_8) {
		nthreads = BITX(cpi->cpi_extd[8].cp_ecx, 7, 0) + 1;
	} else if ((cpi->cpi_std[1].cp_edx & CPUID_INTC_EDX_HTT) != 0) {
		nthreads = CPI_CPU_COUNT(cpi);
	}

	/*
	 * For us to have threads, and know about it, we have to be at least at
	 * family 17h and have the cpuid bit that says we have extended
	 * topology.
	 */
	if (cpi->cpi_family >= 0x17 &&
	    is_x86_feature(x86_featureset, X86FSET_TOPOEXT) &&
	    cpi->cpi_xmaxeax >= CPUID_LEAF_EXT_1e) {
		nthread_per_core = BITX(cpi->cpi_extd[0x1e].cp_ebx, 15, 8) + 1;
	}

	*ncpus = nthreads;
	*ncores = nthreads / nthread_per_core;
}

/*
 * Seed the initial values for the cores and threads for an Intel based
 * processor. These values will be overwritten if we detect that the processor
 * supports CPUID leaf 0xb.
 */
static void
cpuid_intel_ncores(struct cpuid_info *cpi, uint_t *ncpus, uint_t *ncores)
{
	/*
	 * Only seed the number of physical cores from the first level leaf 4
	 * information. The number of threads there indicate how many share the
	 * L1 cache, which may or may not have anything to do with the number of
	 * logical CPUs per core.
	 */
	if (cpi->cpi_maxeax >= 4) {
		*ncores = BITX(cpi->cpi_std[4].cp_eax, 31, 26) + 1;
	} else {
		*ncores = 1;
	}

	if ((cpi->cpi_std[1].cp_edx & CPUID_INTC_EDX_HTT) != 0) {
		*ncpus = CPI_CPU_COUNT(cpi);
	} else {
		*ncpus = *ncores;
	}
}

static boolean_t
cpuid_leafB_getids(cpu_t *cpu)
{
	struct cpuid_info *cpi = cpu->cpu_m.mcpu_cpi;
	struct cpuid_regs regs;
	struct cpuid_regs *cp;

	if (cpi->cpi_maxeax < 0xB)
		return (B_FALSE);

	cp = &regs;
	cp->cp_eax = 0xB;
	cp->cp_edx = cp->cp_ebx = cp->cp_ecx = 0;

	(void) __cpuid_insn(cp);

	/*
	 * Check CPUID.EAX=0BH, ECX=0H:EBX is non-zero, which
	 * indicates that the extended topology enumeration leaf is
	 * available.
	 */
	if (cp->cp_ebx != 0) {
		uint32_t x2apic_id = 0;
		uint_t coreid_shift = 0;
		uint_t ncpu_per_core = 1;
		uint_t chipid_shift = 0;
		uint_t ncpu_per_chip = 1;
		uint_t i;
		uint_t level;

		for (i = 0; i < CPI_FNB_ECX_MAX; i++) {
			cp->cp_eax = 0xB;
			cp->cp_ecx = i;

			(void) __cpuid_insn(cp);
			level = CPI_CPU_LEVEL_TYPE(cp);

			if (level == 1) {
				x2apic_id = cp->cp_edx;
				coreid_shift = BITX(cp->cp_eax, 4, 0);
				ncpu_per_core = BITX(cp->cp_ebx, 15, 0);
			} else if (level == 2) {
				x2apic_id = cp->cp_edx;
				chipid_shift = BITX(cp->cp_eax, 4, 0);
				ncpu_per_chip = BITX(cp->cp_ebx, 15, 0);
			}
		}

		/*
		 * cpi_apicid is taken care of in cpuid_gather_apicid.
		 */
		cpi->cpi_ncpu_per_chip = ncpu_per_chip;
		cpi->cpi_ncore_per_chip = ncpu_per_chip /
		    ncpu_per_core;
		cpi->cpi_chipid = x2apic_id >> chipid_shift;
		cpi->cpi_clogid = x2apic_id & ((1 << chipid_shift) - 1);
		cpi->cpi_coreid = x2apic_id >> coreid_shift;
		cpi->cpi_pkgcoreid = cpi->cpi_clogid >> coreid_shift;
		cpi->cpi_procnodeid = cpi->cpi_chipid;
		cpi->cpi_compunitid = cpi->cpi_coreid;

		if (coreid_shift > 0 && chipid_shift > coreid_shift) {
			cpi->cpi_nthread_bits = coreid_shift;
			cpi->cpi_ncore_bits = chipid_shift - coreid_shift;
		}

		return (B_TRUE);
	} else {
		return (B_FALSE);
	}
}

static void
cpuid_intel_getids(cpu_t *cpu, void *feature)
{
	uint_t i;
	uint_t chipid_shift = 0;
	uint_t coreid_shift = 0;
	struct cpuid_info *cpi = cpu->cpu_m.mcpu_cpi;

	/*
	 * There are no compute units or processor nodes currently on Intel.
	 * Always set these to one.
	 */
	cpi->cpi_procnodes_per_pkg = 1;
	cpi->cpi_cores_per_compunit = 1;

	/*
	 * If cpuid Leaf B is present, use that to try and get this information.
	 * It will be the most accurate for Intel CPUs.
	 */
	if (cpuid_leafB_getids(cpu))
		return;

	/*
	 * In this case, we have the leaf 1 and leaf 4 values for ncpu_per_chip
	 * and ncore_per_chip. These represent the largest power of two values
	 * that we need to cover all of the IDs in the system. Therefore, we use
	 * those values to seed the number of bits needed to cover information
	 * in the case when leaf B is not available. These values will probably
	 * be larger than required, but that's OK.
	 */
	cpi->cpi_nthread_bits = ddi_fls(cpi->cpi_ncpu_per_chip);
	cpi->cpi_ncore_bits = ddi_fls(cpi->cpi_ncore_per_chip);

	for (i = 1; i < cpi->cpi_ncpu_per_chip; i <<= 1)
		chipid_shift++;

	cpi->cpi_chipid = cpi->cpi_apicid >> chipid_shift;
	cpi->cpi_clogid = cpi->cpi_apicid & ((1 << chipid_shift) - 1);

	if (is_x86_feature(feature, X86FSET_CMP)) {
		/*
		 * Multi-core (and possibly multi-threaded)
		 * processors.
		 */
		uint_t ncpu_per_core;
		if (cpi->cpi_ncore_per_chip == 1)
			ncpu_per_core = cpi->cpi_ncpu_per_chip;
		else if (cpi->cpi_ncore_per_chip > 1)
			ncpu_per_core = cpi->cpi_ncpu_per_chip /
			    cpi->cpi_ncore_per_chip;
		/*
		 * 8bit APIC IDs on dual core Pentiums
		 * look like this:
		 *
		 * +-----------------------+------+------+
		 * | Physical Package ID   |  MC  |  HT  |
		 * +-----------------------+------+------+
		 * <------- chipid -------->
		 * <------- coreid --------------->
		 *			   <--- clogid -->
		 *			   <------>
		 *			   pkgcoreid
		 *
		 * Where the number of bits necessary to
		 * represent MC and HT fields together equals
		 * to the minimum number of bits necessary to
		 * store the value of cpi->cpi_ncpu_per_chip.
		 * Of those bits, the MC part uses the number
		 * of bits necessary to store the value of
		 * cpi->cpi_ncore_per_chip.
		 */
		for (i = 1; i < ncpu_per_core; i <<= 1)
			coreid_shift++;
		cpi->cpi_coreid = cpi->cpi_apicid >> coreid_shift;
		cpi->cpi_pkgcoreid = cpi->cpi_clogid >> coreid_shift;
	} else if (is_x86_feature(feature, X86FSET_HTT)) {
		/*
		 * Single-core multi-threaded processors.
		 */
		cpi->cpi_coreid = cpi->cpi_chipid;
		cpi->cpi_pkgcoreid = 0;
	} else {
		/*
		 * Single-core single-thread processors.
		 */
		cpi->cpi_coreid = cpu->cpu_id;
		cpi->cpi_pkgcoreid = 0;
	}
	cpi->cpi_procnodeid = cpi->cpi_chipid;
	cpi->cpi_compunitid = cpi->cpi_coreid;
}

/*
 * Historically, AMD has had CMP chips with only a single thread per core.
 * However, starting in family 17h (Zen), this has changed and they now have
 * multiple threads. Our internal core id needs to be a unique value.
 *
 * To determine the core id of an AMD system, if we're from a family before 17h,
 * then we just use the cpu id, as that gives us a good value that will be
 * unique for each core. If instead, we're on family 17h or later, then we need
 * to do something more complicated. CPUID leaf 0x8000001e can tell us
 * how many threads are in the system. Based on that, we'll shift the APIC ID.
 * We can't use the normal core id in that leaf as it's only unique within the
 * socket, which is perfect for cpi_pkgcoreid, but not us.
 */
static id_t
cpuid_amd_get_coreid(cpu_t *cpu)
{
	struct cpuid_info *cpi = cpu->cpu_m.mcpu_cpi;

	if (cpi->cpi_family >= 0x17 &&
	    is_x86_feature(x86_featureset, X86FSET_TOPOEXT) &&
	    cpi->cpi_xmaxeax >= CPUID_LEAF_EXT_1e) {
		uint_t nthreads = BITX(cpi->cpi_extd[0x1e].cp_ebx, 15, 8) + 1;
		if (nthreads > 1) {
			VERIFY3U(nthreads, ==, 2);
			return (cpi->cpi_apicid >> 1);
		}
	}

	return (cpu->cpu_id);
}

/*
 * IDs on AMD is a more challenging task. This is notable because of the
 * following two facts:
 *
 *  1. Before family 0x17 (Zen), there was no support for SMT and there was
 *     also no way to get an actual unique core id from the system. As such, we
 *     synthesize this case by using cpu->cpu_id.  This scheme does not,
 *     however, guarantee that sibling cores of a chip will have sequential
 *     coreids starting at a multiple of the number of cores per chip - that is
 *     usually the case, but if the ACPI MADT table is presented in a different
 *     order then we need to perform a few more gymnastics for the pkgcoreid.
 *
 *  2. In families 0x15 and 16x (Bulldozer and co.) the cores came in groups
 *     called compute units. These compute units share the L1I cache, L2 cache,
 *     and the FPU. To deal with this, a new topology leaf was added in
 *     0x8000001e. However, parts of this leaf have different meanings
 *     once we get to family 0x17.
 */

static void
cpuid_amd_getids(cpu_t *cpu, uchar_t *features)
{
	int i, first_half, coreidsz;
	uint32_t nb_caps_reg;
	uint_t node2_1;
	struct cpuid_info *cpi = cpu->cpu_m.mcpu_cpi;
	struct cpuid_regs *cp;

	/*
	 * Calculate the core id (this comes from hardware in family 0x17 if it
	 * hasn't been stripped by virtualization). We always set the compute
	 * unit id to the same value. Also, initialize the default number of
	 * cores per compute unit and nodes per package. This will be
	 * overwritten when we know information about a particular family.
	 */
	cpi->cpi_coreid = cpuid_amd_get_coreid(cpu);
	cpi->cpi_compunitid = cpi->cpi_coreid;
	cpi->cpi_cores_per_compunit = 1;
	cpi->cpi_procnodes_per_pkg = 1;

	/*
	 * To construct the logical ID, we need to determine how many APIC IDs
	 * are dedicated to the cores and threads. This is provided for us in
	 * 0x80000008. However, if it's not present (say due to virtualization),
	 * then we assume it's one. This should be present on all 64-bit AMD
	 * processors.  It was added in family 0xf (Hammer).
	 */
	if (cpi->cpi_xmaxeax >= CPUID_LEAF_EXT_8) {
		coreidsz = BITX((cpi)->cpi_extd[8].cp_ecx, 15, 12);

		/*
		 * In AMD parlance chip is really a node while illumos
		 * uses chip as equivalent to socket/package.
		 */
		if (coreidsz == 0) {
			/* Use legacy method */
			for (i = 1; i < cpi->cpi_ncore_per_chip; i <<= 1)
				coreidsz++;
			if (coreidsz == 0)
				coreidsz = 1;
		}
	} else {
		/* Assume single-core part */
		coreidsz = 1;
	}
	cpi->cpi_clogid = cpi->cpi_apicid & ((1 << coreidsz) - 1);

	/*
	 * The package core ID varies depending on the family. For family 17h,
	 * we can get this directly from leaf CPUID_LEAF_EXT_1e. Otherwise, we
	 * can use the clogid as is. When family 17h is virtualized, the clogid
	 * should be sufficient as if we don't have valid data in the leaf, then
	 * we won't think we have SMT, in which case the cpi_clogid should be
	 * sufficient.
	 */
	if (cpi->cpi_family >= 0x17 &&
	    is_x86_feature(x86_featureset, X86FSET_TOPOEXT) &&
	    cpi->cpi_xmaxeax >= CPUID_LEAF_EXT_1e &&
	    cpi->cpi_extd[0x1e].cp_ebx != 0) {
		cpi->cpi_pkgcoreid = BITX(cpi->cpi_extd[0x1e].cp_ebx, 7, 0);
	} else {
		cpi->cpi_pkgcoreid = cpi->cpi_clogid;
	}

	/*
	 * Obtain the node ID and compute unit IDs. If we're on family 0x15
	 * (bulldozer) or newer, then we can derive all of this from leaf
	 * CPUID_LEAF_EXT_1e. Otherwise, the method varies by family.
	 */
	if (is_x86_feature(x86_featureset, X86FSET_TOPOEXT) &&
	    cpi->cpi_xmaxeax >= CPUID_LEAF_EXT_1e) {
		cp = &cpi->cpi_extd[0x1e];

		cpi->cpi_procnodes_per_pkg = BITX(cp->cp_ecx, 10, 8) + 1;
		cpi->cpi_procnodeid = BITX(cp->cp_ecx, 7, 0);

		/*
		 * For Bulldozer-era CPUs, recalculate the compute unit
		 * information.
		 */
		if (cpi->cpi_family >= 0x15 && cpi->cpi_family < 0x17) {
			cpi->cpi_cores_per_compunit =
			    BITX(cp->cp_ebx, 15, 8) + 1;
			cpi->cpi_compunitid = BITX(cp->cp_ebx, 7, 0) +
			    (cpi->cpi_ncore_per_chip /
			    cpi->cpi_cores_per_compunit) *
			    (cpi->cpi_procnodeid /
			    cpi->cpi_procnodes_per_pkg);
		}
	} else if (cpi->cpi_family == 0xf || cpi->cpi_family >= 0x11) {
		cpi->cpi_procnodeid = (cpi->cpi_apicid >> coreidsz) & 7;
	} else if (cpi->cpi_family == 0x10) {
		/*
		 * See if we are a multi-node processor.
		 * All processors in the system have the same number of nodes
		 */
		nb_caps_reg =  pci_getl_func(0, 24, 3, 0xe8);
		if ((cpi->cpi_model < 8) || BITX(nb_caps_reg, 29, 29) == 0) {
			/* Single-node */
			cpi->cpi_procnodeid = BITX(cpi->cpi_apicid, 5,
			    coreidsz);
		} else {

			/*
			 * Multi-node revision D (2 nodes per package
			 * are supported)
			 */
			cpi->cpi_procnodes_per_pkg = 2;

			first_half = (cpi->cpi_pkgcoreid <=
			    (cpi->cpi_ncore_per_chip/2 - 1));

			if (cpi->cpi_apicid == cpi->cpi_pkgcoreid) {
				/* We are BSP */
				cpi->cpi_procnodeid = (first_half ? 0 : 1);
			} else {

				/* We are AP */
				/* NodeId[2:1] bits to use for reading F3xe8 */
				node2_1 = BITX(cpi->cpi_apicid, 5, 4) << 1;

				nb_caps_reg =
				    pci_getl_func(0, 24 + node2_1, 3, 0xe8);

				/*
				 * Check IntNodeNum bit (31:30, but bit 31 is
				 * always 0 on dual-node processors)
				 */
				if (BITX(nb_caps_reg, 30, 30) == 0)
					cpi->cpi_procnodeid = node2_1 +
					    !first_half;
				else
					cpi->cpi_procnodeid = node2_1 +
					    first_half;
			}
		}
	} else {
		cpi->cpi_procnodeid = 0;
	}

	cpi->cpi_chipid =
	    cpi->cpi_procnodeid / cpi->cpi_procnodes_per_pkg;

	cpi->cpi_ncore_bits = coreidsz;
	cpi->cpi_nthread_bits = ddi_fls(cpi->cpi_ncpu_per_chip /
	    cpi->cpi_ncore_per_chip);
}

static void
spec_uarch_flush_noop(void)
{
}

/*
 * When microcode is present that mitigates MDS, this wrmsr will also flush the
 * MDS-related micro-architectural state that would normally happen by calling
 * x86_md_clear().
 */
static void
spec_uarch_flush_msr(void)
{
	wrmsr(MSR_IA32_FLUSH_CMD, IA32_FLUSH_CMD_L1D);
}

/*
 * This function points to a function that will flush certain
 * micro-architectural state on the processor. This flush is used to mitigate
 * two different classes of Intel CPU vulnerabilities: L1TF and MDS. This
 * function can point to one of three functions:
 *
 * - A noop which is done because we either are vulnerable, but do not have
 *   microcode available to help deal with a fix, or because we aren't
 *   vulnerable.
 *
 * - spec_uarch_flush_msr which will issue an L1D flush and if microcode to
 *   mitigate MDS is present, also perform the equivalent of the MDS flush;
 *   however, it only flushes the MDS related micro-architectural state on the
 *   current hyperthread, it does not do anything for the twin.
 *
 * - x86_md_clear which will flush the MDS related state. This is done when we
 *   have a processor that is vulnerable to MDS, but is not vulnerable to L1TF
 *   (RDCL_NO is set).
 */
void (*spec_uarch_flush)(void) = spec_uarch_flush_noop;

void (*x86_md_clear)(void) = x86_md_clear_noop;

static void
cpuid_update_md_clear(cpu_t *cpu, uchar_t *featureset)
{
	struct cpuid_info *cpi = cpu->cpu_m.mcpu_cpi;

	/*
	 * While RDCL_NO indicates that one of the MDS vulnerabilities (MSBDS)
	 * has been fixed in hardware, it doesn't cover everything related to
	 * MDS. Therefore we can only rely on MDS_NO to determine that we don't
	 * need to mitigate this.
	 */
	if (cpi->cpi_vendor != X86_VENDOR_Intel ||
	    is_x86_feature(featureset, X86FSET_MDS_NO)) {
		x86_md_clear = x86_md_clear_noop;
		membar_producer();
		return;
	}

	if (is_x86_feature(featureset, X86FSET_MD_CLEAR)) {
		x86_md_clear = x86_md_clear_verw;
	}

	membar_producer();
}

static void
cpuid_update_l1d_flush(cpu_t *cpu, uchar_t *featureset)
{
	boolean_t need_l1d, need_mds;
	struct cpuid_info *cpi = cpu->cpu_m.mcpu_cpi;

	/*
	 * If we're not on Intel or we've mitigated both RDCL and MDS in
	 * hardware, then there's nothing left for us to do for enabling the
	 * flush. We can also go ahead and say that SMT exclusion is
	 * unnecessary.
	 */
	if (cpi->cpi_vendor != X86_VENDOR_Intel ||
	    (is_x86_feature(featureset, X86FSET_RDCL_NO) &&
	    is_x86_feature(featureset, X86FSET_MDS_NO))) {
		extern int smt_exclusion;
		smt_exclusion = 0;
		spec_uarch_flush = spec_uarch_flush_noop;
		membar_producer();
		return;
	}

	/*
	 * The locations where we need to perform an L1D flush are required both
	 * for mitigating L1TF and MDS. When verw support is present in
	 * microcode, then the L1D flush will take care of doing that as well.
	 * However, if we have a system where RDCL_NO is present, but we don't
	 * have MDS_NO, then we need to do a verw (x86_md_clear) and not a full
	 * L1D flush.
	 */
	if (!is_x86_feature(featureset, X86FSET_RDCL_NO) &&
	    is_x86_feature(featureset, X86FSET_FLUSH_CMD) &&
	    !is_x86_feature(featureset, X86FSET_L1D_VM_NO)) {
		need_l1d = B_TRUE;
	} else {
		need_l1d = B_FALSE;
	}

	if (!is_x86_feature(featureset, X86FSET_MDS_NO) &&
	    is_x86_feature(featureset, X86FSET_MD_CLEAR)) {
		need_mds = B_TRUE;
	} else {
		need_mds = B_FALSE;
	}

	if (need_l1d) {
		spec_uarch_flush = spec_uarch_flush_msr;
	} else if (need_mds) {
		spec_uarch_flush = x86_md_clear;
	} else {
		/*
		 * We have no hardware mitigations available to us.
		 */
		spec_uarch_flush = spec_uarch_flush_noop;
	}
	membar_producer();
}

static void
cpuid_scan_security(cpu_t *cpu, uchar_t *featureset)
{
	struct cpuid_info *cpi = cpu->cpu_m.mcpu_cpi;

	if (cpi->cpi_vendor == X86_VENDOR_AMD &&
	    cpi->cpi_xmaxeax >= CPUID_LEAF_EXT_8) {
		if (cpi->cpi_extd[8].cp_ebx & CPUID_AMD_EBX_IBPB)
			add_x86_feature(featureset, X86FSET_IBPB);
		if (cpi->cpi_extd[8].cp_ebx & CPUID_AMD_EBX_IBRS)
			add_x86_feature(featureset, X86FSET_IBRS);
		if (cpi->cpi_extd[8].cp_ebx & CPUID_AMD_EBX_STIBP)
			add_x86_feature(featureset, X86FSET_STIBP);
		if (cpi->cpi_extd[8].cp_ebx & CPUID_AMD_EBX_IBRS_ALL)
			add_x86_feature(featureset, X86FSET_IBRS_ALL);
		if (cpi->cpi_extd[8].cp_ebx & CPUID_AMD_EBX_STIBP_ALL)
			add_x86_feature(featureset, X86FSET_STIBP_ALL);
		if (cpi->cpi_extd[8].cp_ebx & CPUID_AMD_EBX_PREFER_IBRS)
			add_x86_feature(featureset, X86FSET_RSBA);
		if (cpi->cpi_extd[8].cp_ebx & CPUID_AMD_EBX_SSBD)
			add_x86_feature(featureset, X86FSET_SSBD);
		if (cpi->cpi_extd[8].cp_ebx & CPUID_AMD_EBX_VIRT_SSBD)
			add_x86_feature(featureset, X86FSET_SSBD_VIRT);
		if (cpi->cpi_extd[8].cp_ebx & CPUID_AMD_EBX_SSB_NO)
			add_x86_feature(featureset, X86FSET_SSB_NO);
	} else if (cpi->cpi_vendor == X86_VENDOR_Intel &&
	    cpi->cpi_maxeax >= 7) {
		struct cpuid_regs *ecp;
		ecp = &cpi->cpi_std[7];

		if (ecp->cp_edx & CPUID_INTC_EDX_7_0_MD_CLEAR) {
			add_x86_feature(featureset, X86FSET_MD_CLEAR);
		}

		if (ecp->cp_edx & CPUID_INTC_EDX_7_0_SPEC_CTRL) {
			add_x86_feature(featureset, X86FSET_IBRS);
			add_x86_feature(featureset, X86FSET_IBPB);
		}

		if (ecp->cp_edx & CPUID_INTC_EDX_7_0_STIBP) {
			add_x86_feature(featureset, X86FSET_STIBP);
		}

		/*
		 * Don't read the arch caps MSR on xpv where we lack the
		 * on_trap().
		 */
#ifndef __xpv
		if (ecp->cp_edx & CPUID_INTC_EDX_7_0_ARCH_CAPS) {
			on_trap_data_t otd;

			/*
			 * Be paranoid and assume we'll get a #GP.
			 */
			if (!on_trap(&otd, OT_DATA_ACCESS)) {
				uint64_t reg;

				reg = rdmsr(MSR_IA32_ARCH_CAPABILITIES);
				if (reg & IA32_ARCH_CAP_RDCL_NO) {
					add_x86_feature(featureset,
					    X86FSET_RDCL_NO);
				}
				if (reg & IA32_ARCH_CAP_IBRS_ALL) {
					add_x86_feature(featureset,
					    X86FSET_IBRS_ALL);
				}
				if (reg & IA32_ARCH_CAP_RSBA) {
					add_x86_feature(featureset,
					    X86FSET_RSBA);
				}
				if (reg & IA32_ARCH_CAP_SKIP_L1DFL_VMENTRY) {
					add_x86_feature(featureset,
					    X86FSET_L1D_VM_NO);
				}
				if (reg & IA32_ARCH_CAP_SSB_NO) {
					add_x86_feature(featureset,
					    X86FSET_SSB_NO);
				}
				if (reg & IA32_ARCH_CAP_MDS_NO) {
					add_x86_feature(featureset,
					    X86FSET_MDS_NO);
				}
			}
			no_trap();
		}
#endif	/* !__xpv */

		if (ecp->cp_edx & CPUID_INTC_EDX_7_0_SSBD)
			add_x86_feature(featureset, X86FSET_SSBD);

		if (ecp->cp_edx & CPUID_INTC_EDX_7_0_FLUSH_CMD)
			add_x86_feature(featureset, X86FSET_FLUSH_CMD);
	}

	if (cpu->cpu_id != 0)
		return;

	/*
	 * We need to determine what changes are required for mitigating L1TF
	 * and MDS. If the CPU suffers from either of them, then SMT exclusion
	 * is required.
	 *
	 * If any of these are present, then we need to flush u-arch state at
	 * various points. For MDS, we need to do so whenever we change to a
	 * lesser privilege level or we are halting the CPU. For L1TF we need to
	 * flush the L1D cache at VM entry. When we have microcode that handles
	 * MDS, the L1D flush also clears the other u-arch state that the
	 * md_clear does.
	 */

	/*
	 * Update whether or not we need to be taking explicit action against
	 * MDS.
	 */
	cpuid_update_md_clear(cpu, featureset);

	/*
	 * Determine whether SMT exclusion is required and whether or not we
	 * need to perform an l1d flush.
	 */
	cpuid_update_l1d_flush(cpu, featureset);
}

/*
 * Setup XFeature_Enabled_Mask register. Required by xsave feature.
 */
void
setup_xfem(void)
{
	uint64_t flags = XFEATURE_LEGACY_FP;

	ASSERT(is_x86_feature(x86_featureset, X86FSET_XSAVE));

	if (is_x86_feature(x86_featureset, X86FSET_SSE))
		flags |= XFEATURE_SSE;

	if (is_x86_feature(x86_featureset, X86FSET_AVX))
		flags |= XFEATURE_AVX;

	if (is_x86_feature(x86_featureset, X86FSET_AVX512F))
		flags |= XFEATURE_AVX512;

	set_xcr(XFEATURE_ENABLED_MASK, flags);

	xsave_bv_all = flags;
}

static void
cpuid_pass1_topology(cpu_t *cpu, uchar_t *featureset)
{
	struct cpuid_info *cpi;

	cpi = cpu->cpu_m.mcpu_cpi;

	if (cpi->cpi_vendor == X86_VENDOR_AMD) {
		cpuid_gather_amd_topology_leaves(cpu);
	}

	cpi->cpi_apicid = cpuid_gather_apicid(cpi);

	/*
	 * Before we can calculate the IDs that we should assign to this
	 * processor, we need to understand how many cores and threads it has.
	 */
	switch (cpi->cpi_vendor) {
	case X86_VENDOR_Intel:
		cpuid_intel_ncores(cpi, &cpi->cpi_ncpu_per_chip,
		    &cpi->cpi_ncore_per_chip);
		break;
	case X86_VENDOR_AMD:
		cpuid_amd_ncores(cpi, &cpi->cpi_ncpu_per_chip,
		    &cpi->cpi_ncore_per_chip);
		break;
	default:
		/*
		 * If we have some other x86 compatible chip, it's not clear how
		 * they would behave. The most common case is virtualization
		 * today, though there are also 64-bit VIA chips. Assume that
		 * all we can get is the basic Leaf 1 HTT information.
		 */
		if ((cpi->cpi_std[1].cp_edx & CPUID_INTC_EDX_HTT) != 0) {
			cpi->cpi_ncore_per_chip = 1;
			cpi->cpi_ncpu_per_chip = CPI_CPU_COUNT(cpi);
		}
		break;
	}

	/*
	 * Based on the calculated number of threads and cores, potentially
	 * assign the HTT and CMT features.
	 */
	if (cpi->cpi_ncore_per_chip > 1) {
		add_x86_feature(featureset, X86FSET_CMP);
	}

	if (cpi->cpi_ncpu_per_chip > 1 &&
	    cpi->cpi_ncpu_per_chip != cpi->cpi_ncore_per_chip) {
		add_x86_feature(featureset, X86FSET_HTT);
	}

	/*
	 * Now that has been set up, we need to go through and calculate all of
	 * the rest of the parameters that exist. If we think the CPU doesn't
	 * have either SMT (HTT) or CMP, then we basically go through and fake
	 * up information in some way. The most likely case for this is
	 * virtualization where we have a lot of partial topology information.
	 */
	if (!is_x86_feature(featureset, X86FSET_HTT) &&
	    !is_x86_feature(featureset, X86FSET_CMP)) {
		/*
		 * This is a single core, single-threaded processor.
		 */
		cpi->cpi_procnodes_per_pkg = 1;
		cpi->cpi_cores_per_compunit = 1;
		cpi->cpi_compunitid = 0;
		cpi->cpi_chipid = -1;
		cpi->cpi_clogid = 0;
		cpi->cpi_coreid = cpu->cpu_id;
		cpi->cpi_pkgcoreid = 0;
		if (cpi->cpi_vendor == X86_VENDOR_AMD) {
			cpi->cpi_procnodeid = BITX(cpi->cpi_apicid, 3, 0);
		} else {
			cpi->cpi_procnodeid = cpi->cpi_chipid;
		}
	} else {
		switch (cpi->cpi_vendor) {
		case X86_VENDOR_Intel:
			cpuid_intel_getids(cpu, featureset);
			break;
		case X86_VENDOR_AMD:
			cpuid_amd_getids(cpu, featureset);
			break;
		default:
			/*
			 * In this case, it's hard to say what we should do.
			 * We're going to model them to the OS as single core
			 * threads. We don't have a good identifier for them, so
			 * we're just going to use the cpu id all on a single
			 * chip.
			 *
			 * This case has historically been different from the
			 * case above where we don't have HTT or CMP. While they
			 * could be combined, we've opted to keep it separate to
			 * minimize the risk of topology changes in weird cases.
			 */
			cpi->cpi_procnodes_per_pkg = 1;
			cpi->cpi_cores_per_compunit = 1;
			cpi->cpi_chipid = 0;
			cpi->cpi_coreid = cpu->cpu_id;
			cpi->cpi_clogid = cpu->cpu_id;
			cpi->cpi_pkgcoreid = cpu->cpu_id;
			cpi->cpi_procnodeid = cpi->cpi_chipid;
			cpi->cpi_compunitid = cpi->cpi_coreid;
			break;
		}
	}
}

/*
 * Gather relevant CPU features from leaf 6 which covers thermal information. We
 * always gather leaf 6 if it's supported; however, we only look for features on
 * Intel systems as AMD does not currently define any of the features we look
 * for below.
 */
static void
cpuid_pass1_thermal(cpu_t *cpu, uchar_t *featureset)
{
	struct cpuid_regs *cp;
	struct cpuid_info *cpi = cpu->cpu_m.mcpu_cpi;

	if (cpi->cpi_maxeax < 6) {
		return;
	}

	cp = &cpi->cpi_std[6];
	cp->cp_eax = 6;
	cp->cp_ebx = cp->cp_ecx = cp->cp_edx = 0;
	(void) __cpuid_insn(cp);
	platform_cpuid_mangle(cpi->cpi_vendor, 6, cp);

	if (cpi->cpi_vendor != X86_VENDOR_Intel) {
		return;
	}

	if ((cp->cp_eax & CPUID_INTC_EAX_DTS) != 0) {
		add_x86_feature(featureset, X86FSET_CORE_THERMAL);
	}

	if ((cp->cp_eax & CPUID_INTC_EAX_PTM) != 0) {
		add_x86_feature(featureset, X86FSET_PKG_THERMAL);
	}
}

void
cpuid_pass1(cpu_t *cpu, uchar_t *featureset)
{
	uint32_t mask_ecx, mask_edx;
	struct cpuid_info *cpi;
	struct cpuid_regs *cp;
	int xcpuid;
#if !defined(__xpv)
	extern int idle_cpu_prefer_mwait;
#endif

	/*
	 * Space statically allocated for BSP, ensure pointer is set
	 */
	if (cpu->cpu_id == 0) {
		if (cpu->cpu_m.mcpu_cpi == NULL)
			cpu->cpu_m.mcpu_cpi = &cpuid_info0;
	}

	add_x86_feature(featureset, X86FSET_CPUID);

	cpi = cpu->cpu_m.mcpu_cpi;
	ASSERT(cpi != NULL);
	cp = &cpi->cpi_std[0];
	cp->cp_eax = 0;
	cpi->cpi_maxeax = __cpuid_insn(cp);
	{
		uint32_t *iptr = (uint32_t *)cpi->cpi_vendorstr;
		*iptr++ = cp->cp_ebx;
		*iptr++ = cp->cp_edx;
		*iptr++ = cp->cp_ecx;
		*(char *)&cpi->cpi_vendorstr[12] = '\0';
	}

	cpi->cpi_vendor = _cpuid_vendorstr_to_vendorcode(cpi->cpi_vendorstr);
	x86_vendor = cpi->cpi_vendor; /* for compatibility */

	/*
	 * Limit the range in case of weird hardware
	 */
	if (cpi->cpi_maxeax > CPI_MAXEAX_MAX)
		cpi->cpi_maxeax = CPI_MAXEAX_MAX;
	if (cpi->cpi_maxeax < 1)
		goto pass1_done;

	cp = &cpi->cpi_std[1];
	cp->cp_eax = 1;
	(void) __cpuid_insn(cp);

	/*
	 * Extract identifying constants for easy access.
	 */
	cpi->cpi_model = CPI_MODEL(cpi);
	cpi->cpi_family = CPI_FAMILY(cpi);

	if (cpi->cpi_family == 0xf)
		cpi->cpi_family += CPI_FAMILY_XTD(cpi);

	/*
	 * Beware: AMD uses "extended model" iff base *FAMILY* == 0xf.
	 * Intel, and presumably everyone else, uses model == 0xf, as
	 * one would expect (max value means possible overflow).  Sigh.
	 */

	switch (cpi->cpi_vendor) {
	case X86_VENDOR_Intel:
		if (IS_EXTENDED_MODEL_INTEL(cpi))
			cpi->cpi_model += CPI_MODEL_XTD(cpi) << 4;
		break;
	case X86_VENDOR_AMD:
		if (CPI_FAMILY(cpi) == 0xf)
			cpi->cpi_model += CPI_MODEL_XTD(cpi) << 4;
		break;
	default:
		if (cpi->cpi_model == 0xf)
			cpi->cpi_model += CPI_MODEL_XTD(cpi) << 4;
		break;
	}

	cpi->cpi_step = CPI_STEP(cpi);
	cpi->cpi_brandid = CPI_BRANDID(cpi);

	/*
	 * *default* assumptions:
	 * - believe %edx feature word
	 * - ignore %ecx feature word
	 * - 32-bit virtual and physical addressing
	 */
	mask_edx = 0xffffffff;
	mask_ecx = 0;

	cpi->cpi_pabits = cpi->cpi_vabits = 32;

	switch (cpi->cpi_vendor) {
	case X86_VENDOR_Intel:
		if (cpi->cpi_family == 5)
			x86_type = X86_TYPE_P5;
		else if (IS_LEGACY_P6(cpi)) {
			x86_type = X86_TYPE_P6;
			pentiumpro_bug4046376 = 1;
			/*
			 * Clear the SEP bit when it was set erroneously
			 */
			if (cpi->cpi_model < 3 && cpi->cpi_step < 3)
				cp->cp_edx &= ~CPUID_INTC_EDX_SEP;
		} else if (IS_NEW_F6(cpi) || cpi->cpi_family == 0xf) {
			x86_type = X86_TYPE_P4;
			/*
			 * We don't currently depend on any of the %ecx
			 * features until Prescott, so we'll only check
			 * this from P4 onwards.  We might want to revisit
			 * that idea later.
			 */
			mask_ecx = 0xffffffff;
		} else if (cpi->cpi_family > 0xf)
			mask_ecx = 0xffffffff;
		/*
		 * We don't support MONITOR/MWAIT if leaf 5 is not available
		 * to obtain the monitor linesize.
		 */
		if (cpi->cpi_maxeax < 5)
			mask_ecx &= ~CPUID_INTC_ECX_MON;
		break;
	case X86_VENDOR_IntelClone:
	default:
		break;
	case X86_VENDOR_AMD:
#if defined(OPTERON_ERRATUM_108)
		if (cpi->cpi_family == 0xf && cpi->cpi_model == 0xe) {
			cp->cp_eax = (0xf0f & cp->cp_eax) | 0xc0;
			cpi->cpi_model = 0xc;
		} else
#endif
		if (cpi->cpi_family == 5) {
			/*
			 * AMD K5 and K6
			 *
			 * These CPUs have an incomplete implementation
			 * of MCA/MCE which we mask away.
			 */
			mask_edx &= ~(CPUID_INTC_EDX_MCE | CPUID_INTC_EDX_MCA);

			/*
			 * Model 0 uses the wrong (APIC) bit
			 * to indicate PGE.  Fix it here.
			 */
			if (cpi->cpi_model == 0) {
				if (cp->cp_edx & 0x200) {
					cp->cp_edx &= ~0x200;
					cp->cp_edx |= CPUID_INTC_EDX_PGE;
				}
			}

			/*
			 * Early models had problems w/ MMX; disable.
			 */
			if (cpi->cpi_model < 6)
				mask_edx &= ~CPUID_INTC_EDX_MMX;
		}

		/*
		 * For newer families, SSE3 and CX16, at least, are valid;
		 * enable all
		 */
		if (cpi->cpi_family >= 0xf)
			mask_ecx = 0xffffffff;
		/*
		 * We don't support MONITOR/MWAIT if leaf 5 is not available
		 * to obtain the monitor linesize.
		 */
		if (cpi->cpi_maxeax < 5)
			mask_ecx &= ~CPUID_INTC_ECX_MON;

#if !defined(__xpv)
		/*
		 * AMD has not historically used MWAIT in the CPU's idle loop.
		 * Pre-family-10h Opterons do not have the MWAIT instruction. We
		 * know for certain that in at least family 17h, per AMD, mwait
		 * is preferred. Families in-between are less certain.
		 */
		if (cpi->cpi_family < 0x17) {
			idle_cpu_prefer_mwait = 0;
		}
#endif

		break;
	case X86_VENDOR_TM:
		/*
		 * workaround the NT workaround in CMS 4.1
		 */
		if (cpi->cpi_family == 5 && cpi->cpi_model == 4 &&
		    (cpi->cpi_step == 2 || cpi->cpi_step == 3))
			cp->cp_edx |= CPUID_INTC_EDX_CX8;
		break;
	case X86_VENDOR_Centaur:
		/*
		 * workaround the NT workarounds again
		 */
		if (cpi->cpi_family == 6)
			cp->cp_edx |= CPUID_INTC_EDX_CX8;
		break;
	case X86_VENDOR_Cyrix:
		/*
		 * We rely heavily on the probing in locore
		 * to actually figure out what parts, if any,
		 * of the Cyrix cpuid instruction to believe.
		 */
		switch (x86_type) {
		case X86_TYPE_CYRIX_486:
			mask_edx = 0;
			break;
		case X86_TYPE_CYRIX_6x86:
			mask_edx = 0;
			break;
		case X86_TYPE_CYRIX_6x86L:
			mask_edx =
			    CPUID_INTC_EDX_DE |
			    CPUID_INTC_EDX_CX8;
			break;
		case X86_TYPE_CYRIX_6x86MX:
			mask_edx =
			    CPUID_INTC_EDX_DE |
			    CPUID_INTC_EDX_MSR |
			    CPUID_INTC_EDX_CX8 |
			    CPUID_INTC_EDX_PGE |
			    CPUID_INTC_EDX_CMOV |
			    CPUID_INTC_EDX_MMX;
			break;
		case X86_TYPE_CYRIX_GXm:
			mask_edx =
			    CPUID_INTC_EDX_MSR |
			    CPUID_INTC_EDX_CX8 |
			    CPUID_INTC_EDX_CMOV |
			    CPUID_INTC_EDX_MMX;
			break;
		case X86_TYPE_CYRIX_MediaGX:
			break;
		case X86_TYPE_CYRIX_MII:
		case X86_TYPE_VIA_CYRIX_III:
			mask_edx =
			    CPUID_INTC_EDX_DE |
			    CPUID_INTC_EDX_TSC |
			    CPUID_INTC_EDX_MSR |
			    CPUID_INTC_EDX_CX8 |
			    CPUID_INTC_EDX_PGE |
			    CPUID_INTC_EDX_CMOV |
			    CPUID_INTC_EDX_MMX;
			break;
		default:
			break;
		}
		break;
	}

#if defined(__xpv)
	/*
	 * Do not support MONITOR/MWAIT under a hypervisor
	 */
	mask_ecx &= ~CPUID_INTC_ECX_MON;
	/*
	 * Do not support XSAVE under a hypervisor for now
	 */
	xsave_force_disable = B_TRUE;

#endif	/* __xpv */

	if (xsave_force_disable) {
		mask_ecx &= ~CPUID_INTC_ECX_XSAVE;
		mask_ecx &= ~CPUID_INTC_ECX_AVX;
		mask_ecx &= ~CPUID_INTC_ECX_F16C;
		mask_ecx &= ~CPUID_INTC_ECX_FMA;
	}

	/*
	 * Now we've figured out the masks that determine
	 * which bits we choose to believe, apply the masks
	 * to the feature words, then map the kernel's view
	 * of these feature words into its feature word.
	 */
	cp->cp_edx &= mask_edx;
	cp->cp_ecx &= mask_ecx;

	/*
	 * apply any platform restrictions (we don't call this
	 * immediately after __cpuid_insn here, because we need the
	 * workarounds applied above first)
	 */
	platform_cpuid_mangle(cpi->cpi_vendor, 1, cp);

	/*
	 * In addition to ecx and edx, Intel and AMD are storing a bunch of
	 * instruction set extensions in leaf 7's ebx, ecx, and edx.
	 */
	if (cpi->cpi_maxeax >= 7) {
		struct cpuid_regs *ecp;
		ecp = &cpi->cpi_std[7];
		ecp->cp_eax = 7;
		ecp->cp_ecx = 0;
		(void) __cpuid_insn(ecp);

		/*
		 * If XSAVE has been disabled, just ignore all of the
		 * extended-save-area dependent flags here.
		 */
		if (xsave_force_disable) {
			ecp->cp_ebx &= ~CPUID_INTC_EBX_7_0_BMI1;
			ecp->cp_ebx &= ~CPUID_INTC_EBX_7_0_BMI2;
			ecp->cp_ebx &= ~CPUID_INTC_EBX_7_0_AVX2;
			ecp->cp_ebx &= ~CPUID_INTC_EBX_7_0_MPX;
			ecp->cp_ebx &= ~CPUID_INTC_EBX_7_0_ALL_AVX512;
			ecp->cp_ecx &= ~CPUID_INTC_ECX_7_0_ALL_AVX512;
			ecp->cp_edx &= ~CPUID_INTC_EDX_7_0_ALL_AVX512;
		}

		if (ecp->cp_ebx & CPUID_INTC_EBX_7_0_SMEP)
			add_x86_feature(featureset, X86FSET_SMEP);

		/*
		 * We check disable_smap here in addition to in startup_smap()
		 * to ensure CPUs that aren't the boot CPU don't accidentally
		 * include it in the feature set and thus generate a mismatched
		 * x86 feature set across CPUs.
		 */
		if (ecp->cp_ebx & CPUID_INTC_EBX_7_0_SMAP &&
		    disable_smap == 0)
			add_x86_feature(featureset, X86FSET_SMAP);

		if (ecp->cp_ebx & CPUID_INTC_EBX_7_0_RDSEED)
			add_x86_feature(featureset, X86FSET_RDSEED);

		if (ecp->cp_ebx & CPUID_INTC_EBX_7_0_ADX)
			add_x86_feature(featureset, X86FSET_ADX);

		if (ecp->cp_ebx & CPUID_INTC_EBX_7_0_FSGSBASE)
			add_x86_feature(featureset, X86FSET_FSGSBASE);

		if (ecp->cp_ebx & CPUID_INTC_EBX_7_0_CLFLUSHOPT)
			add_x86_feature(featureset, X86FSET_CLFLUSHOPT);

		if (cpi->cpi_vendor == X86_VENDOR_Intel) {
			if (ecp->cp_ebx & CPUID_INTC_EBX_7_0_INVPCID)
				add_x86_feature(featureset, X86FSET_INVPCID);

			if (ecp->cp_ebx & CPUID_INTC_EBX_7_0_MPX)
				add_x86_feature(featureset, X86FSET_MPX);

			if (ecp->cp_ebx & CPUID_INTC_EBX_7_0_CLWB)
				add_x86_feature(featureset, X86FSET_CLWB);
		}
	}

	/*
	 * fold in overrides from the "eeprom" mechanism
	 */
	cp->cp_edx |= cpuid_feature_edx_include;
	cp->cp_edx &= ~cpuid_feature_edx_exclude;

	cp->cp_ecx |= cpuid_feature_ecx_include;
	cp->cp_ecx &= ~cpuid_feature_ecx_exclude;

	if (cp->cp_edx & CPUID_INTC_EDX_PSE) {
		add_x86_feature(featureset, X86FSET_LARGEPAGE);
	}
	if (cp->cp_edx & CPUID_INTC_EDX_TSC) {
		add_x86_feature(featureset, X86FSET_TSC);
	}
	if (cp->cp_edx & CPUID_INTC_EDX_MSR) {
		add_x86_feature(featureset, X86FSET_MSR);
	}
	if (cp->cp_edx & CPUID_INTC_EDX_MTRR) {
		add_x86_feature(featureset, X86FSET_MTRR);
	}
	if (cp->cp_edx & CPUID_INTC_EDX_PGE) {
		add_x86_feature(featureset, X86FSET_PGE);
	}
	if (cp->cp_edx & CPUID_INTC_EDX_CMOV) {
		add_x86_feature(featureset, X86FSET_CMOV);
	}
	if (cp->cp_edx & CPUID_INTC_EDX_MMX) {
		add_x86_feature(featureset, X86FSET_MMX);
	}
	if ((cp->cp_edx & CPUID_INTC_EDX_MCE) != 0 &&
	    (cp->cp_edx & CPUID_INTC_EDX_MCA) != 0) {
		add_x86_feature(featureset, X86FSET_MCA);
	}
	if (cp->cp_edx & CPUID_INTC_EDX_PAE) {
		add_x86_feature(featureset, X86FSET_PAE);
	}
	if (cp->cp_edx & CPUID_INTC_EDX_CX8) {
		add_x86_feature(featureset, X86FSET_CX8);
	}
	if (cp->cp_ecx & CPUID_INTC_ECX_CX16) {
		add_x86_feature(featureset, X86FSET_CX16);
	}
	if (cp->cp_edx & CPUID_INTC_EDX_PAT) {
		add_x86_feature(featureset, X86FSET_PAT);
	}
	if (cp->cp_edx & CPUID_INTC_EDX_SEP) {
		add_x86_feature(featureset, X86FSET_SEP);
	}
	if (cp->cp_edx & CPUID_INTC_EDX_FXSR) {
		/*
		 * In our implementation, fxsave/fxrstor
		 * are prerequisites before we'll even
		 * try and do SSE things.
		 */
		if (cp->cp_edx & CPUID_INTC_EDX_SSE) {
			add_x86_feature(featureset, X86FSET_SSE);
		}
		if (cp->cp_edx & CPUID_INTC_EDX_SSE2) {
			add_x86_feature(featureset, X86FSET_SSE2);
		}
		if (cp->cp_ecx & CPUID_INTC_ECX_SSE3) {
			add_x86_feature(featureset, X86FSET_SSE3);
		}
		if (cp->cp_ecx & CPUID_INTC_ECX_SSSE3) {
			add_x86_feature(featureset, X86FSET_SSSE3);
		}
		if (cp->cp_ecx & CPUID_INTC_ECX_SSE4_1) {
			add_x86_feature(featureset, X86FSET_SSE4_1);
		}
		if (cp->cp_ecx & CPUID_INTC_ECX_SSE4_2) {
			add_x86_feature(featureset, X86FSET_SSE4_2);
		}
		if (cp->cp_ecx & CPUID_INTC_ECX_AES) {
			add_x86_feature(featureset, X86FSET_AES);
		}
		if (cp->cp_ecx & CPUID_INTC_ECX_PCLMULQDQ) {
			add_x86_feature(featureset, X86FSET_PCLMULQDQ);
		}

		if (cpi->cpi_std[7].cp_ebx & CPUID_INTC_EBX_7_0_SHA)
			add_x86_feature(featureset, X86FSET_SHA);

		if (cpi->cpi_std[7].cp_ecx & CPUID_INTC_ECX_7_0_UMIP)
			add_x86_feature(featureset, X86FSET_UMIP);
		if (cpi->cpi_std[7].cp_ecx & CPUID_INTC_ECX_7_0_PKU)
			add_x86_feature(featureset, X86FSET_PKU);
		if (cpi->cpi_std[7].cp_ecx & CPUID_INTC_ECX_7_0_OSPKE)
			add_x86_feature(featureset, X86FSET_OSPKE);

		if (cp->cp_ecx & CPUID_INTC_ECX_XSAVE) {
			add_x86_feature(featureset, X86FSET_XSAVE);

			/* We only test AVX & AVX512 when there is XSAVE */

			if (cp->cp_ecx & CPUID_INTC_ECX_AVX) {
				add_x86_feature(featureset,
				    X86FSET_AVX);

				/*
				 * Intel says we can't check these without also
				 * checking AVX.
				 */
				if (cp->cp_ecx & CPUID_INTC_ECX_F16C)
					add_x86_feature(featureset,
					    X86FSET_F16C);

				if (cp->cp_ecx & CPUID_INTC_ECX_FMA)
					add_x86_feature(featureset,
					    X86FSET_FMA);

				if (cpi->cpi_std[7].cp_ebx &
				    CPUID_INTC_EBX_7_0_BMI1)
					add_x86_feature(featureset,
					    X86FSET_BMI1);

				if (cpi->cpi_std[7].cp_ebx &
				    CPUID_INTC_EBX_7_0_BMI2)
					add_x86_feature(featureset,
					    X86FSET_BMI2);

				if (cpi->cpi_std[7].cp_ebx &
				    CPUID_INTC_EBX_7_0_AVX2)
					add_x86_feature(featureset,
					    X86FSET_AVX2);
			}

			if (cpi->cpi_vendor == X86_VENDOR_Intel &&
			    (cpi->cpi_std[7].cp_ebx &
			    CPUID_INTC_EBX_7_0_AVX512F) != 0) {
				add_x86_feature(featureset, X86FSET_AVX512F);

				if (cpi->cpi_std[7].cp_ebx &
				    CPUID_INTC_EBX_7_0_AVX512DQ)
					add_x86_feature(featureset,
					    X86FSET_AVX512DQ);
				if (cpi->cpi_std[7].cp_ebx &
				    CPUID_INTC_EBX_7_0_AVX512IFMA)
					add_x86_feature(featureset,
					    X86FSET_AVX512FMA);
				if (cpi->cpi_std[7].cp_ebx &
				    CPUID_INTC_EBX_7_0_AVX512PF)
					add_x86_feature(featureset,
					    X86FSET_AVX512PF);
				if (cpi->cpi_std[7].cp_ebx &
				    CPUID_INTC_EBX_7_0_AVX512ER)
					add_x86_feature(featureset,
					    X86FSET_AVX512ER);
				if (cpi->cpi_std[7].cp_ebx &
				    CPUID_INTC_EBX_7_0_AVX512CD)
					add_x86_feature(featureset,
					    X86FSET_AVX512CD);
				if (cpi->cpi_std[7].cp_ebx &
				    CPUID_INTC_EBX_7_0_AVX512BW)
					add_x86_feature(featureset,
					    X86FSET_AVX512BW);
				if (cpi->cpi_std[7].cp_ebx &
				    CPUID_INTC_EBX_7_0_AVX512VL)
					add_x86_feature(featureset,
					    X86FSET_AVX512VL);

				if (cpi->cpi_std[7].cp_ecx &
				    CPUID_INTC_ECX_7_0_AVX512VBMI)
					add_x86_feature(featureset,
					    X86FSET_AVX512VBMI);
				if (cpi->cpi_std[7].cp_ecx &
				    CPUID_INTC_ECX_7_0_AVX512VNNI)
					add_x86_feature(featureset,
					    X86FSET_AVX512VNNI);
				if (cpi->cpi_std[7].cp_ecx &
				    CPUID_INTC_ECX_7_0_AVX512VPOPCDQ)
					add_x86_feature(featureset,
					    X86FSET_AVX512VPOPCDQ);

				if (cpi->cpi_std[7].cp_edx &
				    CPUID_INTC_EDX_7_0_AVX5124NNIW)
					add_x86_feature(featureset,
					    X86FSET_AVX512NNIW);
				if (cpi->cpi_std[7].cp_edx &
				    CPUID_INTC_EDX_7_0_AVX5124FMAPS)
					add_x86_feature(featureset,
					    X86FSET_AVX512FMAPS);
			}
		}
	}

	if (cpi->cpi_vendor == X86_VENDOR_Intel) {
		if (cp->cp_ecx & CPUID_INTC_ECX_PCID) {
			add_x86_feature(featureset, X86FSET_PCID);
		}
	}

	if (cp->cp_ecx & CPUID_INTC_ECX_X2APIC) {
		add_x86_feature(featureset, X86FSET_X2APIC);
	}
	if (cp->cp_edx & CPUID_INTC_EDX_DE) {
		add_x86_feature(featureset, X86FSET_DE);
	}
#if !defined(__xpv)
	if (cp->cp_ecx & CPUID_INTC_ECX_MON) {

		/*
		 * We require the CLFLUSH instruction for erratum workaround
		 * to use MONITOR/MWAIT.
		 */
		if (cp->cp_edx & CPUID_INTC_EDX_CLFSH) {
			cpi->cpi_mwait.support |= MWAIT_SUPPORT;
			add_x86_feature(featureset, X86FSET_MWAIT);
		} else {
			extern int idle_cpu_assert_cflush_monitor;

			/*
			 * All processors we are aware of which have
			 * MONITOR/MWAIT also have CLFLUSH.
			 */
			if (idle_cpu_assert_cflush_monitor) {
				ASSERT((cp->cp_ecx & CPUID_INTC_ECX_MON) &&
				    (cp->cp_edx & CPUID_INTC_EDX_CLFSH));
			}
		}
	}
#endif	/* __xpv */

	if (cp->cp_ecx & CPUID_INTC_ECX_VMX) {
		add_x86_feature(featureset, X86FSET_VMX);
	}

	if (cp->cp_ecx & CPUID_INTC_ECX_RDRAND)
		add_x86_feature(featureset, X86FSET_RDRAND);

	/*
	 * Only need it first time, rest of the cpus would follow suit.
	 * we only capture this for the bootcpu.
	 */
	if (cp->cp_edx & CPUID_INTC_EDX_CLFSH) {
		add_x86_feature(featureset, X86FSET_CLFSH);
		x86_clflush_size = (BITX(cp->cp_ebx, 15, 8) * 8);
	}
	if (is_x86_feature(featureset, X86FSET_PAE))
		cpi->cpi_pabits = 36;

	if (cpi->cpi_maxeax >= 0xD && !xsave_force_disable) {
		struct cpuid_regs r, *ecp;

		ecp = &r;
		ecp->cp_eax = 0xD;
		ecp->cp_ecx = 1;
		ecp->cp_edx = ecp->cp_ebx = 0;
		(void) __cpuid_insn(ecp);

		if (ecp->cp_eax & CPUID_INTC_EAX_D_1_XSAVEOPT)
			add_x86_feature(featureset, X86FSET_XSAVEOPT);
		if (ecp->cp_eax & CPUID_INTC_EAX_D_1_XSAVEC)
			add_x86_feature(featureset, X86FSET_XSAVEC);
		if (ecp->cp_eax & CPUID_INTC_EAX_D_1_XSAVES)
			add_x86_feature(featureset, X86FSET_XSAVES);
	}

	/*
	 * Work on the "extended" feature information, doing
	 * some basic initialization for cpuid_pass2()
	 */
	xcpuid = 0;
	switch (cpi->cpi_vendor) {
	case X86_VENDOR_Intel:
		/*
		 * On KVM we know we will have proper support for extended
		 * cpuid.
		 */
		if (IS_NEW_F6(cpi) || cpi->cpi_family >= 0xf ||
		    (get_hwenv() == HW_KVM && cpi->cpi_family == 6 &&
		    (cpi->cpi_model == 6 || cpi->cpi_model == 2)))
			xcpuid++;
		break;
	case X86_VENDOR_AMD:
		if (cpi->cpi_family > 5 ||
		    (cpi->cpi_family == 5 && cpi->cpi_model >= 1))
			xcpuid++;
		break;
	case X86_VENDOR_Cyrix:
		/*
		 * Only these Cyrix CPUs are -known- to support
		 * extended cpuid operations.
		 */
		if (x86_type == X86_TYPE_VIA_CYRIX_III ||
		    x86_type == X86_TYPE_CYRIX_GXm)
			xcpuid++;
		break;
	case X86_VENDOR_Centaur:
	case X86_VENDOR_TM:
	default:
		xcpuid++;
		break;
	}

	if (xcpuid) {
		cp = &cpi->cpi_extd[0];
		cp->cp_eax = CPUID_LEAF_EXT_0;
		cpi->cpi_xmaxeax = __cpuid_insn(cp);
	}

	if (cpi->cpi_xmaxeax & CPUID_LEAF_EXT_0) {

		if (cpi->cpi_xmaxeax > CPI_XMAXEAX_MAX)
			cpi->cpi_xmaxeax = CPI_XMAXEAX_MAX;

		switch (cpi->cpi_vendor) {
		case X86_VENDOR_Intel:
		case X86_VENDOR_AMD:
			if (cpi->cpi_xmaxeax < 0x80000001)
				break;
			cp = &cpi->cpi_extd[1];
			cp->cp_eax = 0x80000001;
			(void) __cpuid_insn(cp);

			if (cpi->cpi_vendor == X86_VENDOR_AMD &&
			    cpi->cpi_family == 5 &&
			    cpi->cpi_model == 6 &&
			    cpi->cpi_step == 6) {
				/*
				 * K6 model 6 uses bit 10 to indicate SYSC
				 * Later models use bit 11. Fix it here.
				 */
				if (cp->cp_edx & 0x400) {
					cp->cp_edx &= ~0x400;
					cp->cp_edx |= CPUID_AMD_EDX_SYSC;
				}
			}

			platform_cpuid_mangle(cpi->cpi_vendor, 0x80000001, cp);

			/*
			 * Compute the additions to the kernel's feature word.
			 */
			if (cp->cp_edx & CPUID_AMD_EDX_NX) {
				add_x86_feature(featureset, X86FSET_NX);
			}

			/*
			 * Regardless whether or not we boot 64-bit,
			 * we should have a way to identify whether
			 * the CPU is capable of running 64-bit.
			 */
			if (cp->cp_edx & CPUID_AMD_EDX_LM) {
				add_x86_feature(featureset, X86FSET_64);
			}

			/* 1 GB large page - enable only for 64 bit kernel */
			if (cp->cp_edx & CPUID_AMD_EDX_1GPG) {
				add_x86_feature(featureset, X86FSET_1GPG);
			}

			if ((cpi->cpi_vendor == X86_VENDOR_AMD) &&
			    (cpi->cpi_std[1].cp_edx & CPUID_INTC_EDX_FXSR) &&
			    (cp->cp_ecx & CPUID_AMD_ECX_SSE4A)) {
				add_x86_feature(featureset, X86FSET_SSE4A);
			}

			/*
			 * It's really tricky to support syscall/sysret in
			 * the i386 kernel; we rely on sysenter/sysexit
			 * instead.  In the amd64 kernel, things are -way-
			 * better.
			 */
			if (cp->cp_edx & CPUID_AMD_EDX_SYSC) {
				add_x86_feature(featureset, X86FSET_ASYSC);
			}

			/*
			 * While we're thinking about system calls, note
			 * that AMD processors don't support sysenter
			 * in long mode at all, so don't try to program them.
			 */
			if (x86_vendor == X86_VENDOR_AMD) {
				remove_x86_feature(featureset, X86FSET_SEP);
			}

			if (cp->cp_edx & CPUID_AMD_EDX_TSCP) {
				add_x86_feature(featureset, X86FSET_TSCP);
			}

			if (cp->cp_ecx & CPUID_AMD_ECX_SVM) {
				add_x86_feature(featureset, X86FSET_SVM);
			}

			if (cp->cp_ecx & CPUID_AMD_ECX_TOPOEXT) {
				add_x86_feature(featureset, X86FSET_TOPOEXT);
			}

			if (cp->cp_ecx & CPUID_AMD_ECX_PCEC) {
				add_x86_feature(featureset, X86FSET_AMD_PCEC);
			}

			if (cp->cp_ecx & CPUID_AMD_ECX_XOP) {
				add_x86_feature(featureset, X86FSET_XOP);
			}

			if (cp->cp_ecx & CPUID_AMD_ECX_FMA4) {
				add_x86_feature(featureset, X86FSET_FMA4);
			}

			if (cp->cp_ecx & CPUID_AMD_ECX_TBM) {
				add_x86_feature(featureset, X86FSET_TBM);
			}

			if (cp->cp_ecx & CPUID_AMD_ECX_MONITORX) {
				add_x86_feature(featureset, X86FSET_MONITORX);
			}
			break;
		default:
			break;
		}

		/*
		 * Get CPUID data about processor cores and hyperthreads.
		 */
		switch (cpi->cpi_vendor) {
		case X86_VENDOR_Intel:
			if (cpi->cpi_maxeax >= 4) {
				cp = &cpi->cpi_std[4];
				cp->cp_eax = 4;
				cp->cp_ecx = 0;
				(void) __cpuid_insn(cp);
				platform_cpuid_mangle(cpi->cpi_vendor, 4, cp);
			}
			/*FALLTHROUGH*/
		case X86_VENDOR_AMD:
			if (cpi->cpi_xmaxeax < CPUID_LEAF_EXT_8)
				break;
			cp = &cpi->cpi_extd[8];
			cp->cp_eax = CPUID_LEAF_EXT_8;
			(void) __cpuid_insn(cp);
			platform_cpuid_mangle(cpi->cpi_vendor, CPUID_LEAF_EXT_8,
			    cp);

			/*
			 * AMD uses ebx for some extended functions.
			 */
			if (cpi->cpi_vendor == X86_VENDOR_AMD) {
				/*
				 * While we're here, check for the AMD "Error
				 * Pointer Zero/Restore" feature. This can be
				 * used to setup the FP save handlers
				 * appropriately.
				 */
				if (cp->cp_ebx & CPUID_AMD_EBX_ERR_PTR_ZERO) {
					cpi->cpi_fp_amd_save = 0;
				} else {
					cpi->cpi_fp_amd_save = 1;
				}

				if (cp->cp_ebx & CPUID_AMD_EBX_CLZERO) {
					add_x86_feature(featureset,
					    X86FSET_CLZERO);
				}
			}

			/*
			 * Virtual and physical address limits from
			 * cpuid override previously guessed values.
			 */
			cpi->cpi_pabits = BITX(cp->cp_eax, 7, 0);
			cpi->cpi_vabits = BITX(cp->cp_eax, 15, 8);
			break;
		default:
			break;
		}

		/*
		 * Get CPUID data about TSC Invariance in Deep C-State.
		 */
		switch (cpi->cpi_vendor) {
		case X86_VENDOR_Intel:
		case X86_VENDOR_AMD:
			if (cpi->cpi_maxeax >= 7) {
				cp = &cpi->cpi_extd[7];
				cp->cp_eax = 0x80000007;
				cp->cp_ecx = 0;
				(void) __cpuid_insn(cp);
			}
			break;
		default:
			break;
		}
	}

	cpuid_pass1_topology(cpu, featureset);
	cpuid_pass1_thermal(cpu, featureset);

	/*
	 * Synthesize chip "revision" and socket type
	 */
	cpi->cpi_chiprev = _cpuid_chiprev(cpi->cpi_vendor, cpi->cpi_family,
	    cpi->cpi_model, cpi->cpi_step);
	cpi->cpi_chiprevstr = _cpuid_chiprevstr(cpi->cpi_vendor,
	    cpi->cpi_family, cpi->cpi_model, cpi->cpi_step);
	cpi->cpi_socket = _cpuid_skt(cpi->cpi_vendor, cpi->cpi_family,
	    cpi->cpi_model, cpi->cpi_step);

	if (cpi->cpi_vendor == X86_VENDOR_AMD) {
		if (cpi->cpi_xmaxeax >= CPUID_LEAF_EXT_8 &&
		    cpi->cpi_extd[8].cp_ebx & CPUID_AMD_EBX_ERR_PTR_ZERO) {
			/* Special handling for AMD FP not necessary. */
			cpi->cpi_fp_amd_save = 0;
		} else {
			cpi->cpi_fp_amd_save = 1;
		}
	}

	/*
	 * Check the processor leaves that are used for security features.
	 */
	cpuid_scan_security(cpu, featureset);

pass1_done:
	cpi->cpi_pass = 1;
}

/*
 * Make copies of the cpuid table entries we depend on, in
 * part for ease of parsing now, in part so that we have only
 * one place to correct any of it, in part for ease of
 * later export to userland, and in part so we can look at
 * this stuff in a crash dump.
 */

/*ARGSUSED*/
void
cpuid_pass2(cpu_t *cpu)
{
	uint_t n, nmax;
	int i;
	struct cpuid_regs *cp;
	uint8_t *dp;
	uint32_t *iptr;
	struct cpuid_info *cpi = cpu->cpu_m.mcpu_cpi;

	ASSERT(cpi->cpi_pass == 1);

	if (cpi->cpi_maxeax < 1)
		goto pass2_done;

	if ((nmax = cpi->cpi_maxeax + 1) > NMAX_CPI_STD)
		nmax = NMAX_CPI_STD;
	/*
	 * (We already handled n == 0 and n == 1 in pass 1)
	 */
	for (n = 2, cp = &cpi->cpi_std[2]; n < nmax; n++, cp++) {
		cp->cp_eax = n;

		/*
		 * leaves 6 and 7 were handled in pass 1
		 */
		if (n == 6 || n == 7)
			continue;

		/*
		 * CPUID function 4 expects %ecx to be initialized
		 * with an index which indicates which cache to return
		 * information about. The OS is expected to call function 4
		 * with %ecx set to 0, 1, 2, ... until it returns with
		 * EAX[4:0] set to 0, which indicates there are no more
		 * caches.
		 *
		 * Here, populate cpi_std[4] with the information returned by
		 * function 4 when %ecx == 0, and do the rest in cpuid_pass3()
		 * when dynamic memory allocation becomes available.
		 *
		 * Note: we need to explicitly initialize %ecx here, since
		 * function 4 may have been previously invoked.
		 */
		if (n == 4)
			cp->cp_ecx = 0;

		(void) __cpuid_insn(cp);
		platform_cpuid_mangle(cpi->cpi_vendor, n, cp);
		switch (n) {
		case 2:
			/*
			 * "the lower 8 bits of the %eax register
			 * contain a value that identifies the number
			 * of times the cpuid [instruction] has to be
			 * executed to obtain a complete image of the
			 * processor's caching systems."
			 *
			 * How *do* they make this stuff up?
			 */
			cpi->cpi_ncache = sizeof (*cp) *
			    BITX(cp->cp_eax, 7, 0);
			if (cpi->cpi_ncache == 0)
				break;
			cpi->cpi_ncache--;	/* skip count byte */

			/*
			 * Well, for now, rather than attempt to implement
			 * this slightly dubious algorithm, we just look
			 * at the first 15 ..
			 */
			if (cpi->cpi_ncache > (sizeof (*cp) - 1))
				cpi->cpi_ncache = sizeof (*cp) - 1;

			dp = cpi->cpi_cacheinfo;
			if (BITX(cp->cp_eax, 31, 31) == 0) {
				uint8_t *p = (void *)&cp->cp_eax;
				for (i = 1; i < 4; i++)
					if (p[i] != 0)
						*dp++ = p[i];
			}
			if (BITX(cp->cp_ebx, 31, 31) == 0) {
				uint8_t *p = (void *)&cp->cp_ebx;
				for (i = 0; i < 4; i++)
					if (p[i] != 0)
						*dp++ = p[i];
			}
			if (BITX(cp->cp_ecx, 31, 31) == 0) {
				uint8_t *p = (void *)&cp->cp_ecx;
				for (i = 0; i < 4; i++)
					if (p[i] != 0)
						*dp++ = p[i];
			}
			if (BITX(cp->cp_edx, 31, 31) == 0) {
				uint8_t *p = (void *)&cp->cp_edx;
				for (i = 0; i < 4; i++)
					if (p[i] != 0)
						*dp++ = p[i];
			}
			break;

		case 3:	/* Processor serial number, if PSN supported */
			break;

		case 4:	/* Deterministic cache parameters */
			break;

		case 5:	/* Monitor/Mwait parameters */
		{
			size_t mwait_size;

			/*
			 * check cpi_mwait.support which was set in cpuid_pass1
			 */
			if (!(cpi->cpi_mwait.support & MWAIT_SUPPORT))
				break;

			/*
			 * Protect ourself from insane mwait line size.
			 * Workaround for incomplete hardware emulator(s).
			 */
			mwait_size = (size_t)MWAIT_SIZE_MAX(cpi);
			if (mwait_size < sizeof (uint32_t) ||
			    !ISP2(mwait_size)) {
#if DEBUG
				cmn_err(CE_NOTE, "Cannot handle cpu %d mwait "
				    "size %ld", cpu->cpu_id, (long)mwait_size);
#endif
				break;
			}

			cpi->cpi_mwait.mon_min = (size_t)MWAIT_SIZE_MIN(cpi);
			cpi->cpi_mwait.mon_max = mwait_size;
			if (MWAIT_EXTENSION(cpi)) {
				cpi->cpi_mwait.support |= MWAIT_EXTENSIONS;
				if (MWAIT_INT_ENABLE(cpi))
					cpi->cpi_mwait.support |=
					    MWAIT_ECX_INT_ENABLE;
			}
			break;
		}
		default:
			break;
		}
	}

	/*
	 * XSAVE enumeration
	 */
	if (cpi->cpi_maxeax >= 0xD) {
		struct cpuid_regs regs;
		boolean_t cpuid_d_valid = B_TRUE;

		cp = &regs;
		cp->cp_eax = 0xD;
		cp->cp_edx = cp->cp_ebx = cp->cp_ecx = 0;

		(void) __cpuid_insn(cp);

		/*
		 * Sanity checks for debug
		 */
		if ((cp->cp_eax & XFEATURE_LEGACY_FP) == 0 ||
		    (cp->cp_eax & XFEATURE_SSE) == 0) {
			cpuid_d_valid = B_FALSE;
		}

		cpi->cpi_xsave.xsav_hw_features_low = cp->cp_eax;
		cpi->cpi_xsave.xsav_hw_features_high = cp->cp_edx;
		cpi->cpi_xsave.xsav_max_size = cp->cp_ecx;

		/*
		 * If the hw supports AVX, get the size and offset in the save
		 * area for the ymm state.
		 */
		if (cpi->cpi_xsave.xsav_hw_features_low & XFEATURE_AVX) {
			cp->cp_eax = 0xD;
			cp->cp_ecx = 2;
			cp->cp_edx = cp->cp_ebx = 0;

			(void) __cpuid_insn(cp);

			if (cp->cp_ebx != CPUID_LEAFD_2_YMM_OFFSET ||
			    cp->cp_eax != CPUID_LEAFD_2_YMM_SIZE) {
				cpuid_d_valid = B_FALSE;
			}

			cpi->cpi_xsave.ymm_size = cp->cp_eax;
			cpi->cpi_xsave.ymm_offset = cp->cp_ebx;
		}

		/*
		 * If the hw supports MPX, get the size and offset in the
		 * save area for BNDREGS and BNDCSR.
		 */
		if (cpi->cpi_xsave.xsav_hw_features_low & XFEATURE_MPX) {
			cp->cp_eax = 0xD;
			cp->cp_ecx = 3;
			cp->cp_edx = cp->cp_ebx = 0;

			(void) __cpuid_insn(cp);

			cpi->cpi_xsave.bndregs_size = cp->cp_eax;
			cpi->cpi_xsave.bndregs_offset = cp->cp_ebx;

			cp->cp_eax = 0xD;
			cp->cp_ecx = 4;
			cp->cp_edx = cp->cp_ebx = 0;

			(void) __cpuid_insn(cp);

			cpi->cpi_xsave.bndcsr_size = cp->cp_eax;
			cpi->cpi_xsave.bndcsr_offset = cp->cp_ebx;
		}

		/*
		 * If the hw supports AVX512, get the size and offset in the
		 * save area for the opmask registers and zmm state.
		 */
		if (cpi->cpi_xsave.xsav_hw_features_low & XFEATURE_AVX512) {
			cp->cp_eax = 0xD;
			cp->cp_ecx = 5;
			cp->cp_edx = cp->cp_ebx = 0;

			(void) __cpuid_insn(cp);

			cpi->cpi_xsave.opmask_size = cp->cp_eax;
			cpi->cpi_xsave.opmask_offset = cp->cp_ebx;

			cp->cp_eax = 0xD;
			cp->cp_ecx = 6;
			cp->cp_edx = cp->cp_ebx = 0;

			(void) __cpuid_insn(cp);

			cpi->cpi_xsave.zmmlo_size = cp->cp_eax;
			cpi->cpi_xsave.zmmlo_offset = cp->cp_ebx;

			cp->cp_eax = 0xD;
			cp->cp_ecx = 7;
			cp->cp_edx = cp->cp_ebx = 0;

			(void) __cpuid_insn(cp);

			cpi->cpi_xsave.zmmhi_size = cp->cp_eax;
			cpi->cpi_xsave.zmmhi_offset = cp->cp_ebx;
		}

		if (is_x86_feature(x86_featureset, X86FSET_XSAVE)) {
			xsave_state_size = 0;
		} else if (cpuid_d_valid) {
			xsave_state_size = cpi->cpi_xsave.xsav_max_size;
		} else {
			/* Broken CPUID 0xD, probably in HVM */
			cmn_err(CE_WARN, "cpu%d: CPUID.0xD returns invalid "
			    "value: hw_low = %d, hw_high = %d, xsave_size = %d"
			    ", ymm_size = %d, ymm_offset = %d\n",
			    cpu->cpu_id, cpi->cpi_xsave.xsav_hw_features_low,
			    cpi->cpi_xsave.xsav_hw_features_high,
			    (int)cpi->cpi_xsave.xsav_max_size,
			    (int)cpi->cpi_xsave.ymm_size,
			    (int)cpi->cpi_xsave.ymm_offset);

			if (xsave_state_size != 0) {
				/*
				 * This must be a non-boot CPU. We cannot
				 * continue, because boot cpu has already
				 * enabled XSAVE.
				 */
				ASSERT(cpu->cpu_id != 0);
				cmn_err(CE_PANIC, "cpu%d: we have already "
				    "enabled XSAVE on boot cpu, cannot "
				    "continue.", cpu->cpu_id);
			} else {
				/*
				 * If we reached here on the boot CPU, it's also
				 * almost certain that we'll reach here on the
				 * non-boot CPUs. When we're here on a boot CPU
				 * we should disable the feature, on a non-boot
				 * CPU we need to confirm that we have.
				 */
				if (cpu->cpu_id == 0) {
					remove_x86_feature(x86_featureset,
					    X86FSET_XSAVE);
					remove_x86_feature(x86_featureset,
					    X86FSET_AVX);
					remove_x86_feature(x86_featureset,
					    X86FSET_F16C);
					remove_x86_feature(x86_featureset,
					    X86FSET_BMI1);
					remove_x86_feature(x86_featureset,
					    X86FSET_BMI2);
					remove_x86_feature(x86_featureset,
					    X86FSET_FMA);
					remove_x86_feature(x86_featureset,
					    X86FSET_AVX2);
					remove_x86_feature(x86_featureset,
					    X86FSET_MPX);
					remove_x86_feature(x86_featureset,
					    X86FSET_AVX512F);
					remove_x86_feature(x86_featureset,
					    X86FSET_AVX512DQ);
					remove_x86_feature(x86_featureset,
					    X86FSET_AVX512PF);
					remove_x86_feature(x86_featureset,
					    X86FSET_AVX512ER);
					remove_x86_feature(x86_featureset,
					    X86FSET_AVX512CD);
					remove_x86_feature(x86_featureset,
					    X86FSET_AVX512BW);
					remove_x86_feature(x86_featureset,
					    X86FSET_AVX512VL);
					remove_x86_feature(x86_featureset,
					    X86FSET_AVX512FMA);
					remove_x86_feature(x86_featureset,
					    X86FSET_AVX512VBMI);
					remove_x86_feature(x86_featureset,
					    X86FSET_AVX512VNNI);
					remove_x86_feature(x86_featureset,
					    X86FSET_AVX512VPOPCDQ);
					remove_x86_feature(x86_featureset,
					    X86FSET_AVX512NNIW);
					remove_x86_feature(x86_featureset,
					    X86FSET_AVX512FMAPS);

					CPI_FEATURES_ECX(cpi) &=
					    ~CPUID_INTC_ECX_XSAVE;
					CPI_FEATURES_ECX(cpi) &=
					    ~CPUID_INTC_ECX_AVX;
					CPI_FEATURES_ECX(cpi) &=
					    ~CPUID_INTC_ECX_F16C;
					CPI_FEATURES_ECX(cpi) &=
					    ~CPUID_INTC_ECX_FMA;
					CPI_FEATURES_7_0_EBX(cpi) &=
					    ~CPUID_INTC_EBX_7_0_BMI1;
					CPI_FEATURES_7_0_EBX(cpi) &=
					    ~CPUID_INTC_EBX_7_0_BMI2;
					CPI_FEATURES_7_0_EBX(cpi) &=
					    ~CPUID_INTC_EBX_7_0_AVX2;
					CPI_FEATURES_7_0_EBX(cpi) &=
					    ~CPUID_INTC_EBX_7_0_MPX;
					CPI_FEATURES_7_0_EBX(cpi) &=
					    ~CPUID_INTC_EBX_7_0_ALL_AVX512;

					CPI_FEATURES_7_0_ECX(cpi) &=
					    ~CPUID_INTC_ECX_7_0_ALL_AVX512;

					CPI_FEATURES_7_0_EDX(cpi) &=
					    ~CPUID_INTC_EDX_7_0_ALL_AVX512;

					xsave_force_disable = B_TRUE;
				} else {
					VERIFY(is_x86_feature(x86_featureset,
					    X86FSET_XSAVE) == B_FALSE);
				}
			}
		}
	}


	if ((cpi->cpi_xmaxeax & CPUID_LEAF_EXT_0) == 0)
		goto pass2_done;

	if ((nmax = cpi->cpi_xmaxeax - CPUID_LEAF_EXT_0 + 1) > NMAX_CPI_EXTD)
		nmax = NMAX_CPI_EXTD;
	/*
	 * Copy the extended properties, fixing them as we go.
	 * (We already handled n == 0 and n == 1 in pass 1)
	 */
	iptr = (void *)cpi->cpi_brandstr;
	for (n = 2, cp = &cpi->cpi_extd[2]; n < nmax; cp++, n++) {
		cp->cp_eax = CPUID_LEAF_EXT_0 + n;
		(void) __cpuid_insn(cp);
		platform_cpuid_mangle(cpi->cpi_vendor, CPUID_LEAF_EXT_0 + n,
		    cp);
		switch (n) {
		case 2:
		case 3:
		case 4:
			/*
			 * Extract the brand string
			 */
			*iptr++ = cp->cp_eax;
			*iptr++ = cp->cp_ebx;
			*iptr++ = cp->cp_ecx;
			*iptr++ = cp->cp_edx;
			break;
		case 5:
			switch (cpi->cpi_vendor) {
			case X86_VENDOR_AMD:
				/*
				 * The Athlon and Duron were the first
				 * parts to report the sizes of the
				 * TLB for large pages. Before then,
				 * we don't trust the data.
				 */
				if (cpi->cpi_family < 6 ||
				    (cpi->cpi_family == 6 &&
				    cpi->cpi_model < 1))
					cp->cp_eax = 0;
				break;
			default:
				break;
			}
			break;
		case 6:
			switch (cpi->cpi_vendor) {
			case X86_VENDOR_AMD:
				/*
				 * The Athlon and Duron were the first
				 * AMD parts with L2 TLB's.
				 * Before then, don't trust the data.
				 */
				if (cpi->cpi_family < 6 ||
				    cpi->cpi_family == 6 &&
				    cpi->cpi_model < 1)
					cp->cp_eax = cp->cp_ebx = 0;
				/*
				 * AMD Duron rev A0 reports L2
				 * cache size incorrectly as 1K
				 * when it is really 64K
				 */
				if (cpi->cpi_family == 6 &&
				    cpi->cpi_model == 3 &&
				    cpi->cpi_step == 0) {
					cp->cp_ecx &= 0xffff;
					cp->cp_ecx |= 0x400000;
				}
				break;
			case X86_VENDOR_Cyrix:	/* VIA C3 */
				/*
				 * VIA C3 processors are a bit messed
				 * up w.r.t. encoding cache sizes in %ecx
				 */
				if (cpi->cpi_family != 6)
					break;
				/*
				 * model 7 and 8 were incorrectly encoded
				 *
				 * xxx is model 8 really broken?
				 */
				if (cpi->cpi_model == 7 ||
				    cpi->cpi_model == 8)
					cp->cp_ecx =
					    BITX(cp->cp_ecx, 31, 24) << 16 |
					    BITX(cp->cp_ecx, 23, 16) << 12 |
					    BITX(cp->cp_ecx, 15, 8) << 8 |
					    BITX(cp->cp_ecx, 7, 0);
				/*
				 * model 9 stepping 1 has wrong associativity
				 */
				if (cpi->cpi_model == 9 && cpi->cpi_step == 1)
					cp->cp_ecx |= 8 << 12;
				break;
			case X86_VENDOR_Intel:
				/*
				 * Extended L2 Cache features function.
				 * First appeared on Prescott.
				 */
			default:
				break;
			}
			break;
		default:
			break;
		}
	}

pass2_done:
	cpi->cpi_pass = 2;
}

static const char *
intel_cpubrand(const struct cpuid_info *cpi)
{
	int i;

	if (!is_x86_feature(x86_featureset, X86FSET_CPUID) ||
	    cpi->cpi_maxeax < 1 || cpi->cpi_family < 5)
		return ("i486");

	switch (cpi->cpi_family) {
	case 5:
		return ("Intel Pentium(r)");
	case 6:
		switch (cpi->cpi_model) {
			uint_t celeron, xeon;
			const struct cpuid_regs *cp;
		case 0:
		case 1:
		case 2:
			return ("Intel Pentium(r) Pro");
		case 3:
		case 4:
			return ("Intel Pentium(r) II");
		case 6:
			return ("Intel Celeron(r)");
		case 5:
		case 7:
			celeron = xeon = 0;
			cp = &cpi->cpi_std[2];	/* cache info */

			for (i = 1; i < 4; i++) {
				uint_t tmp;

				tmp = (cp->cp_eax >> (8 * i)) & 0xff;
				if (tmp == 0x40)
					celeron++;
				if (tmp >= 0x44 && tmp <= 0x45)
					xeon++;
			}

			for (i = 0; i < 2; i++) {
				uint_t tmp;

				tmp = (cp->cp_ebx >> (8 * i)) & 0xff;
				if (tmp == 0x40)
					celeron++;
				else if (tmp >= 0x44 && tmp <= 0x45)
					xeon++;
			}

			for (i = 0; i < 4; i++) {
				uint_t tmp;

				tmp = (cp->cp_ecx >> (8 * i)) & 0xff;
				if (tmp == 0x40)
					celeron++;
				else if (tmp >= 0x44 && tmp <= 0x45)
					xeon++;
			}

			for (i = 0; i < 4; i++) {
				uint_t tmp;

				tmp = (cp->cp_edx >> (8 * i)) & 0xff;
				if (tmp == 0x40)
					celeron++;
				else if (tmp >= 0x44 && tmp <= 0x45)
					xeon++;
			}

			if (celeron)
				return ("Intel Celeron(r)");
			if (xeon)
				return (cpi->cpi_model == 5 ?
				    "Intel Pentium(r) II Xeon(tm)" :
				    "Intel Pentium(r) III Xeon(tm)");
			return (cpi->cpi_model == 5 ?
			    "Intel Pentium(r) II or Pentium(r) II Xeon(tm)" :
			    "Intel Pentium(r) III or Pentium(r) III Xeon(tm)");
		default:
			break;
		}
	default:
		break;
	}

	/* BrandID is present if the field is nonzero */
	if (cpi->cpi_brandid != 0) {
		static const struct {
			uint_t bt_bid;
			const char *bt_str;
		} brand_tbl[] = {
			{ 0x1,	"Intel(r) Celeron(r)" },
			{ 0x2,	"Intel(r) Pentium(r) III" },
			{ 0x3,	"Intel(r) Pentium(r) III Xeon(tm)" },
			{ 0x4,	"Intel(r) Pentium(r) III" },
			{ 0x6,	"Mobile Intel(r) Pentium(r) III" },
			{ 0x7,	"Mobile Intel(r) Celeron(r)" },
			{ 0x8,	"Intel(r) Pentium(r) 4" },
			{ 0x9,	"Intel(r) Pentium(r) 4" },
			{ 0xa,	"Intel(r) Celeron(r)" },
			{ 0xb,	"Intel(r) Xeon(tm)" },
			{ 0xc,	"Intel(r) Xeon(tm) MP" },
			{ 0xe,	"Mobile Intel(r) Pentium(r) 4" },
			{ 0xf,	"Mobile Intel(r) Celeron(r)" },
			{ 0x11, "Mobile Genuine Intel(r)" },
			{ 0x12, "Intel(r) Celeron(r) M" },
			{ 0x13, "Mobile Intel(r) Celeron(r)" },
			{ 0x14, "Intel(r) Celeron(r)" },
			{ 0x15, "Mobile Genuine Intel(r)" },
			{ 0x16,	"Intel(r) Pentium(r) M" },
			{ 0x17, "Mobile Intel(r) Celeron(r)" }
		};
		uint_t btblmax = sizeof (brand_tbl) / sizeof (brand_tbl[0]);
		uint_t sgn;

		sgn = (cpi->cpi_family << 8) |
		    (cpi->cpi_model << 4) | cpi->cpi_step;

		for (i = 0; i < btblmax; i++)
			if (brand_tbl[i].bt_bid == cpi->cpi_brandid)
				break;
		if (i < btblmax) {
			if (sgn == 0x6b1 && cpi->cpi_brandid == 3)
				return ("Intel(r) Celeron(r)");
			if (sgn < 0xf13 && cpi->cpi_brandid == 0xb)
				return ("Intel(r) Xeon(tm) MP");
			if (sgn < 0xf13 && cpi->cpi_brandid == 0xe)
				return ("Intel(r) Xeon(tm)");
			return (brand_tbl[i].bt_str);
		}
	}

	return (NULL);
}

static const char *
amd_cpubrand(const struct cpuid_info *cpi)
{
	if (!is_x86_feature(x86_featureset, X86FSET_CPUID) ||
	    cpi->cpi_maxeax < 1 || cpi->cpi_family < 5)
		return ("i486 compatible");

	switch (cpi->cpi_family) {
	case 5:
		switch (cpi->cpi_model) {
		case 0:
		case 1:
		case 2:
		case 3:
		case 4:
		case 5:
			return ("AMD-K5(r)");
		case 6:
		case 7:
			return ("AMD-K6(r)");
		case 8:
			return ("AMD-K6(r)-2");
		case 9:
			return ("AMD-K6(r)-III");
		default:
			return ("AMD (family 5)");
		}
	case 6:
		switch (cpi->cpi_model) {
		case 1:
			return ("AMD-K7(tm)");
		case 0:
		case 2:
		case 4:
			return ("AMD Athlon(tm)");
		case 3:
		case 7:
			return ("AMD Duron(tm)");
		case 6:
		case 8:
		case 10:
			/*
			 * Use the L2 cache size to distinguish
			 */
			return ((cpi->cpi_extd[6].cp_ecx >> 16) >= 256 ?
			    "AMD Athlon(tm)" : "AMD Duron(tm)");
		default:
			return ("AMD (family 6)");
		}
	default:
		break;
	}

	if (cpi->cpi_family == 0xf && cpi->cpi_model == 5 &&
	    cpi->cpi_brandid != 0) {
		switch (BITX(cpi->cpi_brandid, 7, 5)) {
		case 3:
			return ("AMD Opteron(tm) UP 1xx");
		case 4:
			return ("AMD Opteron(tm) DP 2xx");
		case 5:
			return ("AMD Opteron(tm) MP 8xx");
		default:
			return ("AMD Opteron(tm)");
		}
	}

	return (NULL);
}

static const char *
cyrix_cpubrand(struct cpuid_info *cpi, uint_t type)
{
	if (!is_x86_feature(x86_featureset, X86FSET_CPUID) ||
	    cpi->cpi_maxeax < 1 || cpi->cpi_family < 5 ||
	    type == X86_TYPE_CYRIX_486)
		return ("i486 compatible");

	switch (type) {
	case X86_TYPE_CYRIX_6x86:
		return ("Cyrix 6x86");
	case X86_TYPE_CYRIX_6x86L:
		return ("Cyrix 6x86L");
	case X86_TYPE_CYRIX_6x86MX:
		return ("Cyrix 6x86MX");
	case X86_TYPE_CYRIX_GXm:
		return ("Cyrix GXm");
	case X86_TYPE_CYRIX_MediaGX:
		return ("Cyrix MediaGX");
	case X86_TYPE_CYRIX_MII:
		return ("Cyrix M2");
	case X86_TYPE_VIA_CYRIX_III:
		return ("VIA Cyrix M3");
	default:
		/*
		 * Have another wild guess ..
		 */
		if (cpi->cpi_family == 4 && cpi->cpi_model == 9)
			return ("Cyrix 5x86");
		else if (cpi->cpi_family == 5) {
			switch (cpi->cpi_model) {
			case 2:
				return ("Cyrix 6x86");	/* Cyrix M1 */
			case 4:
				return ("Cyrix MediaGX");
			default:
				break;
			}
		} else if (cpi->cpi_family == 6) {
			switch (cpi->cpi_model) {
			case 0:
				return ("Cyrix 6x86MX"); /* Cyrix M2? */
			case 5:
			case 6:
			case 7:
			case 8:
			case 9:
				return ("VIA C3");
			default:
				break;
			}
		}
		break;
	}
	return (NULL);
}

/*
 * This only gets called in the case that the CPU extended
 * feature brand string (0x80000002, 0x80000003, 0x80000004)
 * aren't available, or contain null bytes for some reason.
 */
static void
fabricate_brandstr(struct cpuid_info *cpi)
{
	const char *brand = NULL;

	switch (cpi->cpi_vendor) {
	case X86_VENDOR_Intel:
		brand = intel_cpubrand(cpi);
		break;
	case X86_VENDOR_AMD:
		brand = amd_cpubrand(cpi);
		break;
	case X86_VENDOR_Cyrix:
		brand = cyrix_cpubrand(cpi, x86_type);
		break;
	case X86_VENDOR_NexGen:
		if (cpi->cpi_family == 5 && cpi->cpi_model == 0)
			brand = "NexGen Nx586";
		break;
	case X86_VENDOR_Centaur:
		if (cpi->cpi_family == 5)
			switch (cpi->cpi_model) {
			case 4:
				brand = "Centaur C6";
				break;
			case 8:
				brand = "Centaur C2";
				break;
			case 9:
				brand = "Centaur C3";
				break;
			default:
				break;
			}
		break;
	case X86_VENDOR_Rise:
		if (cpi->cpi_family == 5 &&
		    (cpi->cpi_model == 0 || cpi->cpi_model == 2))
			brand = "Rise mP6";
		break;
	case X86_VENDOR_SiS:
		if (cpi->cpi_family == 5 && cpi->cpi_model == 0)
			brand = "SiS 55x";
		break;
	case X86_VENDOR_TM:
		if (cpi->cpi_family == 5 && cpi->cpi_model == 4)
			brand = "Transmeta Crusoe TM3x00 or TM5x00";
		break;
	case X86_VENDOR_NSC:
	case X86_VENDOR_UMC:
	default:
		break;
	}
	if (brand) {
		(void) strcpy((char *)cpi->cpi_brandstr, brand);
		return;
	}

	/*
	 * If all else fails ...
	 */
	(void) snprintf(cpi->cpi_brandstr, sizeof (cpi->cpi_brandstr),
	    "%s %d.%d.%d", cpi->cpi_vendorstr, cpi->cpi_family,
	    cpi->cpi_model, cpi->cpi_step);
}

/*
 * This routine is called just after kernel memory allocation
 * becomes available on cpu0, and as part of mp_startup() on
 * the other cpus.
 *
 * Fixup the brand string, and collect any information from cpuid
 * that requires dynamically allocated storage to represent.
 */
/*ARGSUSED*/
void
cpuid_pass3(cpu_t *cpu)
{
	int	i, max, shft, level, size;
	struct cpuid_regs regs;
	struct cpuid_regs *cp;
	struct cpuid_info *cpi = cpu->cpu_m.mcpu_cpi;

	ASSERT(cpi->cpi_pass == 2);

	/*
	 * Deterministic cache parameters
	 *
	 * Intel uses leaf 0x4 for this, while AMD uses leaf 0x8000001d. The
	 * values that are present are currently defined to be the same. This
	 * means we can use the same logic to parse it as long as we use the
	 * appropriate leaf to get the data. If you're updating this, make sure
	 * you're careful about which vendor supports which aspect.
	 *
	 * Take this opportunity to detect the number of threads sharing the
	 * last level cache, and construct a corresponding cache id. The
	 * respective cpuid_info members are initialized to the default case of
	 * "no last level cache sharing".
	 */
	cpi->cpi_ncpu_shr_last_cache = 1;
	cpi->cpi_last_lvl_cacheid = cpu->cpu_id;

	if ((cpi->cpi_maxeax >= 4 && cpi->cpi_vendor == X86_VENDOR_Intel) ||
	    (cpi->cpi_vendor == X86_VENDOR_AMD &&
	    cpi->cpi_xmaxeax >= CPUID_LEAF_EXT_1d &&
	    is_x86_feature(x86_featureset, X86FSET_TOPOEXT))) {
		uint32_t leaf;

		if (cpi->cpi_vendor == X86_VENDOR_Intel) {
			leaf = 4;
		} else {
			leaf = CPUID_LEAF_EXT_1d;
		}

		/*
		 * Find the # of elements (size) returned by the leaf and along
		 * the way detect last level cache sharing details.
		 */
		bzero(&regs, sizeof (regs));
		cp = &regs;
		for (i = 0, max = 0; i < CPI_FN4_ECX_MAX; i++) {
			cp->cp_eax = leaf;
			cp->cp_ecx = i;

			(void) __cpuid_insn(cp);

			if (CPI_CACHE_TYPE(cp) == 0)
				break;
			level = CPI_CACHE_LVL(cp);
			if (level > max) {
				max = level;
				cpi->cpi_ncpu_shr_last_cache =
				    CPI_NTHR_SHR_CACHE(cp) + 1;
			}
		}
		cpi->cpi_cache_leaf_size = size = i;

		/*
		 * Allocate the cpi_cache_leaves array. The first element
		 * references the regs for the corresponding leaf with %ecx set
		 * to 0. This was gathered in cpuid_pass2().
		 */
		if (size > 0) {
			cpi->cpi_cache_leaves =
			    kmem_alloc(size * sizeof (cp), KM_SLEEP);
			if (cpi->cpi_vendor == X86_VENDOR_Intel) {
				cpi->cpi_cache_leaves[0] = &cpi->cpi_std[4];
			} else {
				cpi->cpi_cache_leaves[0] = &cpi->cpi_extd[0x1d];
			}

			/*
			 * Allocate storage to hold the additional regs
			 * for the leaf, %ecx == 1 .. cpi_cache_leaf_size.
			 *
			 * The regs for the leaf, %ecx == 0 has already
			 * been allocated as indicated above.
			 */
			for (i = 1; i < size; i++) {
				cp = cpi->cpi_cache_leaves[i] =
				    kmem_zalloc(sizeof (regs), KM_SLEEP);
				cp->cp_eax = leaf;
				cp->cp_ecx = i;

				(void) __cpuid_insn(cp);
			}
		}
		/*
		 * Determine the number of bits needed to represent
		 * the number of CPUs sharing the last level cache.
		 *
		 * Shift off that number of bits from the APIC id to
		 * derive the cache id.
		 */
		shft = 0;
		for (i = 1; i < cpi->cpi_ncpu_shr_last_cache; i <<= 1)
			shft++;
		cpi->cpi_last_lvl_cacheid = cpi->cpi_apicid >> shft;
	}

	/*
	 * Now fixup the brand string
	 */
	if ((cpi->cpi_xmaxeax & CPUID_LEAF_EXT_0) == 0) {
		fabricate_brandstr(cpi);
	} else {

		/*
		 * If we successfully extracted a brand string from the cpuid
		 * instruction, clean it up by removing leading spaces and
		 * similar junk.
		 */
		if (cpi->cpi_brandstr[0]) {
			size_t maxlen = sizeof (cpi->cpi_brandstr);
			char *src, *dst;

			dst = src = (char *)cpi->cpi_brandstr;
			src[maxlen - 1] = '\0';
			/*
			 * strip leading spaces
			 */
			while (*src == ' ')
				src++;
			/*
			 * Remove any 'Genuine' or "Authentic" prefixes
			 */
			if (strncmp(src, "Genuine ", 8) == 0)
				src += 8;
			if (strncmp(src, "Authentic ", 10) == 0)
				src += 10;

			/*
			 * Now do an in-place copy.
			 * Map (R) to (r) and (TM) to (tm).
			 * The era of teletypes is long gone, and there's
			 * -really- no need to shout.
			 */
			while (*src != '\0') {
				if (src[0] == '(') {
					if (strncmp(src + 1, "R)", 2) == 0) {
						(void) strncpy(dst, "(r)", 3);
						src += 3;
						dst += 3;
						continue;
					}
					if (strncmp(src + 1, "TM)", 3) == 0) {
						(void) strncpy(dst, "(tm)", 4);
						src += 4;
						dst += 4;
						continue;
					}
				}
				*dst++ = *src++;
			}
			*dst = '\0';

			/*
			 * Finally, remove any trailing spaces
			 */
			while (--dst > cpi->cpi_brandstr)
				if (*dst == ' ')
					*dst = '\0';
				else
					break;
		} else
			fabricate_brandstr(cpi);
	}
	cpi->cpi_pass = 3;
}

/*
 * This routine is called out of bind_hwcap() much later in the life
 * of the kernel (post_startup()).  The job of this routine is to resolve
 * the hardware feature support and kernel support for those features into
 * what we're actually going to tell applications via the aux vector.
 */
void
cpuid_pass4(cpu_t *cpu, uint_t *hwcap_out)
{
	struct cpuid_info *cpi;
	uint_t hwcap_flags = 0, hwcap_flags_2 = 0;

	if (cpu == NULL)
		cpu = CPU;
	cpi = cpu->cpu_m.mcpu_cpi;

	ASSERT(cpi->cpi_pass == 3);

	if (cpi->cpi_maxeax >= 1) {
		uint32_t *edx = &cpi->cpi_support[STD_EDX_FEATURES];
		uint32_t *ecx = &cpi->cpi_support[STD_ECX_FEATURES];
		uint32_t *ebx = &cpi->cpi_support[STD_EBX_FEATURES];

		*edx = CPI_FEATURES_EDX(cpi);
		*ecx = CPI_FEATURES_ECX(cpi);
		*ebx = CPI_FEATURES_7_0_EBX(cpi);

		/*
		 * [these require explicit kernel support]
		 */
		if (!is_x86_feature(x86_featureset, X86FSET_SEP))
			*edx &= ~CPUID_INTC_EDX_SEP;

		if (!is_x86_feature(x86_featureset, X86FSET_SSE))
			*edx &= ~(CPUID_INTC_EDX_FXSR|CPUID_INTC_EDX_SSE);
		if (!is_x86_feature(x86_featureset, X86FSET_SSE2))
			*edx &= ~CPUID_INTC_EDX_SSE2;

		if (!is_x86_feature(x86_featureset, X86FSET_HTT))
			*edx &= ~CPUID_INTC_EDX_HTT;

		if (!is_x86_feature(x86_featureset, X86FSET_SSE3))
			*ecx &= ~CPUID_INTC_ECX_SSE3;

		if (!is_x86_feature(x86_featureset, X86FSET_SSSE3))
			*ecx &= ~CPUID_INTC_ECX_SSSE3;
		if (!is_x86_feature(x86_featureset, X86FSET_SSE4_1))
			*ecx &= ~CPUID_INTC_ECX_SSE4_1;
		if (!is_x86_feature(x86_featureset, X86FSET_SSE4_2))
			*ecx &= ~CPUID_INTC_ECX_SSE4_2;
		if (!is_x86_feature(x86_featureset, X86FSET_AES))
			*ecx &= ~CPUID_INTC_ECX_AES;
		if (!is_x86_feature(x86_featureset, X86FSET_PCLMULQDQ))
			*ecx &= ~CPUID_INTC_ECX_PCLMULQDQ;
		if (!is_x86_feature(x86_featureset, X86FSET_XSAVE))
			*ecx &= ~(CPUID_INTC_ECX_XSAVE |
			    CPUID_INTC_ECX_OSXSAVE);
		if (!is_x86_feature(x86_featureset, X86FSET_AVX))
			*ecx &= ~CPUID_INTC_ECX_AVX;
		if (!is_x86_feature(x86_featureset, X86FSET_F16C))
			*ecx &= ~CPUID_INTC_ECX_F16C;
		if (!is_x86_feature(x86_featureset, X86FSET_FMA))
			*ecx &= ~CPUID_INTC_ECX_FMA;
		if (!is_x86_feature(x86_featureset, X86FSET_BMI1))
			*ebx &= ~CPUID_INTC_EBX_7_0_BMI1;
		if (!is_x86_feature(x86_featureset, X86FSET_BMI2))
			*ebx &= ~CPUID_INTC_EBX_7_0_BMI2;
		if (!is_x86_feature(x86_featureset, X86FSET_AVX2))
			*ebx &= ~CPUID_INTC_EBX_7_0_AVX2;
		if (!is_x86_feature(x86_featureset, X86FSET_RDSEED))
			*ebx &= ~CPUID_INTC_EBX_7_0_RDSEED;
		if (!is_x86_feature(x86_featureset, X86FSET_ADX))
			*ebx &= ~CPUID_INTC_EBX_7_0_ADX;

		/*
		 * [no explicit support required beyond x87 fp context]
		 */
		if (!fpu_exists)
			*edx &= ~(CPUID_INTC_EDX_FPU | CPUID_INTC_EDX_MMX);

		/*
		 * Now map the supported feature vector to things that we
		 * think userland will care about.
		 */
		if (*edx & CPUID_INTC_EDX_SEP)
			hwcap_flags |= AV_386_SEP;
		if (*edx & CPUID_INTC_EDX_SSE)
			hwcap_flags |= AV_386_FXSR | AV_386_SSE;
		if (*edx & CPUID_INTC_EDX_SSE2)
			hwcap_flags |= AV_386_SSE2;
		if (*ecx & CPUID_INTC_ECX_SSE3)
			hwcap_flags |= AV_386_SSE3;
		if (*ecx & CPUID_INTC_ECX_SSSE3)
			hwcap_flags |= AV_386_SSSE3;
		if (*ecx & CPUID_INTC_ECX_SSE4_1)
			hwcap_flags |= AV_386_SSE4_1;
		if (*ecx & CPUID_INTC_ECX_SSE4_2)
			hwcap_flags |= AV_386_SSE4_2;
		if (*ecx & CPUID_INTC_ECX_MOVBE)
			hwcap_flags |= AV_386_MOVBE;
		if (*ecx & CPUID_INTC_ECX_AES)
			hwcap_flags |= AV_386_AES;
		if (*ecx & CPUID_INTC_ECX_PCLMULQDQ)
			hwcap_flags |= AV_386_PCLMULQDQ;
		if ((*ecx & CPUID_INTC_ECX_XSAVE) &&
		    (*ecx & CPUID_INTC_ECX_OSXSAVE)) {
			hwcap_flags |= AV_386_XSAVE;

			if (*ecx & CPUID_INTC_ECX_AVX) {
				uint32_t *ecx_7 = &CPI_FEATURES_7_0_ECX(cpi);
				uint32_t *edx_7 = &CPI_FEATURES_7_0_EDX(cpi);

				hwcap_flags |= AV_386_AVX;
				if (*ecx & CPUID_INTC_ECX_F16C)
					hwcap_flags_2 |= AV_386_2_F16C;
				if (*ecx & CPUID_INTC_ECX_FMA)
					hwcap_flags_2 |= AV_386_2_FMA;

				if (*ebx & CPUID_INTC_EBX_7_0_BMI1)
					hwcap_flags_2 |= AV_386_2_BMI1;
				if (*ebx & CPUID_INTC_EBX_7_0_BMI2)
					hwcap_flags_2 |= AV_386_2_BMI2;
				if (*ebx & CPUID_INTC_EBX_7_0_AVX2)
					hwcap_flags_2 |= AV_386_2_AVX2;
				if (*ebx & CPUID_INTC_EBX_7_0_AVX512F)
					hwcap_flags_2 |= AV_386_2_AVX512F;
				if (*ebx & CPUID_INTC_EBX_7_0_AVX512DQ)
					hwcap_flags_2 |= AV_386_2_AVX512DQ;
				if (*ebx & CPUID_INTC_EBX_7_0_AVX512IFMA)
					hwcap_flags_2 |= AV_386_2_AVX512IFMA;
				if (*ebx & CPUID_INTC_EBX_7_0_AVX512PF)
					hwcap_flags_2 |= AV_386_2_AVX512PF;
				if (*ebx & CPUID_INTC_EBX_7_0_AVX512ER)
					hwcap_flags_2 |= AV_386_2_AVX512ER;
				if (*ebx & CPUID_INTC_EBX_7_0_AVX512CD)
					hwcap_flags_2 |= AV_386_2_AVX512CD;
				if (*ebx & CPUID_INTC_EBX_7_0_AVX512BW)
					hwcap_flags_2 |= AV_386_2_AVX512BW;
				if (*ebx & CPUID_INTC_EBX_7_0_AVX512VL)
					hwcap_flags_2 |= AV_386_2_AVX512VL;

				if (*ecx_7 & CPUID_INTC_ECX_7_0_AVX512VBMI)
					hwcap_flags_2 |= AV_386_2_AVX512VBMI;
				if (*ecx_7 & CPUID_INTC_ECX_7_0_AVX512VNNI)
					hwcap_flags_2 |= AV_386_2_AVX512_VNNI;
				if (*ecx_7 & CPUID_INTC_ECX_7_0_AVX512VPOPCDQ)
					hwcap_flags_2 |= AV_386_2_AVX512VPOPCDQ;

				if (*edx_7 & CPUID_INTC_EDX_7_0_AVX5124NNIW)
					hwcap_flags_2 |= AV_386_2_AVX512_4NNIW;
				if (*edx_7 & CPUID_INTC_EDX_7_0_AVX5124FMAPS)
					hwcap_flags_2 |= AV_386_2_AVX512_4FMAPS;
			}
		}
		if (*ecx & CPUID_INTC_ECX_VMX)
			hwcap_flags |= AV_386_VMX;
		if (*ecx & CPUID_INTC_ECX_POPCNT)
			hwcap_flags |= AV_386_POPCNT;
		if (*edx & CPUID_INTC_EDX_FPU)
			hwcap_flags |= AV_386_FPU;
		if (*edx & CPUID_INTC_EDX_MMX)
			hwcap_flags |= AV_386_MMX;

		if (*edx & CPUID_INTC_EDX_TSC)
			hwcap_flags |= AV_386_TSC;
		if (*edx & CPUID_INTC_EDX_CX8)
			hwcap_flags |= AV_386_CX8;
		if (*edx & CPUID_INTC_EDX_CMOV)
			hwcap_flags |= AV_386_CMOV;
		if (*ecx & CPUID_INTC_ECX_CX16)
			hwcap_flags |= AV_386_CX16;

		if (*ecx & CPUID_INTC_ECX_RDRAND)
			hwcap_flags_2 |= AV_386_2_RDRAND;
		if (*ebx & CPUID_INTC_EBX_7_0_ADX)
			hwcap_flags_2 |= AV_386_2_ADX;
		if (*ebx & CPUID_INTC_EBX_7_0_RDSEED)
			hwcap_flags_2 |= AV_386_2_RDSEED;
		if (*ebx & CPUID_INTC_EBX_7_0_SHA)
			hwcap_flags_2 |= AV_386_2_SHA;
		if (*ebx & CPUID_INTC_EBX_7_0_FSGSBASE)
			hwcap_flags_2 |= AV_386_2_FSGSBASE;
		if (*ebx & CPUID_INTC_EBX_7_0_CLWB)
			hwcap_flags_2 |= AV_386_2_CLWB;
		if (*ebx & CPUID_INTC_EBX_7_0_CLFLUSHOPT)
			hwcap_flags_2 |= AV_386_2_CLFLUSHOPT;

	}

	/* Detect systems with a potential CPUID limit  */
	if (cpi->cpi_vendor == X86_VENDOR_Intel && cpi->cpi_maxeax < 4) {
		cmn_err(CE_NOTE, "CPUID limit detected, "
		    "see the CPUID(7D) man page for details\n");
	}

	/*
	 * Check a few miscilaneous features.
	 */
	if (is_x86_feature(x86_featureset, X86FSET_CLZERO))
		hwcap_flags_2 |= AV_386_2_CLZERO;

	if (cpi->cpi_xmaxeax < 0x80000001)
		goto pass4_done;

	switch (cpi->cpi_vendor) {
		struct cpuid_regs cp;
		uint32_t *edx, *ecx;

	case X86_VENDOR_Intel:
		/*
		 * Seems like Intel duplicated what we necessary
		 * here to make the initial crop of 64-bit OS's work.
		 * Hopefully, those are the only "extended" bits
		 * they'll add.
		 */
		/*FALLTHROUGH*/

	case X86_VENDOR_AMD:
		edx = &cpi->cpi_support[AMD_EDX_FEATURES];
		ecx = &cpi->cpi_support[AMD_ECX_FEATURES];

		*edx = CPI_FEATURES_XTD_EDX(cpi);
		*ecx = CPI_FEATURES_XTD_ECX(cpi);

		/*
		 * [these features require explicit kernel support]
		 */
		switch (cpi->cpi_vendor) {
		case X86_VENDOR_Intel:
			if (!is_x86_feature(x86_featureset, X86FSET_TSCP))
				*edx &= ~CPUID_AMD_EDX_TSCP;
			break;

		case X86_VENDOR_AMD:
			if (!is_x86_feature(x86_featureset, X86FSET_TSCP))
				*edx &= ~CPUID_AMD_EDX_TSCP;
			if (!is_x86_feature(x86_featureset, X86FSET_SSE4A))
				*ecx &= ~CPUID_AMD_ECX_SSE4A;
			break;

		default:
			break;
		}

		/*
		 * [no explicit support required beyond
		 * x87 fp context and exception handlers]
		 */
		if (!fpu_exists)
			*edx &= ~(CPUID_AMD_EDX_MMXamd |
			    CPUID_AMD_EDX_3DNow | CPUID_AMD_EDX_3DNowx);

		if (!is_x86_feature(x86_featureset, X86FSET_NX))
			*edx &= ~CPUID_AMD_EDX_NX;
#if !defined(__amd64)
		*edx &= ~CPUID_AMD_EDX_LM;
#endif
		/*
		 * Now map the supported feature vector to
		 * things that we think userland will care about.
		 */
#if defined(__amd64)
		if (*edx & CPUID_AMD_EDX_SYSC)
			hwcap_flags |= AV_386_AMD_SYSC;
#endif
		if (*edx & CPUID_AMD_EDX_MMXamd)
			hwcap_flags |= AV_386_AMD_MMX;
		if (*edx & CPUID_AMD_EDX_3DNow)
			hwcap_flags |= AV_386_AMD_3DNow;
		if (*edx & CPUID_AMD_EDX_3DNowx)
			hwcap_flags |= AV_386_AMD_3DNowx;
		if (*ecx & CPUID_AMD_ECX_SVM)
			hwcap_flags |= AV_386_AMD_SVM;

		switch (cpi->cpi_vendor) {
		case X86_VENDOR_AMD:
			if (*edx & CPUID_AMD_EDX_TSCP)
				hwcap_flags |= AV_386_TSCP;
			if (*ecx & CPUID_AMD_ECX_AHF64)
				hwcap_flags |= AV_386_AHF;
			if (*ecx & CPUID_AMD_ECX_SSE4A)
				hwcap_flags |= AV_386_AMD_SSE4A;
			if (*ecx & CPUID_AMD_ECX_LZCNT)
				hwcap_flags |= AV_386_AMD_LZCNT;
			if (*ecx & CPUID_AMD_ECX_MONITORX)
				hwcap_flags_2 |= AV_386_2_MONITORX;
			break;

		case X86_VENDOR_Intel:
			if (*edx & CPUID_AMD_EDX_TSCP)
				hwcap_flags |= AV_386_TSCP;
			if (*ecx & CPUID_AMD_ECX_LZCNT)
				hwcap_flags |= AV_386_AMD_LZCNT;
			/*
			 * Aarrgh.
			 * Intel uses a different bit in the same word.
			 */
			if (*ecx & CPUID_INTC_ECX_AHF64)
				hwcap_flags |= AV_386_AHF;
			break;

		default:
			break;
		}
		break;

	case X86_VENDOR_TM:
		cp.cp_eax = 0x80860001;
		(void) __cpuid_insn(&cp);
		cpi->cpi_support[TM_EDX_FEATURES] = cp.cp_edx;
		break;

	default:
		break;
	}

pass4_done:
	cpi->cpi_pass = 4;
	if (hwcap_out != NULL) {
		hwcap_out[0] = hwcap_flags;
		hwcap_out[1] = hwcap_flags_2;
	}
}


/*
 * Simulate the cpuid instruction using the data we previously
 * captured about this CPU.  We try our best to return the truth
 * about the hardware, independently of kernel support.
 */
uint32_t
cpuid_insn(cpu_t *cpu, struct cpuid_regs *cp)
{
	struct cpuid_info *cpi;
	struct cpuid_regs *xcp;

	if (cpu == NULL)
		cpu = CPU;
	cpi = cpu->cpu_m.mcpu_cpi;

	ASSERT(cpuid_checkpass(cpu, 3));

	/*
	 * CPUID data is cached in two separate places: cpi_std for standard
	 * CPUID leaves , and cpi_extd for extended CPUID leaves.
	 */
	if (cp->cp_eax <= cpi->cpi_maxeax && cp->cp_eax < NMAX_CPI_STD) {
		xcp = &cpi->cpi_std[cp->cp_eax];
	} else if (cp->cp_eax >= CPUID_LEAF_EXT_0 &&
	    cp->cp_eax <= cpi->cpi_xmaxeax &&
	    cp->cp_eax < CPUID_LEAF_EXT_0 + NMAX_CPI_EXTD) {
		xcp = &cpi->cpi_extd[cp->cp_eax - CPUID_LEAF_EXT_0];
	} else {
		/*
		 * The caller is asking for data from an input parameter which
		 * the kernel has not cached.  In this case we go fetch from
		 * the hardware and return the data directly to the user.
		 */
		return (__cpuid_insn(cp));
	}

	cp->cp_eax = xcp->cp_eax;
	cp->cp_ebx = xcp->cp_ebx;
	cp->cp_ecx = xcp->cp_ecx;
	cp->cp_edx = xcp->cp_edx;
	return (cp->cp_eax);
}

int
cpuid_checkpass(cpu_t *cpu, int pass)
{
	return (cpu != NULL && cpu->cpu_m.mcpu_cpi != NULL &&
	    cpu->cpu_m.mcpu_cpi->cpi_pass >= pass);
}

int
cpuid_getbrandstr(cpu_t *cpu, char *s, size_t n)
{
	ASSERT(cpuid_checkpass(cpu, 3));

	return (snprintf(s, n, "%s", cpu->cpu_m.mcpu_cpi->cpi_brandstr));
}

int
cpuid_is_cmt(cpu_t *cpu)
{
	if (cpu == NULL)
		cpu = CPU;

	ASSERT(cpuid_checkpass(cpu, 1));

	return (cpu->cpu_m.mcpu_cpi->cpi_chipid >= 0);
}

/*
 * AMD and Intel both implement the 64-bit variant of the syscall
 * instruction (syscallq), so if there's -any- support for syscall,
 * cpuid currently says "yes, we support this".
 *
 * However, Intel decided to -not- implement the 32-bit variant of the
 * syscall instruction, so we provide a predicate to allow our caller
 * to test that subtlety here.
 *
 * XXPV	Currently, 32-bit syscall instructions don't work via the hypervisor,
 *	even in the case where the hardware would in fact support it.
 */
/*ARGSUSED*/
int
cpuid_syscall32_insn(cpu_t *cpu)
{
	ASSERT(cpuid_checkpass((cpu == NULL ? CPU : cpu), 1));

#if !defined(__xpv)
	if (cpu == NULL)
		cpu = CPU;

	/*CSTYLED*/
	{
		struct cpuid_info *cpi = cpu->cpu_m.mcpu_cpi;

		if (cpi->cpi_vendor == X86_VENDOR_AMD &&
		    cpi->cpi_xmaxeax >= 0x80000001 &&
		    (CPI_FEATURES_XTD_EDX(cpi) & CPUID_AMD_EDX_SYSC))
			return (1);
	}
#endif
	return (0);
}

int
cpuid_getidstr(cpu_t *cpu, char *s, size_t n)
{
	struct cpuid_info *cpi = cpu->cpu_m.mcpu_cpi;

	static const char fmt[] =
	    "x86 (%s %X family %d model %d step %d clock %d MHz)";
	static const char fmt_ht[] =
	    "x86 (chipid 0x%x %s %X family %d model %d step %d clock %d MHz)";

	ASSERT(cpuid_checkpass(cpu, 1));

	if (cpuid_is_cmt(cpu))
		return (snprintf(s, n, fmt_ht, cpi->cpi_chipid,
		    cpi->cpi_vendorstr, cpi->cpi_std[1].cp_eax,
		    cpi->cpi_family, cpi->cpi_model,
		    cpi->cpi_step, cpu->cpu_type_info.pi_clock));
	return (snprintf(s, n, fmt,
	    cpi->cpi_vendorstr, cpi->cpi_std[1].cp_eax,
	    cpi->cpi_family, cpi->cpi_model,
	    cpi->cpi_step, cpu->cpu_type_info.pi_clock));
}

const char *
cpuid_getvendorstr(cpu_t *cpu)
{
	ASSERT(cpuid_checkpass(cpu, 1));
	return ((const char *)cpu->cpu_m.mcpu_cpi->cpi_vendorstr);
}

uint_t
cpuid_getvendor(cpu_t *cpu)
{
	ASSERT(cpuid_checkpass(cpu, 1));
	return (cpu->cpu_m.mcpu_cpi->cpi_vendor);
}

uint_t
cpuid_getfamily(cpu_t *cpu)
{
	ASSERT(cpuid_checkpass(cpu, 1));
	return (cpu->cpu_m.mcpu_cpi->cpi_family);
}

uint_t
cpuid_getmodel(cpu_t *cpu)
{
	ASSERT(cpuid_checkpass(cpu, 1));
	return (cpu->cpu_m.mcpu_cpi->cpi_model);
}

uint_t
cpuid_get_ncpu_per_chip(cpu_t *cpu)
{
	ASSERT(cpuid_checkpass(cpu, 1));
	return (cpu->cpu_m.mcpu_cpi->cpi_ncpu_per_chip);
}

uint_t
cpuid_get_ncore_per_chip(cpu_t *cpu)
{
	ASSERT(cpuid_checkpass(cpu, 1));
	return (cpu->cpu_m.mcpu_cpi->cpi_ncore_per_chip);
}

uint_t
cpuid_get_ncpu_sharing_last_cache(cpu_t *cpu)
{
	ASSERT(cpuid_checkpass(cpu, 2));
	return (cpu->cpu_m.mcpu_cpi->cpi_ncpu_shr_last_cache);
}

id_t
cpuid_get_last_lvl_cacheid(cpu_t *cpu)
{
	ASSERT(cpuid_checkpass(cpu, 2));
	return (cpu->cpu_m.mcpu_cpi->cpi_last_lvl_cacheid);
}

uint_t
cpuid_getstep(cpu_t *cpu)
{
	ASSERT(cpuid_checkpass(cpu, 1));
	return (cpu->cpu_m.mcpu_cpi->cpi_step);
}

uint_t
cpuid_getsig(struct cpu *cpu)
{
	ASSERT(cpuid_checkpass(cpu, 1));
	return (cpu->cpu_m.mcpu_cpi->cpi_std[1].cp_eax);
}

uint32_t
cpuid_getchiprev(struct cpu *cpu)
{
	ASSERT(cpuid_checkpass(cpu, 1));
	return (cpu->cpu_m.mcpu_cpi->cpi_chiprev);
}

const char *
cpuid_getchiprevstr(struct cpu *cpu)
{
	ASSERT(cpuid_checkpass(cpu, 1));
	return (cpu->cpu_m.mcpu_cpi->cpi_chiprevstr);
}

uint32_t
cpuid_getsockettype(struct cpu *cpu)
{
	ASSERT(cpuid_checkpass(cpu, 1));
	return (cpu->cpu_m.mcpu_cpi->cpi_socket);
}

const char *
cpuid_getsocketstr(cpu_t *cpu)
{
	static const char *socketstr = NULL;
	struct cpuid_info *cpi;

	ASSERT(cpuid_checkpass(cpu, 1));
	cpi = cpu->cpu_m.mcpu_cpi;

	/* Assume that socket types are the same across the system */
	if (socketstr == NULL)
		socketstr = _cpuid_sktstr(cpi->cpi_vendor, cpi->cpi_family,
		    cpi->cpi_model, cpi->cpi_step);


	return (socketstr);
}

int
cpuid_get_chipid(cpu_t *cpu)
{
	ASSERT(cpuid_checkpass(cpu, 1));

	if (cpuid_is_cmt(cpu))
		return (cpu->cpu_m.mcpu_cpi->cpi_chipid);
	return (cpu->cpu_id);
}

id_t
cpuid_get_coreid(cpu_t *cpu)
{
	ASSERT(cpuid_checkpass(cpu, 1));
	return (cpu->cpu_m.mcpu_cpi->cpi_coreid);
}

int
cpuid_get_pkgcoreid(cpu_t *cpu)
{
	ASSERT(cpuid_checkpass(cpu, 1));
	return (cpu->cpu_m.mcpu_cpi->cpi_pkgcoreid);
}

int
cpuid_get_clogid(cpu_t *cpu)
{
	ASSERT(cpuid_checkpass(cpu, 1));
	return (cpu->cpu_m.mcpu_cpi->cpi_clogid);
}

int
cpuid_get_cacheid(cpu_t *cpu)
{
	ASSERT(cpuid_checkpass(cpu, 1));
	return (cpu->cpu_m.mcpu_cpi->cpi_last_lvl_cacheid);
}

uint_t
cpuid_get_procnodeid(cpu_t *cpu)
{
	ASSERT(cpuid_checkpass(cpu, 1));
	return (cpu->cpu_m.mcpu_cpi->cpi_procnodeid);
}

uint_t
cpuid_get_procnodes_per_pkg(cpu_t *cpu)
{
	ASSERT(cpuid_checkpass(cpu, 1));
	return (cpu->cpu_m.mcpu_cpi->cpi_procnodes_per_pkg);
}

uint_t
cpuid_get_compunitid(cpu_t *cpu)
{
	ASSERT(cpuid_checkpass(cpu, 1));
	return (cpu->cpu_m.mcpu_cpi->cpi_compunitid);
}

uint_t
cpuid_get_cores_per_compunit(cpu_t *cpu)
{
	ASSERT(cpuid_checkpass(cpu, 1));
	return (cpu->cpu_m.mcpu_cpi->cpi_cores_per_compunit);
}

/*ARGSUSED*/
int
cpuid_have_cr8access(cpu_t *cpu)
{
#if defined(__amd64)
	return (1);
#else
	struct cpuid_info *cpi;

	ASSERT(cpu != NULL);
	cpi = cpu->cpu_m.mcpu_cpi;
	if (cpi->cpi_vendor == X86_VENDOR_AMD && cpi->cpi_maxeax >= 1 &&
	    (CPI_FEATURES_XTD_ECX(cpi) & CPUID_AMD_ECX_CR8D) != 0)
		return (1);
	return (0);
#endif
}

uint32_t
cpuid_get_apicid(cpu_t *cpu)
{
	ASSERT(cpuid_checkpass(cpu, 1));
	if (cpu->cpu_m.mcpu_cpi->cpi_maxeax < 1) {
		return (UINT32_MAX);
	} else {
		return (cpu->cpu_m.mcpu_cpi->cpi_apicid);
	}
}

void
cpuid_get_addrsize(cpu_t *cpu, uint_t *pabits, uint_t *vabits)
{
	struct cpuid_info *cpi;

	if (cpu == NULL)
		cpu = CPU;
	cpi = cpu->cpu_m.mcpu_cpi;

	ASSERT(cpuid_checkpass(cpu, 1));

	if (pabits)
		*pabits = cpi->cpi_pabits;
	if (vabits)
		*vabits = cpi->cpi_vabits;
}

size_t
cpuid_get_xsave_size()
{
	return (MAX(cpuid_info0.cpi_xsave.xsav_max_size,
	    sizeof (struct xsave_state)));
}

/*
 * Return true if the CPUs on this system require 'pointer clearing' for the
 * floating point error pointer exception handling. In the past, this has been
 * true for all AMD K7 & K8 CPUs, although newer AMD CPUs have been changed to
 * behave the same as Intel. This is checked via the CPUID_AMD_EBX_ERR_PTR_ZERO
 * feature bit and is reflected in the cpi_fp_amd_save member.
 */
boolean_t
cpuid_need_fp_excp_handling()
{
	return (cpuid_info0.cpi_vendor == X86_VENDOR_AMD &&
	    cpuid_info0.cpi_fp_amd_save != 0);
}

/*
 * Returns the number of data TLB entries for a corresponding
 * pagesize.  If it can't be computed, or isn't known, the
 * routine returns zero.  If you ask about an architecturally
 * impossible pagesize, the routine will panic (so that the
 * hat implementor knows that things are inconsistent.)
 */
uint_t
cpuid_get_dtlb_nent(cpu_t *cpu, size_t pagesize)
{
	struct cpuid_info *cpi;
	uint_t dtlb_nent = 0;

	if (cpu == NULL)
		cpu = CPU;
	cpi = cpu->cpu_m.mcpu_cpi;

	ASSERT(cpuid_checkpass(cpu, 1));

	/*
	 * Check the L2 TLB info
	 */
	if (cpi->cpi_xmaxeax >= 0x80000006) {
		struct cpuid_regs *cp = &cpi->cpi_extd[6];

		switch (pagesize) {

		case 4 * 1024:
			/*
			 * All zero in the top 16 bits of the register
			 * indicates a unified TLB. Size is in low 16 bits.
			 */
			if ((cp->cp_ebx & 0xffff0000) == 0)
				dtlb_nent = cp->cp_ebx & 0x0000ffff;
			else
				dtlb_nent = BITX(cp->cp_ebx, 27, 16);
			break;

		case 2 * 1024 * 1024:
			if ((cp->cp_eax & 0xffff0000) == 0)
				dtlb_nent = cp->cp_eax & 0x0000ffff;
			else
				dtlb_nent = BITX(cp->cp_eax, 27, 16);
			break;

		default:
			panic("unknown L2 pagesize");
			/*NOTREACHED*/
		}
	}

	if (dtlb_nent != 0)
		return (dtlb_nent);

	/*
	 * No L2 TLB support for this size, try L1.
	 */
	if (cpi->cpi_xmaxeax >= 0x80000005) {
		struct cpuid_regs *cp = &cpi->cpi_extd[5];

		switch (pagesize) {
		case 4 * 1024:
			dtlb_nent = BITX(cp->cp_ebx, 23, 16);
			break;
		case 2 * 1024 * 1024:
			dtlb_nent = BITX(cp->cp_eax, 23, 16);
			break;
		default:
			panic("unknown L1 d-TLB pagesize");
			/*NOTREACHED*/
		}
	}

	return (dtlb_nent);
}

/*
 * Return 0 if the erratum is not present or not applicable, positive
 * if it is, and negative if the status of the erratum is unknown.
 *
 * See "Revision Guide for AMD Athlon(tm) 64 and AMD Opteron(tm)
 * Processors" #25759, Rev 3.57, August 2005
 */
int
cpuid_opteron_erratum(cpu_t *cpu, uint_t erratum)
{
	struct cpuid_info *cpi = cpu->cpu_m.mcpu_cpi;
	uint_t eax;

	/*
	 * Bail out if this CPU isn't an AMD CPU, or if it's
	 * a legacy (32-bit) AMD CPU.
	 */
	if (cpi->cpi_vendor != X86_VENDOR_AMD ||
	    cpi->cpi_family == 4 || cpi->cpi_family == 5 ||
	    cpi->cpi_family == 6) {
		return (0);
	}

	eax = cpi->cpi_std[1].cp_eax;

#define	SH_B0(eax)	(eax == 0xf40 || eax == 0xf50)
#define	SH_B3(eax)	(eax == 0xf51)
#define	B(eax)		(SH_B0(eax) || SH_B3(eax))

#define	SH_C0(eax)	(eax == 0xf48 || eax == 0xf58)

#define	SH_CG(eax)	(eax == 0xf4a || eax == 0xf5a || eax == 0xf7a)
#define	DH_CG(eax)	(eax == 0xfc0 || eax == 0xfe0 || eax == 0xff0)
#define	CH_CG(eax)	(eax == 0xf82 || eax == 0xfb2)
#define	CG(eax)		(SH_CG(eax) || DH_CG(eax) || CH_CG(eax))

#define	SH_D0(eax)	(eax == 0x10f40 || eax == 0x10f50 || eax == 0x10f70)
#define	DH_D0(eax)	(eax == 0x10fc0 || eax == 0x10ff0)
#define	CH_D0(eax)	(eax == 0x10f80 || eax == 0x10fb0)
#define	D0(eax)		(SH_D0(eax) || DH_D0(eax) || CH_D0(eax))

#define	SH_E0(eax)	(eax == 0x20f50 || eax == 0x20f40 || eax == 0x20f70)
#define	JH_E1(eax)	(eax == 0x20f10)	/* JH8_E0 had 0x20f30 */
#define	DH_E3(eax)	(eax == 0x20fc0 || eax == 0x20ff0)
#define	SH_E4(eax)	(eax == 0x20f51 || eax == 0x20f71)
#define	BH_E4(eax)	(eax == 0x20fb1)
#define	SH_E5(eax)	(eax == 0x20f42)
#define	DH_E6(eax)	(eax == 0x20ff2 || eax == 0x20fc2)
#define	JH_E6(eax)	(eax == 0x20f12 || eax == 0x20f32)
#define	EX(eax)		(SH_E0(eax) || JH_E1(eax) || DH_E3(eax) || \
			    SH_E4(eax) || BH_E4(eax) || SH_E5(eax) || \
			    DH_E6(eax) || JH_E6(eax))

#define	DR_AX(eax)	(eax == 0x100f00 || eax == 0x100f01 || eax == 0x100f02)
#define	DR_B0(eax)	(eax == 0x100f20)
#define	DR_B1(eax)	(eax == 0x100f21)
#define	DR_BA(eax)	(eax == 0x100f2a)
#define	DR_B2(eax)	(eax == 0x100f22)
#define	DR_B3(eax)	(eax == 0x100f23)
#define	RB_C0(eax)	(eax == 0x100f40)

	switch (erratum) {
	case 1:
		return (cpi->cpi_family < 0x10);
	case 51:	/* what does the asterisk mean? */
		return (B(eax) || SH_C0(eax) || CG(eax));
	case 52:
		return (B(eax));
	case 57:
		return (cpi->cpi_family <= 0x11);
	case 58:
		return (B(eax));
	case 60:
		return (cpi->cpi_family <= 0x11);
	case 61:
	case 62:
	case 63:
	case 64:
	case 65:
	case 66:
	case 68:
	case 69:
	case 70:
	case 71:
		return (B(eax));
	case 72:
		return (SH_B0(eax));
	case 74:
		return (B(eax));
	case 75:
		return (cpi->cpi_family < 0x10);
	case 76:
		return (B(eax));
	case 77:
		return (cpi->cpi_family <= 0x11);
	case 78:
		return (B(eax) || SH_C0(eax));
	case 79:
		return (B(eax) || SH_C0(eax) || CG(eax) || D0(eax) || EX(eax));
	case 80:
	case 81:
	case 82:
		return (B(eax));
	case 83:
		return (B(eax) || SH_C0(eax) || CG(eax));
	case 85:
		return (cpi->cpi_family < 0x10);
	case 86:
		return (SH_C0(eax) || CG(eax));
	case 88:
#if !defined(__amd64)
		return (0);
#else
		return (B(eax) || SH_C0(eax));
#endif
	case 89:
		return (cpi->cpi_family < 0x10);
	case 90:
		return (B(eax) || SH_C0(eax) || CG(eax));
	case 91:
	case 92:
		return (B(eax) || SH_C0(eax));
	case 93:
		return (SH_C0(eax));
	case 94:
		return (B(eax) || SH_C0(eax) || CG(eax));
	case 95:
#if !defined(__amd64)
		return (0);
#else
		return (B(eax) || SH_C0(eax));
#endif
	case 96:
		return (B(eax) || SH_C0(eax) || CG(eax));
	case 97:
	case 98:
		return (SH_C0(eax) || CG(eax));
	case 99:
		return (B(eax) || SH_C0(eax) || CG(eax) || D0(eax));
	case 100:
		return (B(eax) || SH_C0(eax));
	case 101:
	case 103:
		return (B(eax) || SH_C0(eax) || CG(eax) || D0(eax));
	case 104:
		return (SH_C0(eax) || CG(eax) || D0(eax));
	case 105:
	case 106:
	case 107:
		return (B(eax) || SH_C0(eax) || CG(eax) || D0(eax));
	case 108:
		return (DH_CG(eax));
	case 109:
		return (SH_C0(eax) || CG(eax) || D0(eax));
	case 110:
		return (D0(eax) || EX(eax));
	case 111:
		return (CG(eax));
	case 112:
		return (B(eax) || SH_C0(eax) || CG(eax) || D0(eax) || EX(eax));
	case 113:
		return (eax == 0x20fc0);
	case 114:
		return (SH_E0(eax) || JH_E1(eax) || DH_E3(eax));
	case 115:
		return (SH_E0(eax) || JH_E1(eax));
	case 116:
		return (SH_E0(eax) || JH_E1(eax) || DH_E3(eax));
	case 117:
		return (B(eax) || SH_C0(eax) || CG(eax) || D0(eax));
	case 118:
		return (SH_E0(eax) || JH_E1(eax) || SH_E4(eax) || BH_E4(eax) ||
		    JH_E6(eax));
	case 121:
		return (B(eax) || SH_C0(eax) || CG(eax) || D0(eax) || EX(eax));
	case 122:
		return (cpi->cpi_family < 0x10 || cpi->cpi_family == 0x11);
	case 123:
		return (JH_E1(eax) || BH_E4(eax) || JH_E6(eax));
	case 131:
		return (cpi->cpi_family < 0x10);
	case 6336786:

		/*
		 * Test for AdvPowerMgmtInfo.TscPStateInvariant
		 * if this is a K8 family or newer processor. We're testing for
		 * this 'erratum' to determine whether or not we have a constant
		 * TSC.
		 *
		 * Our current fix for this is to disable the C1-Clock ramping.
		 * However, this doesn't work on newer processor families nor
		 * does it work when virtualized as those devices don't exist.
		 */
		if (cpi->cpi_family >= 0x12 || get_hwenv() != HW_NATIVE) {
			return (0);
		}

		if (CPI_FAMILY(cpi) == 0xf) {
			struct cpuid_regs regs;
			regs.cp_eax = 0x80000007;
			(void) __cpuid_insn(&regs);
			return (!(regs.cp_edx & 0x100));
		}
		return (0);
	case 6323525:
		/*
		 * This erratum (K8 #147) is not present on family 10 and newer.
		 */
		if (cpi->cpi_family >= 0x10) {
			return (0);
		}
		return (((((eax >> 12) & 0xff00) + (eax & 0xf00)) |
		    (((eax >> 4) & 0xf) | ((eax >> 12) & 0xf0))) < 0xf40);

	case 6671130:
		/*
		 * check for processors (pre-Shanghai) that do not provide
		 * optimal management of 1gb ptes in its tlb.
		 */
		return (cpi->cpi_family == 0x10 && cpi->cpi_model < 4);

	case 298:
		return (DR_AX(eax) || DR_B0(eax) || DR_B1(eax) || DR_BA(eax) ||
		    DR_B2(eax) || RB_C0(eax));

	case 721:
#if defined(__amd64)
		return (cpi->cpi_family == 0x10 || cpi->cpi_family == 0x12);
#else
		return (0);
#endif

	default:
		return (-1);

	}
}

/*
 * Determine if specified erratum is present via OSVW (OS Visible Workaround).
 * Return 1 if erratum is present, 0 if not present and -1 if indeterminate.
 */
int
osvw_opteron_erratum(cpu_t *cpu, uint_t erratum)
{
	struct cpuid_info	*cpi;
	uint_t			osvwid;
	static int		osvwfeature = -1;
	uint64_t		osvwlength;


	cpi = cpu->cpu_m.mcpu_cpi;

	/* confirm OSVW supported */
	if (osvwfeature == -1) {
		osvwfeature = cpi->cpi_extd[1].cp_ecx & CPUID_AMD_ECX_OSVW;
	} else {
		/* assert that osvw feature setting is consistent on all cpus */
		ASSERT(osvwfeature ==
		    (cpi->cpi_extd[1].cp_ecx & CPUID_AMD_ECX_OSVW));
	}
	if (!osvwfeature)
		return (-1);

	osvwlength = rdmsr(MSR_AMD_OSVW_ID_LEN) & OSVW_ID_LEN_MASK;

	switch (erratum) {
	case 298:	/* osvwid is 0 */
		osvwid = 0;
		if (osvwlength <= (uint64_t)osvwid) {
			/* osvwid 0 is unknown */
			return (-1);
		}

		/*
		 * Check the OSVW STATUS MSR to determine the state
		 * of the erratum where:
		 *   0 - fixed by HW
		 *   1 - BIOS has applied the workaround when BIOS
		 *   workaround is available. (Or for other errata,
		 *   OS workaround is required.)
		 * For a value of 1, caller will confirm that the
		 * erratum 298 workaround has indeed been applied by BIOS.
		 *
		 * A 1 may be set in cpus that have a HW fix
		 * in a mixed cpu system. Regarding erratum 298:
		 *   In a multiprocessor platform, the workaround above
		 *   should be applied to all processors regardless of
		 *   silicon revision when an affected processor is
		 *   present.
		 */

		return (rdmsr(MSR_AMD_OSVW_STATUS +
		    (osvwid / OSVW_ID_CNT_PER_MSR)) &
		    (1ULL << (osvwid % OSVW_ID_CNT_PER_MSR)));

	default:
		return (-1);
	}
}

static const char assoc_str[] = "associativity";
static const char line_str[] = "line-size";
static const char size_str[] = "size";

static void
add_cache_prop(dev_info_t *devi, const char *label, const char *type,
    uint32_t val)
{
	char buf[128];

	/*
	 * ndi_prop_update_int() is used because it is desirable for
	 * DDI_PROP_HW_DEF and DDI_PROP_DONTSLEEP to be set.
	 */
	if (snprintf(buf, sizeof (buf), "%s-%s", label, type) < sizeof (buf))
		(void) ndi_prop_update_int(DDI_DEV_T_NONE, devi, buf, val);
}

/*
 * Intel-style cache/tlb description
 *
 * Standard cpuid level 2 gives a randomly ordered
 * selection of tags that index into a table that describes
 * cache and tlb properties.
 */

static const char l1_icache_str[] = "l1-icache";
static const char l1_dcache_str[] = "l1-dcache";
static const char l2_cache_str[] = "l2-cache";
static const char l3_cache_str[] = "l3-cache";
static const char itlb4k_str[] = "itlb-4K";
static const char dtlb4k_str[] = "dtlb-4K";
static const char itlb2M_str[] = "itlb-2M";
static const char itlb4M_str[] = "itlb-4M";
static const char dtlb4M_str[] = "dtlb-4M";
static const char dtlb24_str[] = "dtlb0-2M-4M";
static const char itlb424_str[] = "itlb-4K-2M-4M";
static const char itlb24_str[] = "itlb-2M-4M";
static const char dtlb44_str[] = "dtlb-4K-4M";
static const char sl1_dcache_str[] = "sectored-l1-dcache";
static const char sl2_cache_str[] = "sectored-l2-cache";
static const char itrace_str[] = "itrace-cache";
static const char sl3_cache_str[] = "sectored-l3-cache";
static const char sh_l2_tlb4k_str[] = "shared-l2-tlb-4k";

static const struct cachetab {
	uint8_t		ct_code;
	uint8_t		ct_assoc;
	uint16_t	ct_line_size;
	size_t		ct_size;
	const char	*ct_label;
} intel_ctab[] = {
	/*
	 * maintain descending order!
	 *
	 * Codes ignored - Reason
	 * ----------------------
	 * 40H - intel_cpuid_4_cache_info() disambiguates l2/l3 cache
	 * f0H/f1H - Currently we do not interpret prefetch size by design
	 */
	{ 0xe4, 16, 64, 8*1024*1024, l3_cache_str},
	{ 0xe3, 16, 64, 4*1024*1024, l3_cache_str},
	{ 0xe2, 16, 64, 2*1024*1024, l3_cache_str},
	{ 0xde, 12, 64, 6*1024*1024, l3_cache_str},
	{ 0xdd, 12, 64, 3*1024*1024, l3_cache_str},
	{ 0xdc, 12, 64, ((1*1024*1024)+(512*1024)), l3_cache_str},
	{ 0xd8, 8, 64, 4*1024*1024, l3_cache_str},
	{ 0xd7, 8, 64, 2*1024*1024, l3_cache_str},
	{ 0xd6, 8, 64, 1*1024*1024, l3_cache_str},
	{ 0xd2, 4, 64, 2*1024*1024, l3_cache_str},
	{ 0xd1, 4, 64, 1*1024*1024, l3_cache_str},
	{ 0xd0, 4, 64, 512*1024, l3_cache_str},
	{ 0xca, 4, 0, 512, sh_l2_tlb4k_str},
	{ 0xc0, 4, 0, 8, dtlb44_str },
	{ 0xba, 4, 0, 64, dtlb4k_str },
	{ 0xb4, 4, 0, 256, dtlb4k_str },
	{ 0xb3, 4, 0, 128, dtlb4k_str },
	{ 0xb2, 4, 0, 64, itlb4k_str },
	{ 0xb0, 4, 0, 128, itlb4k_str },
	{ 0x87, 8, 64, 1024*1024, l2_cache_str},
	{ 0x86, 4, 64, 512*1024, l2_cache_str},
	{ 0x85, 8, 32, 2*1024*1024, l2_cache_str},
	{ 0x84, 8, 32, 1024*1024, l2_cache_str},
	{ 0x83, 8, 32, 512*1024, l2_cache_str},
	{ 0x82, 8, 32, 256*1024, l2_cache_str},
	{ 0x80, 8, 64, 512*1024, l2_cache_str},
	{ 0x7f, 2, 64, 512*1024, l2_cache_str},
	{ 0x7d, 8, 64, 2*1024*1024, sl2_cache_str},
	{ 0x7c, 8, 64, 1024*1024, sl2_cache_str},
	{ 0x7b, 8, 64, 512*1024, sl2_cache_str},
	{ 0x7a, 8, 64, 256*1024, sl2_cache_str},
	{ 0x79, 8, 64, 128*1024, sl2_cache_str},
	{ 0x78, 8, 64, 1024*1024, l2_cache_str},
	{ 0x73, 8, 0, 64*1024, itrace_str},
	{ 0x72, 8, 0, 32*1024, itrace_str},
	{ 0x71, 8, 0, 16*1024, itrace_str},
	{ 0x70, 8, 0, 12*1024, itrace_str},
	{ 0x68, 4, 64, 32*1024, sl1_dcache_str},
	{ 0x67, 4, 64, 16*1024, sl1_dcache_str},
	{ 0x66, 4, 64, 8*1024, sl1_dcache_str},
	{ 0x60, 8, 64, 16*1024, sl1_dcache_str},
	{ 0x5d, 0, 0, 256, dtlb44_str},
	{ 0x5c, 0, 0, 128, dtlb44_str},
	{ 0x5b, 0, 0, 64, dtlb44_str},
	{ 0x5a, 4, 0, 32, dtlb24_str},
	{ 0x59, 0, 0, 16, dtlb4k_str},
	{ 0x57, 4, 0, 16, dtlb4k_str},
	{ 0x56, 4, 0, 16, dtlb4M_str},
	{ 0x55, 0, 0, 7, itlb24_str},
	{ 0x52, 0, 0, 256, itlb424_str},
	{ 0x51, 0, 0, 128, itlb424_str},
	{ 0x50, 0, 0, 64, itlb424_str},
	{ 0x4f, 0, 0, 32, itlb4k_str},
	{ 0x4e, 24, 64, 6*1024*1024, l2_cache_str},
	{ 0x4d, 16, 64, 16*1024*1024, l3_cache_str},
	{ 0x4c, 12, 64, 12*1024*1024, l3_cache_str},
	{ 0x4b, 16, 64, 8*1024*1024, l3_cache_str},
	{ 0x4a, 12, 64, 6*1024*1024, l3_cache_str},
	{ 0x49, 16, 64, 4*1024*1024, l3_cache_str},
	{ 0x48, 12, 64, 3*1024*1024, l2_cache_str},
	{ 0x47, 8, 64, 8*1024*1024, l3_cache_str},
	{ 0x46, 4, 64, 4*1024*1024, l3_cache_str},
	{ 0x45, 4, 32, 2*1024*1024, l2_cache_str},
	{ 0x44, 4, 32, 1024*1024, l2_cache_str},
	{ 0x43, 4, 32, 512*1024, l2_cache_str},
	{ 0x42, 4, 32, 256*1024, l2_cache_str},
	{ 0x41, 4, 32, 128*1024, l2_cache_str},
	{ 0x3e, 4, 64, 512*1024, sl2_cache_str},
	{ 0x3d, 6, 64, 384*1024, sl2_cache_str},
	{ 0x3c, 4, 64, 256*1024, sl2_cache_str},
	{ 0x3b, 2, 64, 128*1024, sl2_cache_str},
	{ 0x3a, 6, 64, 192*1024, sl2_cache_str},
	{ 0x39, 4, 64, 128*1024, sl2_cache_str},
	{ 0x30, 8, 64, 32*1024, l1_icache_str},
	{ 0x2c, 8, 64, 32*1024, l1_dcache_str},
	{ 0x29, 8, 64, 4096*1024, sl3_cache_str},
	{ 0x25, 8, 64, 2048*1024, sl3_cache_str},
	{ 0x23, 8, 64, 1024*1024, sl3_cache_str},
	{ 0x22, 4, 64, 512*1024, sl3_cache_str},
	{ 0x0e, 6, 64, 24*1024, l1_dcache_str},
	{ 0x0d, 4, 32, 16*1024, l1_dcache_str},
	{ 0x0c, 4, 32, 16*1024, l1_dcache_str},
	{ 0x0b, 4, 0, 4, itlb4M_str},
	{ 0x0a, 2, 32, 8*1024, l1_dcache_str},
	{ 0x08, 4, 32, 16*1024, l1_icache_str},
	{ 0x06, 4, 32, 8*1024, l1_icache_str},
	{ 0x05, 4, 0, 32, dtlb4M_str},
	{ 0x04, 4, 0, 8, dtlb4M_str},
	{ 0x03, 4, 0, 64, dtlb4k_str},
	{ 0x02, 4, 0, 2, itlb4M_str},
	{ 0x01, 4, 0, 32, itlb4k_str},
	{ 0 }
};

static const struct cachetab cyrix_ctab[] = {
	{ 0x70, 4, 0, 32, "tlb-4K" },
	{ 0x80, 4, 16, 16*1024, "l1-cache" },
	{ 0 }
};

/*
 * Search a cache table for a matching entry
 */
static const struct cachetab *
find_cacheent(const struct cachetab *ct, uint_t code)
{
	if (code != 0) {
		for (; ct->ct_code != 0; ct++)
			if (ct->ct_code <= code)
				break;
		if (ct->ct_code == code)
			return (ct);
	}
	return (NULL);
}

/*
 * Populate cachetab entry with L2 or L3 cache-information using
 * cpuid function 4. This function is called from intel_walk_cacheinfo()
 * when descriptor 0x49 is encountered. It returns 0 if no such cache
 * information is found.
 */
static int
intel_cpuid_4_cache_info(struct cachetab *ct, struct cpuid_info *cpi)
{
	uint32_t level, i;
	int ret = 0;

	for (i = 0; i < cpi->cpi_cache_leaf_size; i++) {
		level = CPI_CACHE_LVL(cpi->cpi_cache_leaves[i]);

		if (level == 2 || level == 3) {
			ct->ct_assoc =
			    CPI_CACHE_WAYS(cpi->cpi_cache_leaves[i]) + 1;
			ct->ct_line_size =
			    CPI_CACHE_COH_LN_SZ(cpi->cpi_cache_leaves[i]) + 1;
			ct->ct_size = ct->ct_assoc *
			    (CPI_CACHE_PARTS(cpi->cpi_cache_leaves[i]) + 1) *
			    ct->ct_line_size *
			    (cpi->cpi_cache_leaves[i]->cp_ecx + 1);

			if (level == 2) {
				ct->ct_label = l2_cache_str;
			} else if (level == 3) {
				ct->ct_label = l3_cache_str;
			}
			ret = 1;
		}
	}

	return (ret);
}

/*
 * Walk the cacheinfo descriptor, applying 'func' to every valid element
 * The walk is terminated if the walker returns non-zero.
 */
static void
intel_walk_cacheinfo(struct cpuid_info *cpi,
    void *arg, int (*func)(void *, const struct cachetab *))
{
	const struct cachetab *ct;
	struct cachetab des_49_ct, des_b1_ct;
	uint8_t *dp;
	int i;

	if ((dp = cpi->cpi_cacheinfo) == NULL)
		return;
	for (i = 0; i < cpi->cpi_ncache; i++, dp++) {
		/*
		 * For overloaded descriptor 0x49 we use cpuid function 4
		 * if supported by the current processor, to create
		 * cache information.
		 * For overloaded descriptor 0xb1 we use X86_PAE flag
		 * to disambiguate the cache information.
		 */
		if (*dp == 0x49 && cpi->cpi_maxeax >= 0x4 &&
		    intel_cpuid_4_cache_info(&des_49_ct, cpi) == 1) {
				ct = &des_49_ct;
		} else if (*dp == 0xb1) {
			des_b1_ct.ct_code = 0xb1;
			des_b1_ct.ct_assoc = 4;
			des_b1_ct.ct_line_size = 0;
			if (is_x86_feature(x86_featureset, X86FSET_PAE)) {
				des_b1_ct.ct_size = 8;
				des_b1_ct.ct_label = itlb2M_str;
			} else {
				des_b1_ct.ct_size = 4;
				des_b1_ct.ct_label = itlb4M_str;
			}
			ct = &des_b1_ct;
		} else {
			if ((ct = find_cacheent(intel_ctab, *dp)) == NULL) {
				continue;
			}
		}

		if (func(arg, ct) != 0) {
			break;
		}
	}
}

/*
 * (Like the Intel one, except for Cyrix CPUs)
 */
static void
cyrix_walk_cacheinfo(struct cpuid_info *cpi,
    void *arg, int (*func)(void *, const struct cachetab *))
{
	const struct cachetab *ct;
	uint8_t *dp;
	int i;

	if ((dp = cpi->cpi_cacheinfo) == NULL)
		return;
	for (i = 0; i < cpi->cpi_ncache; i++, dp++) {
		/*
		 * Search Cyrix-specific descriptor table first ..
		 */
		if ((ct = find_cacheent(cyrix_ctab, *dp)) != NULL) {
			if (func(arg, ct) != 0)
				break;
			continue;
		}
		/*
		 * .. else fall back to the Intel one
		 */
		if ((ct = find_cacheent(intel_ctab, *dp)) != NULL) {
			if (func(arg, ct) != 0)
				break;
			continue;
		}
	}
}

/*
 * A cacheinfo walker that adds associativity, line-size, and size properties
 * to the devinfo node it is passed as an argument.
 */
static int
add_cacheent_props(void *arg, const struct cachetab *ct)
{
	dev_info_t *devi = arg;

	add_cache_prop(devi, ct->ct_label, assoc_str, ct->ct_assoc);
	if (ct->ct_line_size != 0)
		add_cache_prop(devi, ct->ct_label, line_str,
		    ct->ct_line_size);
	add_cache_prop(devi, ct->ct_label, size_str, ct->ct_size);
	return (0);
}


static const char fully_assoc[] = "fully-associative?";

/*
 * AMD style cache/tlb description
 *
 * Extended functions 5 and 6 directly describe properties of
 * tlbs and various cache levels.
 */
static void
add_amd_assoc(dev_info_t *devi, const char *label, uint_t assoc)
{
	switch (assoc) {
	case 0:	/* reserved; ignore */
		break;
	default:
		add_cache_prop(devi, label, assoc_str, assoc);
		break;
	case 0xff:
		add_cache_prop(devi, label, fully_assoc, 1);
		break;
	}
}

static void
add_amd_tlb(dev_info_t *devi, const char *label, uint_t assoc, uint_t size)
{
	if (size == 0)
		return;
	add_cache_prop(devi, label, size_str, size);
	add_amd_assoc(devi, label, assoc);
}

static void
add_amd_cache(dev_info_t *devi, const char *label,
    uint_t size, uint_t assoc, uint_t lines_per_tag, uint_t line_size)
{
	if (size == 0 || line_size == 0)
		return;
	add_amd_assoc(devi, label, assoc);
	/*
	 * Most AMD parts have a sectored cache. Multiple cache lines are
	 * associated with each tag. A sector consists of all cache lines
	 * associated with a tag. For example, the AMD K6-III has a sector
	 * size of 2 cache lines per tag.
	 */
	if (lines_per_tag != 0)
		add_cache_prop(devi, label, "lines-per-tag", lines_per_tag);
	add_cache_prop(devi, label, line_str, line_size);
	add_cache_prop(devi, label, size_str, size * 1024);
}

static void
add_amd_l2_assoc(dev_info_t *devi, const char *label, uint_t assoc)
{
	switch (assoc) {
	case 0:	/* off */
		break;
	case 1:
	case 2:
	case 4:
		add_cache_prop(devi, label, assoc_str, assoc);
		break;
	case 6:
		add_cache_prop(devi, label, assoc_str, 8);
		break;
	case 8:
		add_cache_prop(devi, label, assoc_str, 16);
		break;
	case 0xf:
		add_cache_prop(devi, label, fully_assoc, 1);
		break;
	default: /* reserved; ignore */
		break;
	}
}

static void
add_amd_l2_tlb(dev_info_t *devi, const char *label, uint_t assoc, uint_t size)
{
	if (size == 0 || assoc == 0)
		return;
	add_amd_l2_assoc(devi, label, assoc);
	add_cache_prop(devi, label, size_str, size);
}

static void
add_amd_l2_cache(dev_info_t *devi, const char *label,
    uint_t size, uint_t assoc, uint_t lines_per_tag, uint_t line_size)
{
	if (size == 0 || assoc == 0 || line_size == 0)
		return;
	add_amd_l2_assoc(devi, label, assoc);
	if (lines_per_tag != 0)
		add_cache_prop(devi, label, "lines-per-tag", lines_per_tag);
	add_cache_prop(devi, label, line_str, line_size);
	add_cache_prop(devi, label, size_str, size * 1024);
}

static void
amd_cache_info(struct cpuid_info *cpi, dev_info_t *devi)
{
	struct cpuid_regs *cp;

	if (cpi->cpi_xmaxeax < 0x80000005)
		return;
	cp = &cpi->cpi_extd[5];

	/*
	 * 4M/2M L1 TLB configuration
	 *
	 * We report the size for 2M pages because AMD uses two
	 * TLB entries for one 4M page.
	 */
	add_amd_tlb(devi, "dtlb-2M",
	    BITX(cp->cp_eax, 31, 24), BITX(cp->cp_eax, 23, 16));
	add_amd_tlb(devi, "itlb-2M",
	    BITX(cp->cp_eax, 15, 8), BITX(cp->cp_eax, 7, 0));

	/*
	 * 4K L1 TLB configuration
	 */

	switch (cpi->cpi_vendor) {
		uint_t nentries;
	case X86_VENDOR_TM:
		if (cpi->cpi_family >= 5) {
			/*
			 * Crusoe processors have 256 TLB entries, but
			 * cpuid data format constrains them to only
			 * reporting 255 of them.
			 */
			if ((nentries = BITX(cp->cp_ebx, 23, 16)) == 255)
				nentries = 256;
			/*
			 * Crusoe processors also have a unified TLB
			 */
			add_amd_tlb(devi, "tlb-4K", BITX(cp->cp_ebx, 31, 24),
			    nentries);
			break;
		}
		/*FALLTHROUGH*/
	default:
		add_amd_tlb(devi, itlb4k_str,
		    BITX(cp->cp_ebx, 31, 24), BITX(cp->cp_ebx, 23, 16));
		add_amd_tlb(devi, dtlb4k_str,
		    BITX(cp->cp_ebx, 15, 8), BITX(cp->cp_ebx, 7, 0));
		break;
	}

	/*
	 * data L1 cache configuration
	 */

	add_amd_cache(devi, l1_dcache_str,
	    BITX(cp->cp_ecx, 31, 24), BITX(cp->cp_ecx, 23, 16),
	    BITX(cp->cp_ecx, 15, 8), BITX(cp->cp_ecx, 7, 0));

	/*
	 * code L1 cache configuration
	 */

	add_amd_cache(devi, l1_icache_str,
	    BITX(cp->cp_edx, 31, 24), BITX(cp->cp_edx, 23, 16),
	    BITX(cp->cp_edx, 15, 8), BITX(cp->cp_edx, 7, 0));

	if (cpi->cpi_xmaxeax < 0x80000006)
		return;
	cp = &cpi->cpi_extd[6];

	/* Check for a unified L2 TLB for large pages */

	if (BITX(cp->cp_eax, 31, 16) == 0)
		add_amd_l2_tlb(devi, "l2-tlb-2M",
		    BITX(cp->cp_eax, 15, 12), BITX(cp->cp_eax, 11, 0));
	else {
		add_amd_l2_tlb(devi, "l2-dtlb-2M",
		    BITX(cp->cp_eax, 31, 28), BITX(cp->cp_eax, 27, 16));
		add_amd_l2_tlb(devi, "l2-itlb-2M",
		    BITX(cp->cp_eax, 15, 12), BITX(cp->cp_eax, 11, 0));
	}

	/* Check for a unified L2 TLB for 4K pages */

	if (BITX(cp->cp_ebx, 31, 16) == 0) {
		add_amd_l2_tlb(devi, "l2-tlb-4K",
		    BITX(cp->cp_eax, 15, 12), BITX(cp->cp_eax, 11, 0));
	} else {
		add_amd_l2_tlb(devi, "l2-dtlb-4K",
		    BITX(cp->cp_eax, 31, 28), BITX(cp->cp_eax, 27, 16));
		add_amd_l2_tlb(devi, "l2-itlb-4K",
		    BITX(cp->cp_eax, 15, 12), BITX(cp->cp_eax, 11, 0));
	}

	add_amd_l2_cache(devi, l2_cache_str,
	    BITX(cp->cp_ecx, 31, 16), BITX(cp->cp_ecx, 15, 12),
	    BITX(cp->cp_ecx, 11, 8), BITX(cp->cp_ecx, 7, 0));
}

/*
 * There are two basic ways that the x86 world describes it cache
 * and tlb architecture - Intel's way and AMD's way.
 *
 * Return which flavor of cache architecture we should use
 */
static int
x86_which_cacheinfo(struct cpuid_info *cpi)
{
	switch (cpi->cpi_vendor) {
	case X86_VENDOR_Intel:
		if (cpi->cpi_maxeax >= 2)
			return (X86_VENDOR_Intel);
		break;
	case X86_VENDOR_AMD:
		/*
		 * The K5 model 1 was the first part from AMD that reported
		 * cache sizes via extended cpuid functions.
		 */
		if (cpi->cpi_family > 5 ||
		    (cpi->cpi_family == 5 && cpi->cpi_model >= 1))
			return (X86_VENDOR_AMD);
		break;
	case X86_VENDOR_TM:
		if (cpi->cpi_family >= 5)
			return (X86_VENDOR_AMD);
		/*FALLTHROUGH*/
	default:
		/*
		 * If they have extended CPU data for 0x80000005
		 * then we assume they have AMD-format cache
		 * information.
		 *
		 * If not, and the vendor happens to be Cyrix,
		 * then try our-Cyrix specific handler.
		 *
		 * If we're not Cyrix, then assume we're using Intel's
		 * table-driven format instead.
		 */
		if (cpi->cpi_xmaxeax >= 0x80000005)
			return (X86_VENDOR_AMD);
		else if (cpi->cpi_vendor == X86_VENDOR_Cyrix)
			return (X86_VENDOR_Cyrix);
		else if (cpi->cpi_maxeax >= 2)
			return (X86_VENDOR_Intel);
		break;
	}
	return (-1);
}

void
cpuid_set_cpu_properties(void *dip, processorid_t cpu_id,
    struct cpuid_info *cpi)
{
	dev_info_t *cpu_devi;
	int create;

	cpu_devi = (dev_info_t *)dip;

	/* device_type */
	(void) ndi_prop_update_string(DDI_DEV_T_NONE, cpu_devi,
	    "device_type", "cpu");

	/* reg */
	(void) ndi_prop_update_int(DDI_DEV_T_NONE, cpu_devi,
	    "reg", cpu_id);

	/* cpu-mhz, and clock-frequency */
	if (cpu_freq > 0) {
		long long mul;

		(void) ndi_prop_update_int(DDI_DEV_T_NONE, cpu_devi,
		    "cpu-mhz", cpu_freq);
		if ((mul = cpu_freq * 1000000LL) <= INT_MAX)
			(void) ndi_prop_update_int(DDI_DEV_T_NONE, cpu_devi,
			    "clock-frequency", (int)mul);
	}

	if (!is_x86_feature(x86_featureset, X86FSET_CPUID)) {
		return;
	}

	/* vendor-id */
	(void) ndi_prop_update_string(DDI_DEV_T_NONE, cpu_devi,
	    "vendor-id", cpi->cpi_vendorstr);

	if (cpi->cpi_maxeax == 0) {
		return;
	}

	/*
	 * family, model, and step
	 */
	(void) ndi_prop_update_int(DDI_DEV_T_NONE, cpu_devi,
	    "family", CPI_FAMILY(cpi));
	(void) ndi_prop_update_int(DDI_DEV_T_NONE, cpu_devi,
	    "cpu-model", CPI_MODEL(cpi));
	(void) ndi_prop_update_int(DDI_DEV_T_NONE, cpu_devi,
	    "stepping-id", CPI_STEP(cpi));

	/* type */
	switch (cpi->cpi_vendor) {
	case X86_VENDOR_Intel:
		create = 1;
		break;
	default:
		create = 0;
		break;
	}
	if (create)
		(void) ndi_prop_update_int(DDI_DEV_T_NONE, cpu_devi,
		    "type", CPI_TYPE(cpi));

	/* ext-family */
	switch (cpi->cpi_vendor) {
	case X86_VENDOR_Intel:
	case X86_VENDOR_AMD:
		create = cpi->cpi_family >= 0xf;
		break;
	default:
		create = 0;
		break;
	}
	if (create)
		(void) ndi_prop_update_int(DDI_DEV_T_NONE, cpu_devi,
		    "ext-family", CPI_FAMILY_XTD(cpi));

	/* ext-model */
	switch (cpi->cpi_vendor) {
	case X86_VENDOR_Intel:
		create = IS_EXTENDED_MODEL_INTEL(cpi);
		break;
	case X86_VENDOR_AMD:
		create = CPI_FAMILY(cpi) == 0xf;
		break;
	default:
		create = 0;
		break;
	}
	if (create)
		(void) ndi_prop_update_int(DDI_DEV_T_NONE, cpu_devi,
		    "ext-model", CPI_MODEL_XTD(cpi));

	/* generation */
	switch (cpi->cpi_vendor) {
	case X86_VENDOR_AMD:
		/*
		 * AMD K5 model 1 was the first part to support this
		 */
		create = cpi->cpi_xmaxeax >= 0x80000001;
		break;
	default:
		create = 0;
		break;
	}
	if (create)
		(void) ndi_prop_update_int(DDI_DEV_T_NONE, cpu_devi,
		    "generation", BITX((cpi)->cpi_extd[1].cp_eax, 11, 8));

	/* brand-id */
	switch (cpi->cpi_vendor) {
	case X86_VENDOR_Intel:
		/*
		 * brand id first appeared on Pentium III Xeon model 8,
		 * and Celeron model 8 processors and Opteron
		 */
		create = cpi->cpi_family > 6 ||
		    (cpi->cpi_family == 6 && cpi->cpi_model >= 8);
		break;
	case X86_VENDOR_AMD:
		create = cpi->cpi_family >= 0xf;
		break;
	default:
		create = 0;
		break;
	}
	if (create && cpi->cpi_brandid != 0) {
		(void) ndi_prop_update_int(DDI_DEV_T_NONE, cpu_devi,
		    "brand-id", cpi->cpi_brandid);
	}

	/* chunks, and apic-id */
	switch (cpi->cpi_vendor) {
		/*
		 * first available on Pentium IV and Opteron (K8)
		 */
	case X86_VENDOR_Intel:
		create = IS_NEW_F6(cpi) || cpi->cpi_family >= 0xf;
		break;
	case X86_VENDOR_AMD:
		create = cpi->cpi_family >= 0xf;
		break;
	default:
		create = 0;
		break;
	}
	if (create) {
		(void) ndi_prop_update_int(DDI_DEV_T_NONE, cpu_devi,
		    "chunks", CPI_CHUNKS(cpi));
		(void) ndi_prop_update_int(DDI_DEV_T_NONE, cpu_devi,
		    "apic-id", cpi->cpi_apicid);
		if (cpi->cpi_chipid >= 0) {
			(void) ndi_prop_update_int(DDI_DEV_T_NONE, cpu_devi,
			    "chip#", cpi->cpi_chipid);
			(void) ndi_prop_update_int(DDI_DEV_T_NONE, cpu_devi,
			    "clog#", cpi->cpi_clogid);
		}
	}

	/* cpuid-features */
	(void) ndi_prop_update_int(DDI_DEV_T_NONE, cpu_devi,
	    "cpuid-features", CPI_FEATURES_EDX(cpi));


	/* cpuid-features-ecx */
	switch (cpi->cpi_vendor) {
	case X86_VENDOR_Intel:
		create = IS_NEW_F6(cpi) || cpi->cpi_family >= 0xf;
		break;
	case X86_VENDOR_AMD:
		create = cpi->cpi_family >= 0xf;
		break;
	default:
		create = 0;
		break;
	}
	if (create)
		(void) ndi_prop_update_int(DDI_DEV_T_NONE, cpu_devi,
		    "cpuid-features-ecx", CPI_FEATURES_ECX(cpi));

	/* ext-cpuid-features */
	switch (cpi->cpi_vendor) {
	case X86_VENDOR_Intel:
	case X86_VENDOR_AMD:
	case X86_VENDOR_Cyrix:
	case X86_VENDOR_TM:
	case X86_VENDOR_Centaur:
		create = cpi->cpi_xmaxeax >= 0x80000001;
		break;
	default:
		create = 0;
		break;
	}
	if (create) {
		(void) ndi_prop_update_int(DDI_DEV_T_NONE, cpu_devi,
		    "ext-cpuid-features", CPI_FEATURES_XTD_EDX(cpi));
		(void) ndi_prop_update_int(DDI_DEV_T_NONE, cpu_devi,
		    "ext-cpuid-features-ecx", CPI_FEATURES_XTD_ECX(cpi));
	}

	/*
	 * Brand String first appeared in Intel Pentium IV, AMD K5
	 * model 1, and Cyrix GXm.  On earlier models we try and
	 * simulate something similar .. so this string should always
	 * same -something- about the processor, however lame.
	 */
	(void) ndi_prop_update_string(DDI_DEV_T_NONE, cpu_devi,
	    "brand-string", cpi->cpi_brandstr);

	/*
	 * Finally, cache and tlb information
	 */
	switch (x86_which_cacheinfo(cpi)) {
	case X86_VENDOR_Intel:
		intel_walk_cacheinfo(cpi, cpu_devi, add_cacheent_props);
		break;
	case X86_VENDOR_Cyrix:
		cyrix_walk_cacheinfo(cpi, cpu_devi, add_cacheent_props);
		break;
	case X86_VENDOR_AMD:
		amd_cache_info(cpi, cpu_devi);
		break;
	default:
		break;
	}
}

struct l2info {
	int *l2i_csz;
	int *l2i_lsz;
	int *l2i_assoc;
	int l2i_ret;
};

/*
 * A cacheinfo walker that fetches the size, line-size and associativity
 * of the L2 cache
 */
static int
intel_l2cinfo(void *arg, const struct cachetab *ct)
{
	struct l2info *l2i = arg;
	int *ip;

	if (ct->ct_label != l2_cache_str &&
	    ct->ct_label != sl2_cache_str)
		return (0);	/* not an L2 -- keep walking */

	if ((ip = l2i->l2i_csz) != NULL)
		*ip = ct->ct_size;
	if ((ip = l2i->l2i_lsz) != NULL)
		*ip = ct->ct_line_size;
	if ((ip = l2i->l2i_assoc) != NULL)
		*ip = ct->ct_assoc;
	l2i->l2i_ret = ct->ct_size;
	return (1);		/* was an L2 -- terminate walk */
}

/*
 * AMD L2/L3 Cache and TLB Associativity Field Definition:
 *
 *	Unlike the associativity for the L1 cache and tlb where the 8 bit
 *	value is the associativity, the associativity for the L2 cache and
 *	tlb is encoded in the following table. The 4 bit L2 value serves as
 *	an index into the amd_afd[] array to determine the associativity.
 *	-1 is undefined. 0 is fully associative.
 */

static int amd_afd[] =
	{-1, 1, 2, -1, 4, -1, 8, -1, 16, -1, 32, 48, 64, 96, 128, 0};

static void
amd_l2cacheinfo(struct cpuid_info *cpi, struct l2info *l2i)
{
	struct cpuid_regs *cp;
	uint_t size, assoc;
	int i;
	int *ip;

	if (cpi->cpi_xmaxeax < 0x80000006)
		return;
	cp = &cpi->cpi_extd[6];

	if ((i = BITX(cp->cp_ecx, 15, 12)) != 0 &&
	    (size = BITX(cp->cp_ecx, 31, 16)) != 0) {
		uint_t cachesz = size * 1024;
		assoc = amd_afd[i];

		ASSERT(assoc != -1);

		if ((ip = l2i->l2i_csz) != NULL)
			*ip = cachesz;
		if ((ip = l2i->l2i_lsz) != NULL)
			*ip = BITX(cp->cp_ecx, 7, 0);
		if ((ip = l2i->l2i_assoc) != NULL)
			*ip = assoc;
		l2i->l2i_ret = cachesz;
	}
}

int
getl2cacheinfo(cpu_t *cpu, int *csz, int *lsz, int *assoc)
{
	struct cpuid_info *cpi = cpu->cpu_m.mcpu_cpi;
	struct l2info __l2info, *l2i = &__l2info;

	l2i->l2i_csz = csz;
	l2i->l2i_lsz = lsz;
	l2i->l2i_assoc = assoc;
	l2i->l2i_ret = -1;

	switch (x86_which_cacheinfo(cpi)) {
	case X86_VENDOR_Intel:
		intel_walk_cacheinfo(cpi, l2i, intel_l2cinfo);
		break;
	case X86_VENDOR_Cyrix:
		cyrix_walk_cacheinfo(cpi, l2i, intel_l2cinfo);
		break;
	case X86_VENDOR_AMD:
		amd_l2cacheinfo(cpi, l2i);
		break;
	default:
		break;
	}
	return (l2i->l2i_ret);
}

#if !defined(__xpv)

uint32_t *
cpuid_mwait_alloc(cpu_t *cpu)
{
	uint32_t	*ret;
	size_t		mwait_size;

	ASSERT(cpuid_checkpass(CPU, 2));

	mwait_size = CPU->cpu_m.mcpu_cpi->cpi_mwait.mon_max;
	if (mwait_size == 0)
		return (NULL);

	/*
	 * kmem_alloc() returns cache line size aligned data for mwait_size
	 * allocations.  mwait_size is currently cache line sized.  Neither
	 * of these implementation details are guarantied to be true in the
	 * future.
	 *
	 * First try allocating mwait_size as kmem_alloc() currently returns
	 * correctly aligned memory.  If kmem_alloc() does not return
	 * mwait_size aligned memory, then use mwait_size ROUNDUP.
	 *
	 * Set cpi_mwait.buf_actual and cpi_mwait.size_actual in case we
	 * decide to free this memory.
	 */
	ret = kmem_zalloc(mwait_size, KM_SLEEP);
	if (ret == (uint32_t *)P2ROUNDUP((uintptr_t)ret, mwait_size)) {
		cpu->cpu_m.mcpu_cpi->cpi_mwait.buf_actual = ret;
		cpu->cpu_m.mcpu_cpi->cpi_mwait.size_actual = mwait_size;
		*ret = MWAIT_RUNNING;
		return (ret);
	} else {
		kmem_free(ret, mwait_size);
		ret = kmem_zalloc(mwait_size * 2, KM_SLEEP);
		cpu->cpu_m.mcpu_cpi->cpi_mwait.buf_actual = ret;
		cpu->cpu_m.mcpu_cpi->cpi_mwait.size_actual = mwait_size * 2;
		ret = (uint32_t *)P2ROUNDUP((uintptr_t)ret, mwait_size);
		*ret = MWAIT_RUNNING;
		return (ret);
	}
}

void
cpuid_mwait_free(cpu_t *cpu)
{
	if (cpu->cpu_m.mcpu_cpi == NULL) {
		return;
	}

	if (cpu->cpu_m.mcpu_cpi->cpi_mwait.buf_actual != NULL &&
	    cpu->cpu_m.mcpu_cpi->cpi_mwait.size_actual > 0) {
		kmem_free(cpu->cpu_m.mcpu_cpi->cpi_mwait.buf_actual,
		    cpu->cpu_m.mcpu_cpi->cpi_mwait.size_actual);
	}

	cpu->cpu_m.mcpu_cpi->cpi_mwait.buf_actual = NULL;
	cpu->cpu_m.mcpu_cpi->cpi_mwait.size_actual = 0;
}

void
patch_tsc_read(int flag)
{
	size_t cnt;

	switch (flag) {
	case TSC_NONE:
		cnt = &_no_rdtsc_end - &_no_rdtsc_start;
		(void) memcpy((void *)tsc_read, (void *)&_no_rdtsc_start, cnt);
		break;
	case TSC_RDTSC_MFENCE:
		cnt = &_tsc_mfence_end - &_tsc_mfence_start;
		(void) memcpy((void *)tsc_read,
		    (void *)&_tsc_mfence_start, cnt);
		break;
	case TSC_RDTSC_LFENCE:
		cnt = &_tsc_lfence_end - &_tsc_lfence_start;
		(void) memcpy((void *)tsc_read,
		    (void *)&_tsc_lfence_start, cnt);
		break;
	case TSC_TSCP:
		cnt = &_tscp_end - &_tscp_start;
		(void) memcpy((void *)tsc_read, (void *)&_tscp_start, cnt);
		break;
	default:
		/* Bail for unexpected TSC types. (TSC_NONE covers 0) */
		cmn_err(CE_PANIC, "Unrecogized TSC type: %d", flag);
		break;
	}
	tsc_type = flag;
}

int
cpuid_deep_cstates_supported(void)
{
	struct cpuid_info *cpi;
	struct cpuid_regs regs;

	ASSERT(cpuid_checkpass(CPU, 1));

	cpi = CPU->cpu_m.mcpu_cpi;

	if (!is_x86_feature(x86_featureset, X86FSET_CPUID))
		return (0);

	switch (cpi->cpi_vendor) {
	case X86_VENDOR_Intel:
		if (cpi->cpi_xmaxeax < 0x80000007)
			return (0);

		/*
		 * TSC run at a constant rate in all ACPI C-states?
		 */
		regs.cp_eax = 0x80000007;
		(void) __cpuid_insn(&regs);
		return (regs.cp_edx & CPUID_TSC_CSTATE_INVARIANCE);

	default:
		return (0);
	}
}

#endif	/* !__xpv */

void
post_startup_cpu_fixups(void)
{
#ifndef __xpv
	/*
	 * Some AMD processors support C1E state. Entering this state will
	 * cause the local APIC timer to stop, which we can't deal with at
	 * this time.
	 */
	if (cpuid_getvendor(CPU) == X86_VENDOR_AMD) {
		on_trap_data_t otd;
		uint64_t reg;

		if (!on_trap(&otd, OT_DATA_ACCESS)) {
			reg = rdmsr(MSR_AMD_INT_PENDING_CMP_HALT);
			/* Disable C1E state if it is enabled by BIOS */
			if ((reg >> AMD_ACTONCMPHALT_SHIFT) &
			    AMD_ACTONCMPHALT_MASK) {
				reg &= ~(AMD_ACTONCMPHALT_MASK <<
				    AMD_ACTONCMPHALT_SHIFT);
				wrmsr(MSR_AMD_INT_PENDING_CMP_HALT, reg);
			}
		}
		no_trap();
	}
#endif	/* !__xpv */
}

void
enable_pcid(void)
{
	if (x86_use_pcid == -1)
		x86_use_pcid = is_x86_feature(x86_featureset, X86FSET_PCID);

	if (x86_use_invpcid == -1) {
		x86_use_invpcid = is_x86_feature(x86_featureset,
		    X86FSET_INVPCID);
	}

	if (!x86_use_pcid)
		return;

	/*
	 * Intel say that on setting PCIDE, it immediately starts using the PCID
	 * bits; better make sure there's nothing there.
	 */
	ASSERT((getcr3() & MMU_PAGEOFFSET) == PCID_NONE);

	setcr4(getcr4() | CR4_PCIDE);
}

/*
 * Setup necessary registers to enable XSAVE feature on this processor.
 * This function needs to be called early enough, so that no xsave/xrstor
 * ops will execute on the processor before the MSRs are properly set up.
 *
 * Current implementation has the following assumption:
 * - cpuid_pass1() is done, so that X86 features are known.
 * - fpu_probe() is done, so that fp_save_mech is chosen.
 */
void
xsave_setup_msr(cpu_t *cpu)
{
	ASSERT(fp_save_mech == FP_XSAVE);
	ASSERT(is_x86_feature(x86_featureset, X86FSET_XSAVE));

	/* Enable OSXSAVE in CR4. */
	setcr4(getcr4() | CR4_OSXSAVE);
	/*
	 * Update SW copy of ECX, so that /dev/cpu/self/cpuid will report
	 * correct value.
	 */
	cpu->cpu_m.mcpu_cpi->cpi_std[1].cp_ecx |= CPUID_INTC_ECX_OSXSAVE;
	setup_xfem();
}

/*
 * Starting with the Westmere processor the local
 * APIC timer will continue running in all C-states,
 * including the deepest C-states.
 */
int
cpuid_arat_supported(void)
{
	struct cpuid_info *cpi;
	struct cpuid_regs regs;

	ASSERT(cpuid_checkpass(CPU, 1));
	ASSERT(is_x86_feature(x86_featureset, X86FSET_CPUID));

	cpi = CPU->cpu_m.mcpu_cpi;

	switch (cpi->cpi_vendor) {
	case X86_VENDOR_Intel:
		/*
		 * Always-running Local APIC Timer is
		 * indicated by CPUID.6.EAX[2].
		 */
		if (cpi->cpi_maxeax >= 6) {
			regs.cp_eax = 6;
			(void) cpuid_insn(NULL, &regs);
			return (regs.cp_eax & CPUID_INTC_EAX_ARAT);
		} else {
			return (0);
		}
	default:
		return (0);
	}
}

/*
 * Check support for Intel ENERGY_PERF_BIAS feature
 */
int
cpuid_iepb_supported(struct cpu *cp)
{
	struct cpuid_info *cpi = cp->cpu_m.mcpu_cpi;
	struct cpuid_regs regs;

	ASSERT(cpuid_checkpass(cp, 1));

	if (!(is_x86_feature(x86_featureset, X86FSET_CPUID)) ||
	    !(is_x86_feature(x86_featureset, X86FSET_MSR))) {
		return (0);
	}

	/*
	 * Intel ENERGY_PERF_BIAS MSR is indicated by
	 * capability bit CPUID.6.ECX.3
	 */
	if ((cpi->cpi_vendor != X86_VENDOR_Intel) || (cpi->cpi_maxeax < 6))
		return (0);

	regs.cp_eax = 0x6;
	(void) cpuid_insn(NULL, &regs);
	return (regs.cp_ecx & CPUID_INTC_ECX_PERFBIAS);
}

/*
 * Check support for TSC deadline timer
 *
 * TSC deadline timer provides a superior software programming
 * model over local APIC timer that eliminates "time drifts".
 * Instead of specifying a relative time, software specifies an
 * absolute time as the target at which the processor should
 * generate a timer event.
 */
int
cpuid_deadline_tsc_supported(void)
{
	struct cpuid_info *cpi = CPU->cpu_m.mcpu_cpi;
	struct cpuid_regs regs;

	ASSERT(cpuid_checkpass(CPU, 1));
	ASSERT(is_x86_feature(x86_featureset, X86FSET_CPUID));

	switch (cpi->cpi_vendor) {
	case X86_VENDOR_Intel:
		if (cpi->cpi_maxeax >= 1) {
			regs.cp_eax = 1;
			(void) cpuid_insn(NULL, &regs);
			return (regs.cp_ecx & CPUID_DEADLINE_TSC);
		} else {
			return (0);
		}
	default:
		return (0);
	}
}

#if defined(__amd64) && !defined(__xpv)
/*
 * Patch in versions of bcopy for high performance Intel Nhm processors
 * and later...
 */
void
patch_memops(uint_t vendor)
{
	size_t cnt, i;
	caddr_t to, from;

	if ((vendor == X86_VENDOR_Intel) &&
	    is_x86_feature(x86_featureset, X86FSET_SSE4_2)) {
		cnt = &bcopy_patch_end - &bcopy_patch_start;
		to = &bcopy_ck_size;
		from = &bcopy_patch_start;
		for (i = 0; i < cnt; i++) {
			*to++ = *from++;
		}
	}
}
#endif  /* __amd64 && !__xpv */

/*
 * We're being asked to tell the system how many bits are required to represent
 * the various thread and strand IDs. While it's tempting to derive this based
 * on the values in cpi_ncore_per_chip and cpi_ncpu_per_chip, that isn't quite
 * correct. Instead, this needs to be based on the number of bits that the APIC
 * allows for these different configurations. We only update these to a larger
 * value if we find one.
 */
void
cpuid_get_ext_topo(cpu_t *cpu, uint_t *core_nbits, uint_t *strand_nbits)
{
	struct cpuid_info *cpi;

	VERIFY(cpuid_checkpass(CPU, 1));
	cpi = cpu->cpu_m.mcpu_cpi;

	if (cpi->cpi_ncore_bits > *core_nbits) {
		*core_nbits = cpi->cpi_ncore_bits;
	}

	if (cpi->cpi_nthread_bits > *strand_nbits) {
		*strand_nbits = cpi->cpi_nthread_bits;
	}
}

void
cpuid_pass_ucode(cpu_t *cpu, uchar_t *fset)
{
	struct cpuid_info *cpi = cpu->cpu_m.mcpu_cpi;
	struct cpuid_regs cp;

	/*
	 * Reread the CPUID portions that we need for various security
	 * information.
	 */
	if (cpi->cpi_vendor == X86_VENDOR_Intel) {
		/*
		 * Check if we now have leaf 7 available to us.
		 */
		if (cpi->cpi_maxeax < 7) {
			bzero(&cp, sizeof (cp));
			cp.cp_eax = 0;
			cpi->cpi_maxeax = __cpuid_insn(&cp);
			if (cpi->cpi_maxeax < 7)
				return;
		}

		bzero(&cp, sizeof (cp));
		cp.cp_eax = 7;
		cp.cp_ecx = 0;
		(void) __cpuid_insn(&cp);
		cpi->cpi_std[7] = cp;
	} else if (cpi->cpi_vendor == X86_VENDOR_AMD) {
		/* No xcpuid support */
		if (cpi->cpi_family < 5 ||
		    (cpi->cpi_family == 5 && cpi->cpi_model < 1))
			return;

		if (cpi->cpi_xmaxeax < CPUID_LEAF_EXT_8) {
			bzero(&cp, sizeof (cp));
			cp.cp_eax = CPUID_LEAF_EXT_0;
			cpi->cpi_xmaxeax = __cpuid_insn(&cp);
			if (cpi->cpi_xmaxeax < CPUID_LEAF_EXT_8) {
				return;
			}
		}

		bzero(&cp, sizeof (cp));
		cp.cp_eax = CPUID_LEAF_EXT_8;
		(void) __cpuid_insn(&cp);
		platform_cpuid_mangle(cpi->cpi_vendor, CPUID_LEAF_EXT_8, &cp);
		cpi->cpi_extd[8] = cp;
	} else {
		/*
		 * Nothing to do here. Return an empty set which has already
		 * been zeroed for us.
		 */
		return;
	}
	cpuid_scan_security(cpu, fset);
}

/* ARGSUSED */
static int
cpuid_post_ucodeadm_xc(xc_arg_t arg0, xc_arg_t arg1, xc_arg_t arg2)
{
	uchar_t *fset;

	fset = (uchar_t *)(arg0 + sizeof (x86_featureset) * CPU->cpu_id);
	cpuid_pass_ucode(CPU, fset);

	return (0);
}

/*
 * After a microcode update where the version has changed, then we need to
 * rescan CPUID. To do this we check every CPU to make sure that they have the
 * same microcode. Then we perform a cross call to all such CPUs. It's the
 * caller's job to make sure that no one else can end up doing an update while
 * this is going on.
 *
 * We assume that the system is microcode capable if we're called.
 */
void
cpuid_post_ucodeadm(void)
{
	uint32_t rev;
	int i;
	struct cpu *cpu;
	cpuset_t cpuset;
	void *argdata;
	uchar_t *f0;

	argdata = kmem_zalloc(sizeof (x86_featureset) * NCPU, KM_SLEEP);

	mutex_enter(&cpu_lock);
	cpu = cpu_get(0);
	rev = cpu->cpu_m.mcpu_ucode_info->cui_rev;
	CPUSET_ONLY(cpuset, 0);
	for (i = 1; i < max_ncpus; i++) {
		if ((cpu = cpu_get(i)) == NULL)
			continue;

		if (cpu->cpu_m.mcpu_ucode_info->cui_rev != rev) {
			panic("post microcode update CPU %d has differing "
			    "microcode revision (%u) from CPU 0 (%u)",
			    i, cpu->cpu_m.mcpu_ucode_info->cui_rev, rev);
		}
		CPUSET_ADD(cpuset, i);
	}

	kpreempt_disable();
	xc_sync((xc_arg_t)argdata, 0, 0, CPUSET2BV(cpuset),
	    cpuid_post_ucodeadm_xc);
	kpreempt_enable();

	/*
	 * OK, now look at each CPU and see if their feature sets are equal.
	 */
	f0 = argdata;
	for (i = 1; i < max_ncpus; i++) {
		uchar_t *fset;
		if (!CPU_IN_SET(cpuset, i))
			continue;

		fset = (uchar_t *)((uintptr_t)argdata +
		    sizeof (x86_featureset) * i);

		if (!compare_x86_featureset(f0, fset)) {
			panic("Post microcode update CPU %d has "
			    "differing security feature (%p) set from CPU 0 "
			    "(%p), not appending to feature set", i,
			    (void *)fset, (void *)f0);
		}
	}

	mutex_exit(&cpu_lock);

	for (i = 0; i < NUM_X86_FEATURES; i++) {
		cmn_err(CE_CONT, "?post-ucode x86_feature: %s\n",
		    x86_feature_names[i]);
		if (is_x86_feature(f0, i)) {
			add_x86_feature(x86_featureset, i);
		}
	}
	kmem_free(argdata, sizeof (x86_featureset) * NCPU);
}<|MERGE_RESOLUTION|>--- conflicted
+++ resolved
@@ -1038,11 +1038,7 @@
 	"tbm",
 	"avx512_vnni",
 	"amd_pcec",
-<<<<<<< HEAD
-	"md_clear",
-=======
 	"mb_clear",
->>>>>>> f2dbfd32
 	"mds_no",
 	"core_thermal",
 	"pkg_thermal"
