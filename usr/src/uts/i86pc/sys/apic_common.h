/*
 * CDDL HEADER START
 *
 * The contents of this file are subject to the terms of the
 * Common Development and Distribution License (the "License").
 * You may not use this file except in compliance with the License.
 *
 * You can obtain a copy of the license at usr/src/OPENSOLARIS.LICENSE
 * or http://www.opensolaris.org/os/licensing.
 * See the License for the specific language governing permissions
 * and limitations under the License.
 *
 * When distributing Covered Code, include this CDDL HEADER in each
 * file and include the License file at usr/src/OPENSOLARIS.LICENSE.
 * If applicable, add the following below this CDDL HEADER, with the
 * fields enclosed by brackets "[]" replaced with your own identifying
 * information: Portions Copyright [yyyy] [name of copyright owner]
 *
 * CDDL HEADER END
 */
/*
 * Copyright (c) 2010, Oracle and/or its affiliates. All rights reserved.
 * Copyright (c) 2017 by Delphix. All rights reserved.
 */
/*
 * Copyright 2019, Joyent, Inc.
 */

#ifndef _SYS_APIC_COMMON_H
#define	_SYS_APIC_COMMON_H

#include <sys/psm_types.h>
#include <sys/avintr.h>
#include <sys/privregs.h>
#include <sys/pci.h>
#include <sys/cyclic.h>

#ifdef	__cplusplus
extern "C" {
#endif

/*
 * Functions & Variables common to pcplusmp & apix
 */

#include <sys/psm_common.h>

/* Methods for multiple IOAPIC */
enum apic_ioapic_method_type {
	APIC_MUL_IOAPIC_NONE,		/* use to disable pcplusmp fallback */
	APIC_MUL_IOAPIC_MASK,		/* Set RT Entry Mask bit before EOI */
	APIC_MUL_IOAPIC_DEOI,		/* Directed EOI */
	APIC_MUL_IOAPIC_IOXAPIC,	/* IOxAPIC */
	APIC_MUL_IOAPIC_IIR,		/* IOMMU interrup remapping */
	APIC_MUL_IOAPIC_PCPLUSMP	/* Fall back to old pcplusmp */
};

#define	APIX_IS_DIRECTED_EOI(type)	\
	((type) == APIC_MUL_IOAPIC_DEOI || (type) == APIC_MUL_IOAPIC_IIR)
#define	APIX_IS_MASK_RDT(type)	\
	((type) == APIC_MUL_IOAPIC_NONE || (type) == APIC_MUL_IOAPIC_MASK)

extern int	apix_enable;
extern int	apix_loaded(void);
extern enum apic_ioapic_method_type apix_mul_ioapic_method;

extern int	apic_oneshot;
/* to allow disabling one-shot capability */
extern int	apic_oneshot_enable;

/* Now the ones for Dynamic Interrupt distribution */
extern int	apic_enable_dynamic_migration;

extern int apic_have_32bit_cr8;

extern struct psm_ops *psmops;

/*
 * These variables are frequently accessed in apic_intr_enter(),
 * apic_intr_exit and apic_setspl, so group them together
 */
extern volatile uint32_t *apicadr;	/* virtual addr of local APIC	*/
extern uchar_t	apic_io_vectbase[MAX_IO_APIC];
extern uchar_t	apic_io_vectend[MAX_IO_APIC];
extern uchar_t	apic_io_ver[MAX_IO_APIC];
extern int	apic_io_max;
extern int	apic_nvidia_io_max;
extern int apic_setspl_delay;		/* apic_setspl - delay enable	*/
extern int apic_clkvect;

/* vector at which error interrupts come in */
extern int apic_errvect;
extern int apic_enable_error_intr;
extern int apic_error_display_delay;

/* vector at which performance counter overflow interrupts come in */
extern int apic_cpcovf_vect;
extern int apic_enable_cpcovf_intr;

/* vector at which CMCI interrupts come in */
extern int apic_cmci_vect;
extern int cmi_enable_cmci;
extern void cmi_cmci_trap(void);

extern kmutex_t cmci_cpu_setup_lock;	/* protects cmci_cpu_setup_registered */
extern int cmci_cpu_setup_registered;

extern int	apic_forceload;

extern int	apic_coarse_hrtime;	/* 0 - use accurate slow gethrtime() */
					/* 1 - use gettime() for performance */
extern int	apic_flat_model;		/* 0 - clustered. 1 - flat */

extern int	apic_panic_on_nmi;
extern int	apic_panic_on_apic_error;

extern int	apic_verbose;

extern int	apic_pir_vect;

#ifdef DEBUG
extern int	apic_debug;
extern int	apic_restrict_vector;

extern int	apic_debug_msgbuf[APIC_DEBUG_MSGBUFSIZE];
extern int	apic_debug_msgbufindex;

#endif /* DEBUG */

extern uint_t	apic_nsec_per_intr;
extern uint_t	apic_nticks;
extern uint_t	apic_skipped_redistribute;

extern uint_t	last_count_read;
extern lock_t	apic_mode_switch_lock;
extern lock_t	apic_gethrtime_lock;
extern volatile int	apic_hrtime_stamp;
extern volatile hrtime_t apic_nsec_since_boot;
extern uint_t	apic_hertz_count;

extern uint64_t apic_ticks_per_SFnsecs;	/* # of ticks in SF nsecs */

extern int	apic_hrtime_error;
extern int	apic_remote_hrterr;
extern int	apic_num_nmis;
extern int	apic_apic_error;
extern int	apic_num_apic_errors;
extern int	apic_num_cksum_errors;

extern int	apic_error;

/* use to make sure only one cpu handles the nmi */
extern lock_t	apic_nmi_lock;
/* use to make sure only one cpu handles the error interrupt */
extern lock_t	apic_error_lock;

/* Patchable global variables. */
extern uint32_t	apic_divide_reg_init;	/* 0 - divide by 2 */

extern apic_intrmap_ops_t *apic_vt_ops;

#ifdef	DEBUG
extern int	apic_break_on_cpu;
extern int	apic_stretch_interrupts;
extern int	apic_stretch_ISR;	/* IPL of 3 matches nothing now */
#endif

extern cyclic_id_t apic_cyclic_id;

extern void apic_nmi_intr(caddr_t arg, struct regs *rp);
extern int	apic_clkinit();
extern hrtime_t apic_gettime();
extern hrtime_t apic_gethrtime();
extern int	apic_cpu_start(processorid_t cpuid, caddr_t ctx);
extern int	apic_cpu_stop(processorid_t cpuid, caddr_t ctx);
extern int	apic_cpu_add(psm_cpu_request_t *reqp);
extern int	apic_cpu_remove(psm_cpu_request_t *reqp);
extern int	apic_cpu_ops(psm_cpu_request_t *reqp);
extern void	apic_switch_ipi_callback(boolean_t enter);
extern void	apic_send_ipi(int cpun, int ipl);
extern void	apic_set_idlecpu(processorid_t cpun);
extern void	apic_unset_idlecpu(processorid_t cpun);
extern void	apic_shutdown(int cmd, int fcn);
extern void	apic_preshutdown(int cmd, int fcn);
extern processorid_t	apic_get_next_processorid(processorid_t cpun);
extern uint64_t	apic_calibrate();
extern int	apic_get_pir_ipivect(void);
extern void	apic_send_pir_ipi(processorid_t);

extern int apic_error_intr();
extern void apic_cpcovf_mask_clear(void);
extern void apic_cmci_setup(processorid_t, boolean_t);
extern void apic_intrmap_init(int apic_mode);
extern processorid_t apic_find_cpu(int flag);
extern processorid_t apic_get_next_bind_cpu(void);

extern int	apic_support_msi;
extern int	apic_multi_msi_enable;
extern int	apic_msix_enable;

extern uint32_t apic_get_localapicid(uint32_t cpuid);
extern uchar_t apic_get_ioapicid(uchar_t ioapicindex);

<<<<<<< HEAD
#define	NMI_ACTION_UNSET (0)
#define	NMI_ACTION_PANIC (1)
#define	NMI_ACTION_IGNORE (2)
#define	NMI_ACTION_KMDB (3)

extern int nmi_action;
=======
typedef enum nmi_action {
	NMI_ACTION_UNSET,
	NMI_ACTION_PANIC,
	NMI_ACTION_IGNORE,
	NMI_ACTION_KMDB
} nmi_action_t;

extern nmi_action_t nmi_action;
>>>>>>> 251a62bc

#ifdef	__cplusplus
}
#endif

#endif	/* _SYS_APIC_COMMON_H */<|MERGE_RESOLUTION|>--- conflicted
+++ resolved
@@ -201,14 +201,6 @@
 extern uint32_t apic_get_localapicid(uint32_t cpuid);
 extern uchar_t apic_get_ioapicid(uchar_t ioapicindex);
 
-<<<<<<< HEAD
-#define	NMI_ACTION_UNSET (0)
-#define	NMI_ACTION_PANIC (1)
-#define	NMI_ACTION_IGNORE (2)
-#define	NMI_ACTION_KMDB (3)
-
-extern int nmi_action;
-=======
 typedef enum nmi_action {
 	NMI_ACTION_UNSET,
 	NMI_ACTION_PANIC,
@@ -217,7 +209,6 @@
 } nmi_action_t;
 
 extern nmi_action_t nmi_action;
->>>>>>> 251a62bc
 
 #ifdef	__cplusplus
 }
