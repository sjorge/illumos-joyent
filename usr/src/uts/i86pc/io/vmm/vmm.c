/*-
 * SPDX-License-Identifier: BSD-2-Clause-FreeBSD
 *
 * Copyright (c) 2011 NetApp, Inc.
 * All rights reserved.
 *
 * Redistribution and use in source and binary forms, with or without
 * modification, are permitted provided that the following conditions
 * are met:
 * 1. Redistributions of source code must retain the above copyright
 *    notice, this list of conditions and the following disclaimer.
 * 2. Redistributions in binary form must reproduce the above copyright
 *    notice, this list of conditions and the following disclaimer in the
 *    documentation and/or other materials provided with the distribution.
 *
 * THIS SOFTWARE IS PROVIDED BY NETAPP, INC ``AS IS'' AND
 * ANY EXPRESS OR IMPLIED WARRANTIES, INCLUDING, BUT NOT LIMITED TO, THE
 * IMPLIED WARRANTIES OF MERCHANTABILITY AND FITNESS FOR A PARTICULAR PURPOSE
 * ARE DISCLAIMED.  IN NO EVENT SHALL NETAPP, INC OR CONTRIBUTORS BE LIABLE
 * FOR ANY DIRECT, INDIRECT, INCIDENTAL, SPECIAL, EXEMPLARY, OR CONSEQUENTIAL
 * DAMAGES (INCLUDING, BUT NOT LIMITED TO, PROCUREMENT OF SUBSTITUTE GOODS
 * OR SERVICES; LOSS OF USE, DATA, OR PROFITS; OR BUSINESS INTERRUPTION)
 * HOWEVER CAUSED AND ON ANY THEORY OF LIABILITY, WHETHER IN CONTRACT, STRICT
 * LIABILITY, OR TORT (INCLUDING NEGLIGENCE OR OTHERWISE) ARISING IN ANY WAY
 * OUT OF THE USE OF THIS SOFTWARE, EVEN IF ADVISED OF THE POSSIBILITY OF
 * SUCH DAMAGE.
 *
 * $FreeBSD$
 */
/*
 * This file and its contents are supplied under the terms of the
 * Common Development and Distribution License ("CDDL"), version 1.0.
 * You may only use this file in accordance with the terms of version
 * 1.0 of the CDDL.
 *
 * A full copy of the text of the CDDL should have accompanied this
 * source.  A copy of the CDDL is also available via the Internet at
 * http://www.illumos.org/license/CDDL.
 *
 * Copyright 2015 Pluribus Networks Inc.
<<<<<<< HEAD
 * Copyright 2021 Joyent, Inc.
 * Copyright 2020 Oxide Computer Company
=======
 * Copyright 2018 Joyent, Inc.
 * Copyright 2021 Oxide Computer Company
>>>>>>> 867228ad
 */

#include <sys/cdefs.h>
__FBSDID("$FreeBSD$");

#include <sys/param.h>
#include <sys/systm.h>
#include <sys/kernel.h>
#include <sys/module.h>
#include <sys/sysctl.h>
#include <sys/malloc.h>
#include <sys/pcpu.h>
#include <sys/lock.h>
#include <sys/mutex.h>
#include <sys/proc.h>
#include <sys/rwlock.h>
#include <sys/sched.h>
#include <sys/smp.h>
#include <sys/systm.h>

#include <vm/vm.h>
#include <vm/vm_object.h>
#include <vm/vm_map.h>
#include <vm/vm_page.h>
#include <vm/pmap.h>
#include <vm/vm_extern.h>
#include <vm/vm_param.h>

#ifdef __FreeBSD__
#include <machine/cpu.h>
#endif
#include <machine/pcb.h>
#include <machine/smp.h>
#include <machine/md_var.h>
#include <x86/psl.h>
#include <x86/apicreg.h>

#include <machine/vmm.h>
#include <machine/vmm_dev.h>
#include <sys/vmm_instruction_emul.h>

#include "vmm_ioport.h"
#include "vmm_ktr.h"
#include "vmm_host.h"
#include "vmm_mem.h"
#include "vmm_util.h"
#include "vatpic.h"
#include "vatpit.h"
#include "vhpet.h"
#include "vioapic.h"
#include "vlapic.h"
#include "vpmtmr.h"
#include "vrtc.h"
#include "vmm_stat.h"
#include "vmm_lapic.h"

#include "io/ppt.h"
#include "io/iommu.h"

struct vlapic;

/*
 * Initialization:
 * (a) allocated when vcpu is created
 * (i) initialized when vcpu is created and when it is reinitialized
 * (o) initialized the first time the vcpu is created
 * (x) initialized before use
 */
struct vcpu {
	/* (o) protects state, run_state, hostcpu, sipi_vector */
	struct mtx	mtx;

	enum vcpu_state	state;		/* (o) vcpu state */
	enum vcpu_run_state run_state;	/* (i) vcpu init/sipi/run state */
	kcondvar_t	vcpu_cv;	/* (o) cpu waiter cv */
	kcondvar_t	state_cv;	/* (o) IDLE-transition cv */
	int		hostcpu;	/* (o) vcpu's current host cpu */
	int		lastloccpu;	/* (o) last host cpu localized to */
	int		reqidle;	/* (i) request vcpu to idle */
	struct vlapic	*vlapic;	/* (i) APIC device model */
	enum x2apic_state x2apic_state;	/* (i) APIC mode */
	uint64_t	exitintinfo;	/* (i) events pending at VM exit */
	int		nmi_pending;	/* (i) NMI pending */
	int		extint_pending;	/* (i) INTR pending */
	int	exception_pending;	/* (i) exception pending */
	int	exc_vector;		/* (x) exception collateral */
	int	exc_errcode_valid;
	uint32_t exc_errcode;
	uint8_t		sipi_vector;	/* (i) SIPI vector */
	struct savefpu	*guestfpu;	/* (a,i) guest fpu state */
	uint64_t	guest_xcr0;	/* (i) guest %xcr0 register */
	void		*stats;		/* (a,i) statistics */
	struct vm_exit	exitinfo;	/* (x) exit reason and collateral */
	uint64_t	nextrip;	/* (x) next instruction to execute */
	struct vie	*vie_ctx;	/* (x) instruction emulation context */
	uint64_t	tsc_offset;	/* (x) offset from host TSC */
};

#define	vcpu_lock_initialized(v) mtx_initialized(&((v)->mtx))
#define	vcpu_lock_init(v)	mtx_init(&((v)->mtx), "vcpu lock", 0, MTX_SPIN)
#define	vcpu_lock(v)		mtx_lock_spin(&((v)->mtx))
#define	vcpu_unlock(v)		mtx_unlock_spin(&((v)->mtx))
#define	vcpu_assert_locked(v)	mtx_assert(&((v)->mtx), MA_OWNED)

struct mem_seg {
	size_t	len;
	bool	sysmem;
	struct vm_object *object;
};
#ifdef __FreeBSD__
#define	VM_MAX_MEMSEGS	3
#else
#define	VM_MAX_MEMSEGS	4
#endif

struct mem_map {
	vm_paddr_t	gpa;
	size_t		len;
	vm_ooffset_t	segoff;
	int		segid;
	int		prot;
	int		flags;
};
#define	VM_MAX_MEMMAPS	8

/*
 * Initialization:
 * (o) initialized the first time the VM is created
 * (i) initialized when VM is created and when it is reinitialized
 * (x) initialized before use
 */
struct vm {
	void		*cookie;		/* (i) cpu-specific data */
	void		*iommu;			/* (x) iommu-specific data */
	struct vhpet	*vhpet;			/* (i) virtual HPET */
	struct vioapic	*vioapic;		/* (i) virtual ioapic */
	struct vatpic	*vatpic;		/* (i) virtual atpic */
	struct vatpit	*vatpit;		/* (i) virtual atpit */
	struct vpmtmr	*vpmtmr;		/* (i) virtual ACPI PM timer */
	struct vrtc	*vrtc;			/* (o) virtual RTC */
	volatile cpuset_t active_cpus;		/* (i) active vcpus */
	volatile cpuset_t debug_cpus;		/* (i) vcpus stopped for dbg */
	int		suspend;		/* (i) stop VM execution */
	volatile cpuset_t suspended_cpus;	/* (i) suspended vcpus */
	volatile cpuset_t halted_cpus;		/* (x) cpus in a hard halt */
	struct mem_map	mem_maps[VM_MAX_MEMMAPS]; /* (i) guest address space */
	struct mem_seg	mem_segs[VM_MAX_MEMSEGS]; /* (o) guest memory regions */
	struct vmspace	*vmspace;		/* (o) guest's address space */
	char		name[VM_MAX_NAMELEN];	/* (o) virtual machine name */
	struct vcpu	vcpu[VM_MAXCPU];	/* (i) guest vcpus */
	/* The following describe the vm cpu topology */
	uint16_t	sockets;		/* (o) num of sockets */
	uint16_t	cores;			/* (o) num of cores/socket */
	uint16_t	threads;		/* (o) num of threads/core */
	uint16_t	maxcpus;		/* (o) max pluggable cpus */
	uint64_t	boot_tsc_offset;	/* (i) TSC offset at VM boot */
	size_t		arc_resv;		/* # of pages take from ARC */

	struct ioport_config ioports;		/* (o) ioport handling */
};

static int vmm_initialized;


static void
nullop_panic(void)
{
	panic("null vmm operation call");
}

/* Do not allow use of an un-set `ops` to do anything but panic */
static struct vmm_ops vmm_ops_null = {
	.init		= (vmm_init_func_t)nullop_panic,
	.cleanup	= (vmm_cleanup_func_t)nullop_panic,
	.resume		= (vmm_resume_func_t)nullop_panic,
	.vminit		= (vmi_init_func_t)nullop_panic,
	.vmrun		= (vmi_run_func_t)nullop_panic,
	.vmcleanup	= (vmi_cleanup_func_t)nullop_panic,
	.vmgetreg	= (vmi_get_register_t)nullop_panic,
	.vmsetreg	= (vmi_set_register_t)nullop_panic,
	.vmgetdesc	= (vmi_get_desc_t)nullop_panic,
	.vmsetdesc	= (vmi_set_desc_t)nullop_panic,
	.vmgetcap	= (vmi_get_cap_t)nullop_panic,
	.vmsetcap	= (vmi_set_cap_t)nullop_panic,
	.vmspace_alloc	= (vmi_vmspace_alloc)nullop_panic,
	.vmspace_free	= (vmi_vmspace_free)nullop_panic,
	.vlapic_init	= (vmi_vlapic_init)nullop_panic,
	.vlapic_cleanup	= (vmi_vlapic_cleanup)nullop_panic,
	.vmsavectx	= (vmi_savectx)nullop_panic,
	.vmrestorectx	= (vmi_restorectx)nullop_panic,
};

static struct vmm_ops *ops = &vmm_ops_null;

#define	VMM_INIT(num)			((*ops->init)(num))
#define	VMM_CLEANUP()			((*ops->cleanup)())
#define	VMM_RESUME()			((*ops->resume)())

#define	VMINIT(vm, pmap)		((*ops->vminit)(vm, pmap))
#define	VMRUN(vmi, vcpu, rip, pmap) \
	((*ops->vmrun)(vmi, vcpu, rip, pmap))
#define	VMCLEANUP(vmi)			((*ops->vmcleanup)(vmi))
#define	VMSPACE_ALLOC(min, max)		((*ops->vmspace_alloc)(min, max))
#define	VMSPACE_FREE(vmspace)		((*ops->vmspace_free)(vmspace))

#define	VMGETREG(vmi, vcpu, num, rv)	((*ops->vmgetreg)(vmi, vcpu, num, rv))
#define	VMSETREG(vmi, vcpu, num, val)	((*ops->vmsetreg)(vmi, vcpu, num, val))
#define	VMGETDESC(vmi, vcpu, num, dsc)	((*ops->vmgetdesc)(vmi, vcpu, num, dsc))
#define	VMSETDESC(vmi, vcpu, num, dsc)	((*ops->vmsetdesc)(vmi, vcpu, num, dsc))
#define	VMGETCAP(vmi, vcpu, num, rv)	((*ops->vmgetcap)(vmi, vcpu, num, rv))
#define	VMSETCAP(vmi, vcpu, num, val)	((*ops->vmsetcap)(vmi, vcpu, num, val))
#define	VLAPIC_INIT(vmi, vcpu)		((*ops->vlapic_init)(vmi, vcpu))
#define	VLAPIC_CLEANUP(vmi, vlapic)	((*ops->vlapic_cleanup)(vmi, vlapic))

#define	fpu_start_emulating()	load_cr0(rcr0() | CR0_TS)
#define	fpu_stop_emulating()	clts()

SDT_PROVIDER_DEFINE(vmm);

static MALLOC_DEFINE(M_VM, "vm", "vm");

/* statistics */
static VMM_STAT(VCPU_TOTAL_RUNTIME, "vcpu total runtime");

SYSCTL_NODE(_hw, OID_AUTO, vmm, CTLFLAG_RW | CTLFLAG_MPSAFE, NULL,
    NULL);

/*
 * Halt the guest if all vcpus are executing a HLT instruction with
 * interrupts disabled.
 */
static int halt_detection_enabled = 1;

/* IPI vector used for vcpu notifications */
static int vmm_ipinum;

/* Trap into hypervisor on all guest exceptions and reflect them back */
static int trace_guest_exceptions;

static void vm_free_memmap(struct vm *vm, int ident);
static bool sysmem_mapping(struct vm *vm, struct mem_map *mm);
static void vcpu_notify_event_locked(struct vcpu *vcpu, vcpu_notify_t);
static bool vcpu_sleep_bailout_checks(struct vm *vm, int vcpuid);
static int vcpu_vector_sipi(struct vm *vm, int vcpuid, uint8_t vector);

#ifndef __FreeBSD__
static void vm_clear_memseg(struct vm *, int);

extern int arc_virt_machine_reserve(size_t);
extern void arc_virt_machine_release(size_t);

/* Flags for vtc_status */
#define	VTCS_FPU_RESTORED	1 /* guest FPU restored, host FPU saved */
#define	VTCS_FPU_CTX_CRITICAL	2 /* in ctx where FPU restore cannot be lazy */

typedef struct vm_thread_ctx {
	struct vm	*vtc_vm;
	int		vtc_vcpuid;
	uint_t		vtc_status;
} vm_thread_ctx_t;

#endif /* __FreeBSD__ */

#ifdef KTR
static const char *
vcpu_state2str(enum vcpu_state state)
{

	switch (state) {
	case VCPU_IDLE:
		return ("idle");
	case VCPU_FROZEN:
		return ("frozen");
	case VCPU_RUNNING:
		return ("running");
	case VCPU_SLEEPING:
		return ("sleeping");
	default:
		return ("unknown");
	}
}
#endif

static void
vcpu_cleanup(struct vm *vm, int i, bool destroy)
{
	struct vcpu *vcpu = &vm->vcpu[i];

	VLAPIC_CLEANUP(vm->cookie, vcpu->vlapic);
	if (destroy) {
		vmm_stat_free(vcpu->stats);
		fpu_save_area_free(vcpu->guestfpu);
		vie_free(vcpu->vie_ctx);
		vcpu->vie_ctx = NULL;
	}
}

static void
vcpu_init(struct vm *vm, int vcpu_id, bool create)
{
	struct vcpu *vcpu;

	KASSERT(vcpu_id >= 0 && vcpu_id < vm->maxcpus,
	    ("vcpu_init: invalid vcpu %d", vcpu_id));

	vcpu = &vm->vcpu[vcpu_id];

	if (create) {
#ifdef __FreeBSD__
		KASSERT(!vcpu_lock_initialized(vcpu), ("vcpu %d already "
		    "initialized", vcpu_id));
#endif
		vcpu_lock_init(vcpu);
		vcpu->state = VCPU_IDLE;
		vcpu->hostcpu = NOCPU;
#ifndef __FreeBSD__
		vcpu->lastloccpu = NOCPU;
#endif
		vcpu->guestfpu = fpu_save_area_alloc();
		vcpu->stats = vmm_stat_alloc();
		vcpu->vie_ctx = vie_alloc();
	} else {
		vie_reset(vcpu->vie_ctx);
		bzero(&vcpu->exitinfo, sizeof (vcpu->exitinfo));
	}

	vcpu->run_state = VRS_HALT;
	vcpu->vlapic = VLAPIC_INIT(vm->cookie, vcpu_id);
	vm_set_x2apic_state(vm, vcpu_id, X2APIC_DISABLED);
	vcpu->reqidle = 0;
	vcpu->exitintinfo = 0;
	vcpu->nmi_pending = 0;
	vcpu->extint_pending = 0;
	vcpu->exception_pending = 0;
	vcpu->guest_xcr0 = XFEATURE_ENABLED_X87;
	fpu_save_area_reset(vcpu->guestfpu);
	vmm_stat_init(vcpu->stats);
	vcpu->tsc_offset = 0;
}

int
vcpu_trace_exceptions(struct vm *vm, int vcpuid)
{

	return (trace_guest_exceptions);
}

struct vm_exit *
vm_exitinfo(struct vm *vm, int cpuid)
{
	struct vcpu *vcpu;

	if (cpuid < 0 || cpuid >= vm->maxcpus)
		panic("vm_exitinfo: invalid cpuid %d", cpuid);

	vcpu = &vm->vcpu[cpuid];

	return (&vcpu->exitinfo);
}

struct vie *
vm_vie_ctx(struct vm *vm, int cpuid)
{
	if (cpuid < 0 || cpuid >= vm->maxcpus)
		panic("vm_vie_ctx: invalid cpuid %d", cpuid);

	return (vm->vcpu[cpuid].vie_ctx);
}

static int
vmm_init(void)
{
	int error;

	vmm_host_state_init();

#ifdef __FreeBSD__
	vmm_ipinum = lapic_ipi_alloc(pti ? &IDTVEC(justreturn1_pti) :
	    &IDTVEC(justreturn));
	if (vmm_ipinum < 0)
		vmm_ipinum = IPI_AST;
#else
	/* We use cpu_poke() for IPIs */
	vmm_ipinum = 0;
#endif

	error = vmm_mem_init();
	if (error)
		return (error);

	if (vmm_is_intel())
		ops = &vmm_ops_intel;
	else if (vmm_is_svm())
		ops = &vmm_ops_amd;
	else
		return (ENXIO);

#ifdef __FreeBSD__
	vmm_resume_p = vmm_resume;
#endif

	return (VMM_INIT(vmm_ipinum));
}

int
vmm_mod_load()
{
	int	error;

	VERIFY(vmm_initialized == 0);

	error = vmm_init();
	if (error == 0)
		vmm_initialized = 1;

	return (error);
}

int
vmm_mod_unload()
{
	int	error;

	VERIFY(vmm_initialized == 1);

	iommu_cleanup();
	error = VMM_CLEANUP();
	if (error)
		return (error);
	vmm_initialized = 0;

	return (0);
}

static void
vm_init(struct vm *vm, bool create)
{
	int i;

	vm->cookie = VMINIT(vm, vmspace_pmap(vm->vmspace));
	vm->iommu = NULL;
	vm->vioapic = vioapic_init(vm);
	vm->vhpet = vhpet_init(vm);
	vm->vatpic = vatpic_init(vm);
	vm->vatpit = vatpit_init(vm);
	vm->vpmtmr = vpmtmr_init(vm);
	if (create)
		vm->vrtc = vrtc_init(vm);

	vm_inout_init(vm, &vm->ioports);

	CPU_ZERO(&vm->active_cpus);
	CPU_ZERO(&vm->debug_cpus);

	vm->suspend = 0;
	CPU_ZERO(&vm->suspended_cpus);

	for (i = 0; i < vm->maxcpus; i++)
		vcpu_init(vm, i, create);

	/*
	 * Configure the VM-wide TSC offset so that the call to vm_init()
	 * represents the boot time (when the TSC(s) read 0).  Each vCPU will
	 * have its own offset from this, which is altered if/when the guest
	 * writes to MSR_TSC.
	 *
	 * The TSC offsetting math is all unsigned, using overflow for negative
	 * offets.  A reading of the TSC is negated to form the boot offset.
	 */
	vm->boot_tsc_offset = (uint64_t)(-(int64_t)rdtsc_offset());
}

/*
 * The default CPU topology is a single thread per package.
 */
uint_t cores_per_package = 1;
uint_t threads_per_core = 1;

int
vm_create(const char *name, struct vm **retvm)
{
	struct vm *vm;
	struct vmspace *vmspace;

	/*
	 * If vmm.ko could not be successfully initialized then don't attempt
	 * to create the virtual machine.
	 */
	if (!vmm_initialized)
		return (ENXIO);

	if (name == NULL || strlen(name) >= VM_MAX_NAMELEN)
		return (EINVAL);

	vmspace = VMSPACE_ALLOC(0, VM_MAXUSER_ADDRESS);
	if (vmspace == NULL)
		return (ENOMEM);

	vm = malloc(sizeof (struct vm), M_VM, M_WAITOK | M_ZERO);
	strcpy(vm->name, name);
	vm->vmspace = vmspace;

	vm->sockets = 1;
	vm->cores = cores_per_package;	/* XXX backwards compatibility */
	vm->threads = threads_per_core;	/* XXX backwards compatibility */
	vm->maxcpus = VM_MAXCPU;	/* XXX temp to keep code working */

	vm_init(vm, true);

	*retvm = vm;
	return (0);
}

void
vm_get_topology(struct vm *vm, uint16_t *sockets, uint16_t *cores,
    uint16_t *threads, uint16_t *maxcpus)
{
	*sockets = vm->sockets;
	*cores = vm->cores;
	*threads = vm->threads;
	*maxcpus = vm->maxcpus;
}

uint16_t
vm_get_maxcpus(struct vm *vm)
{
	return (vm->maxcpus);
}

int
vm_set_topology(struct vm *vm, uint16_t sockets, uint16_t cores,
    uint16_t threads, uint16_t maxcpus)
{
	if (maxcpus != 0)
		return (EINVAL);	/* XXX remove when supported */
	if ((sockets * cores * threads) > vm->maxcpus)
		return (EINVAL);
	/* XXX need to check sockets * cores * threads == vCPU, how? */
	vm->sockets = sockets;
	vm->cores = cores;
	vm->threads = threads;
	vm->maxcpus = VM_MAXCPU;	/* XXX temp to keep code working */
	return (0);
}

static void
vm_cleanup(struct vm *vm, bool destroy)
{
	struct mem_map *mm;
	int i;

	ppt_unassign_all(vm);

	if (vm->iommu != NULL)
		iommu_destroy_domain(vm->iommu);

	/*
	 * Devices which attach their own ioport hooks should be cleaned up
	 * first so they can tear down those registrations.
	 */
	vpmtmr_cleanup(vm->vpmtmr);

	vm_inout_cleanup(vm, &vm->ioports);

	if (destroy)
		vrtc_cleanup(vm->vrtc);
	else
		vrtc_reset(vm->vrtc);

	vatpit_cleanup(vm->vatpit);
	vhpet_cleanup(vm->vhpet);
	vatpic_cleanup(vm->vatpic);
	vioapic_cleanup(vm->vioapic);

	for (i = 0; i < vm->maxcpus; i++)
		vcpu_cleanup(vm, i, destroy);

	VMCLEANUP(vm->cookie);

	/*
	 * System memory is removed from the guest address space only when
	 * the VM is destroyed. This is because the mapping remains the same
	 * across VM reset.
	 *
	 * Device memory can be relocated by the guest (e.g. using PCI BARs)
	 * so those mappings are removed on a VM reset.
	 */
	for (i = 0; i < VM_MAX_MEMMAPS; i++) {
		mm = &vm->mem_maps[i];
		if (destroy || !sysmem_mapping(vm, mm))
			vm_free_memmap(vm, i);
#ifndef __FreeBSD__
		else {
			/*
			 * We need to reset the IOMMU flag so this mapping can
			 * be reused when a VM is rebooted. Since the IOMMU
			 * domain has already been destroyed we can just reset
			 * the flag here.
			 */
			mm->flags &= ~VM_MEMMAP_F_IOMMU;
		}
#endif
	}

	if (destroy) {
		for (i = 0; i < VM_MAX_MEMSEGS; i++)
			vm_free_memseg(vm, i);

		VMSPACE_FREE(vm->vmspace);
		vm->vmspace = NULL;

#ifndef __FreeBSD__
		arc_virt_machine_release(vm->arc_resv);
		vm->arc_resv = 0;
#endif

	}
#ifndef __FreeBSD__
	else {
		/*
		 * Clear the first memory segment (low mem), old memory contents
		 * could confuse the UEFI firmware.
		 */
		vm_clear_memseg(vm, 0);
	}
#endif
}

void
vm_destroy(struct vm *vm)
{
	vm_cleanup(vm, true);
	free(vm, M_VM);
}

int
vm_reinit(struct vm *vm)
{
	int error;

	/*
	 * A virtual machine can be reset only if all vcpus are suspended.
	 */
	if (CPU_CMP(&vm->suspended_cpus, &vm->active_cpus) == 0) {
		vm_cleanup(vm, false);
		vm_init(vm, false);
		error = 0;
	} else {
		error = EBUSY;
	}

	return (error);
}

const char *
vm_name(struct vm *vm)
{
	return (vm->name);
}

int
vm_map_mmio(struct vm *vm, vm_paddr_t gpa, size_t len, vm_paddr_t hpa)
{
	vm_object_t obj;

	if ((obj = vmm_mmio_alloc(vm->vmspace, gpa, len, hpa)) == NULL)
		return (ENOMEM);
	else
		return (0);
}

int
vm_unmap_mmio(struct vm *vm, vm_paddr_t gpa, size_t len)
{

	vmm_mmio_free(vm->vmspace, gpa, len);
	return (0);
}

/*
 * Return 'true' if 'gpa' is allocated in the guest address space.
 *
 * This function is called in the context of a running vcpu which acts as
 * an implicit lock on 'vm->mem_maps[]'.
 */
bool
vm_mem_allocated(struct vm *vm, int vcpuid, vm_paddr_t gpa)
{
	struct mem_map *mm;
	int i;

#ifdef INVARIANTS
	int hostcpu, state;
	state = vcpu_get_state(vm, vcpuid, &hostcpu);
	KASSERT(state == VCPU_RUNNING && hostcpu == curcpu,
	    ("%s: invalid vcpu state %d/%d", __func__, state, hostcpu));
#endif

	for (i = 0; i < VM_MAX_MEMMAPS; i++) {
		mm = &vm->mem_maps[i];
		if (mm->len != 0 && gpa >= mm->gpa && gpa < mm->gpa + mm->len)
			return (true);		/* 'gpa' is sysmem or devmem */
	}

	if (ppt_is_mmio(vm, gpa))
		return (true);			/* 'gpa' is pci passthru mmio */

	return (false);
}

int
vm_alloc_memseg(struct vm *vm, int ident, size_t len, bool sysmem)
{
	struct mem_seg *seg;
	vm_object_t obj;

#ifndef __FreeBSD__
	extern pgcnt_t get_max_page_get(void);
#endif

	if (ident < 0 || ident >= VM_MAX_MEMSEGS)
		return (EINVAL);

	if (len == 0 || (len & PAGE_MASK))
		return (EINVAL);

#ifndef __FreeBSD__
	if (len > ptob(get_max_page_get()))
		return (EINVAL);
#endif

	seg = &vm->mem_segs[ident];
	if (seg->object != NULL) {
		if (seg->len == len && seg->sysmem == sysmem)
			return (EEXIST);
		else
			return (EINVAL);
	}

	obj = vm_object_allocate(OBJT_DEFAULT, len >> PAGE_SHIFT);
	if (obj == NULL)
		return (ENOMEM);

	seg->len = len;
	seg->object = obj;
	seg->sysmem = sysmem;
	return (0);
}

int
vm_get_memseg(struct vm *vm, int ident, size_t *len, bool *sysmem,
    vm_object_t *objptr)
{
	struct mem_seg *seg;

	if (ident < 0 || ident >= VM_MAX_MEMSEGS)
		return (EINVAL);

	seg = &vm->mem_segs[ident];
	if (len)
		*len = seg->len;
	if (sysmem)
		*sysmem = seg->sysmem;
	if (objptr)
		*objptr = seg->object;
	return (0);
}

#ifndef __FreeBSD__
static void
vm_clear_memseg(struct vm *vm, int ident)
{
	struct mem_seg *seg;

	KASSERT(ident >= 0 && ident < VM_MAX_MEMSEGS,
	    ("%s: invalid memseg ident %d", __func__, ident));

	seg = &vm->mem_segs[ident];

	if (seg->object != NULL)
		vm_object_clear(seg->object);
}
#endif

void
vm_free_memseg(struct vm *vm, int ident)
{
	struct mem_seg *seg;

	KASSERT(ident >= 0 && ident < VM_MAX_MEMSEGS,
	    ("%s: invalid memseg ident %d", __func__, ident));

	seg = &vm->mem_segs[ident];
	if (seg->object != NULL) {
		vm_object_deallocate(seg->object);
		bzero(seg, sizeof (struct mem_seg));
	}
}

int
vm_mmap_memseg(struct vm *vm, vm_paddr_t gpa, int segid, vm_ooffset_t first,
    size_t len, int prot, int flags)
{
	struct mem_seg *seg;
	struct mem_map *m, *map;
	vm_ooffset_t last;
	int i, error;

	if (prot == 0 || (prot & ~(VM_PROT_ALL)) != 0)
		return (EINVAL);

	if (flags & ~VM_MEMMAP_F_WIRED)
		return (EINVAL);

	if (segid < 0 || segid >= VM_MAX_MEMSEGS)
		return (EINVAL);

	seg = &vm->mem_segs[segid];
	if (seg->object == NULL)
		return (EINVAL);

	last = first + len;
	if (first < 0 || first >= last || last > seg->len)
		return (EINVAL);

	if ((gpa | first | last) & PAGE_MASK)
		return (EINVAL);

	map = NULL;
	for (i = 0; i < VM_MAX_MEMMAPS; i++) {
		m = &vm->mem_maps[i];
		if (m->len == 0) {
			map = m;
			break;
		}
	}

	if (map == NULL)
		return (ENOSPC);

	error = vm_map_find(&vm->vmspace->vm_map, seg->object, first, &gpa,
	    len, 0, VMFS_NO_SPACE, prot, prot, 0);
	if (error != KERN_SUCCESS)
		return (EFAULT);

	vm_object_reference(seg->object);

	if ((flags & VM_MEMMAP_F_WIRED) != 0) {
		error = vm_map_wire(&vm->vmspace->vm_map, gpa, gpa + len,
		    VM_MAP_WIRE_USER | VM_MAP_WIRE_NOHOLES);
		if (error != KERN_SUCCESS) {
			vm_map_remove(&vm->vmspace->vm_map, gpa, gpa + len);
			return (error == KERN_RESOURCE_SHORTAGE ? ENOMEM :
			    EFAULT);
		}
	}

	map->gpa = gpa;
	map->len = len;
	map->segoff = first;
	map->segid = segid;
	map->prot = prot;
	map->flags = flags;
	return (0);
}

int
vm_mmap_getnext(struct vm *vm, vm_paddr_t *gpa, int *segid,
    vm_ooffset_t *segoff, size_t *len, int *prot, int *flags)
{
	struct mem_map *mm, *mmnext;
	int i;

	mmnext = NULL;
	for (i = 0; i < VM_MAX_MEMMAPS; i++) {
		mm = &vm->mem_maps[i];
		if (mm->len == 0 || mm->gpa < *gpa)
			continue;
		if (mmnext == NULL || mm->gpa < mmnext->gpa)
			mmnext = mm;
	}

	if (mmnext != NULL) {
		*gpa = mmnext->gpa;
		if (segid)
			*segid = mmnext->segid;
		if (segoff)
			*segoff = mmnext->segoff;
		if (len)
			*len = mmnext->len;
		if (prot)
			*prot = mmnext->prot;
		if (flags)
			*flags = mmnext->flags;
		return (0);
	} else {
		return (ENOENT);
	}
}

static void
vm_free_memmap(struct vm *vm, int ident)
{
	struct mem_map *mm;
	int error;

	mm = &vm->mem_maps[ident];
	if (mm->len) {
		error = vm_map_remove(&vm->vmspace->vm_map, mm->gpa,
		    mm->gpa + mm->len);
		KASSERT(error == KERN_SUCCESS, ("%s: vm_map_remove error %d",
		    __func__, error));
		bzero(mm, sizeof (struct mem_map));
	}
}

static __inline bool
sysmem_mapping(struct vm *vm, struct mem_map *mm)
{

	if (mm->len != 0 && vm->mem_segs[mm->segid].sysmem)
		return (true);
	else
		return (false);
}

vm_paddr_t
vmm_sysmem_maxaddr(struct vm *vm)
{
	struct mem_map *mm;
	vm_paddr_t maxaddr;
	int i;

	maxaddr = 0;
	for (i = 0; i < VM_MAX_MEMMAPS; i++) {
		mm = &vm->mem_maps[i];
		if (sysmem_mapping(vm, mm)) {
			if (maxaddr < mm->gpa + mm->len)
				maxaddr = mm->gpa + mm->len;
		}
	}
	return (maxaddr);
}

static void
vm_iommu_modify(struct vm *vm, bool map)
{
	int i, sz;
	vm_paddr_t gpa, hpa;
	struct mem_map *mm;
#ifdef __FreeBSD__
	void *vp, *cookie, *host_domain;
#else
	void *vp, *cookie, *host_domain __unused;
#endif

	sz = PAGE_SIZE;
	host_domain = iommu_host_domain();

	for (i = 0; i < VM_MAX_MEMMAPS; i++) {
		mm = &vm->mem_maps[i];
		if (!sysmem_mapping(vm, mm))
			continue;

		if (map) {
			KASSERT((mm->flags & VM_MEMMAP_F_IOMMU) == 0,
			    ("iommu map found invalid memmap %lx/%lx/%x",
			    mm->gpa, mm->len, mm->flags));
			if ((mm->flags & VM_MEMMAP_F_WIRED) == 0)
				continue;
			mm->flags |= VM_MEMMAP_F_IOMMU;
		} else {
			if ((mm->flags & VM_MEMMAP_F_IOMMU) == 0)
				continue;
			mm->flags &= ~VM_MEMMAP_F_IOMMU;
			KASSERT((mm->flags & VM_MEMMAP_F_WIRED) != 0,
			    ("iommu unmap found invalid memmap %lx/%lx/%x",
			    mm->gpa, mm->len, mm->flags));
		}

		gpa = mm->gpa;
		while (gpa < mm->gpa + mm->len) {
			vp = vm_gpa_hold(vm, -1, gpa, PAGE_SIZE, VM_PROT_WRITE,
			    &cookie);
			KASSERT(vp != NULL, ("vm(%s) could not map gpa %lx",
			    vm_name(vm), gpa));

			vm_gpa_release(cookie);

			hpa = DMAP_TO_PHYS((uintptr_t)vp);
			if (map) {
				iommu_create_mapping(vm->iommu, gpa, hpa, sz);
#ifdef __FreeBSD__
				iommu_remove_mapping(host_domain, hpa, sz);
#endif
			} else {
				iommu_remove_mapping(vm->iommu, gpa, sz);
#ifdef __FreeBSD__
				iommu_create_mapping(host_domain, hpa, hpa, sz);
#endif
			}

			gpa += PAGE_SIZE;
		}
	}

	/*
	 * Invalidate the cached translations associated with the domain
	 * from which pages were removed.
	 */
#ifdef __FreeBSD__
	if (map)
		iommu_invalidate_tlb(host_domain);
	else
		iommu_invalidate_tlb(vm->iommu);
#else
	iommu_invalidate_tlb(vm->iommu);
#endif
}

#define	vm_iommu_unmap(vm)	vm_iommu_modify((vm), false)
#define	vm_iommu_map(vm)	vm_iommu_modify((vm), true)

int
vm_unassign_pptdev(struct vm *vm, int pptfd)
{
	int error;

	error = ppt_unassign_device(vm, pptfd);
	if (error)
		return (error);

	if (ppt_assigned_devices(vm) == 0)
		vm_iommu_unmap(vm);

	return (0);
}

int
vm_assign_pptdev(struct vm *vm, int pptfd)
{
	int error;
	vm_paddr_t maxaddr;

	/* Set up the IOMMU to do the 'gpa' to 'hpa' translation */
	if (ppt_assigned_devices(vm) == 0) {
		KASSERT(vm->iommu == NULL,
		    ("vm_assign_pptdev: iommu must be NULL"));
		maxaddr = vmm_sysmem_maxaddr(vm);
		vm->iommu = iommu_create_domain(maxaddr);
		if (vm->iommu == NULL)
			return (ENXIO);
		vm_iommu_map(vm);
	}

	error = ppt_assign_device(vm, pptfd);
	return (error);
}

void *
vm_gpa_hold(struct vm *vm, int vcpuid, vm_paddr_t gpa, size_t len, int reqprot,
    void **cookie)
{
	int i, count, pageoff;
	struct mem_map *mm;
	vm_page_t m;
#ifdef INVARIANTS
	/*
	 * All vcpus are frozen by ioctls that modify the memory map
	 * (e.g. VM_MMAP_MEMSEG). Therefore 'vm->memmap[]' stability is
	 * guaranteed if at least one vcpu is in the VCPU_FROZEN state.
	 */
	int state;
	KASSERT(vcpuid >= -1 && vcpuid < vm->maxcpus, ("%s: invalid vcpuid %d",
	    __func__, vcpuid));
	for (i = 0; i < vm->maxcpus; i++) {
		if (vcpuid != -1 && vcpuid != i)
			continue;
		state = vcpu_get_state(vm, i, NULL);
		KASSERT(state == VCPU_FROZEN, ("%s: invalid vcpu state %d",
		    __func__, state));
	}
#endif
	pageoff = gpa & PAGE_MASK;
	if (len > PAGE_SIZE - pageoff)
		panic("vm_gpa_hold: invalid gpa/len: 0x%016lx/%lu", gpa, len);

	count = 0;
	for (i = 0; i < VM_MAX_MEMMAPS; i++) {
		mm = &vm->mem_maps[i];
		if (mm->len == 0) {
			continue;
		}
		if (gpa >= mm->gpa && gpa < mm->gpa + mm->len) {
			count = vm_fault_quick_hold_pages(&vm->vmspace->vm_map,
			    trunc_page(gpa), PAGE_SIZE, reqprot, &m, 1);
			break;
		}
	}

	if (count == 1) {
		*cookie = m;
		return ((void *)(PHYS_TO_DMAP(VM_PAGE_TO_PHYS(m)) + pageoff));
	} else {
		*cookie = NULL;
		return (NULL);
	}
}

void
vm_gpa_release(void *cookie)
{
	vm_page_t m = cookie;

	vm_page_unwire(m, PQ_ACTIVE);
}

int
vm_get_register(struct vm *vm, int vcpu, int reg, uint64_t *retval)
{

	if (vcpu < 0 || vcpu >= vm->maxcpus)
		return (EINVAL);

	if (reg >= VM_REG_LAST)
		return (EINVAL);

	return (VMGETREG(vm->cookie, vcpu, reg, retval));
}

int
vm_set_register(struct vm *vm, int vcpuid, int reg, uint64_t val)
{
	struct vcpu *vcpu;
	int error;

	if (vcpuid < 0 || vcpuid >= vm->maxcpus)
		return (EINVAL);

	if (reg >= VM_REG_LAST)
		return (EINVAL);

	error = VMSETREG(vm->cookie, vcpuid, reg, val);
	if (error || reg != VM_REG_GUEST_RIP)
		return (error);

	/* Set 'nextrip' to match the value of %rip */
	VCPU_CTR1(vm, vcpuid, "Setting nextrip to %lx", val);
	vcpu = &vm->vcpu[vcpuid];
	vcpu->nextrip = val;
	return (0);
}

static bool
is_descriptor_table(int reg)
{
	switch (reg) {
	case VM_REG_GUEST_IDTR:
	case VM_REG_GUEST_GDTR:
		return (true);
	default:
		return (false);
	}
}

static bool
is_segment_register(int reg)
{
	switch (reg) {
	case VM_REG_GUEST_ES:
	case VM_REG_GUEST_CS:
	case VM_REG_GUEST_SS:
	case VM_REG_GUEST_DS:
	case VM_REG_GUEST_FS:
	case VM_REG_GUEST_GS:
	case VM_REG_GUEST_TR:
	case VM_REG_GUEST_LDTR:
		return (true);
	default:
		return (false);
	}
}

int
vm_get_seg_desc(struct vm *vm, int vcpu, int reg, struct seg_desc *desc)
{

	if (vcpu < 0 || vcpu >= vm->maxcpus)
		return (EINVAL);

	if (!is_segment_register(reg) && !is_descriptor_table(reg))
		return (EINVAL);

	return (VMGETDESC(vm->cookie, vcpu, reg, desc));
}

int
vm_set_seg_desc(struct vm *vm, int vcpu, int reg, const struct seg_desc *desc)
{
	if (vcpu < 0 || vcpu >= vm->maxcpus)
		return (EINVAL);

	if (!is_segment_register(reg) && !is_descriptor_table(reg))
		return (EINVAL);

	return (VMSETDESC(vm->cookie, vcpu, reg, desc));
}

int
vm_get_run_state(struct vm *vm, int vcpuid, uint32_t *state, uint8_t *sipi_vec)
{
	struct vcpu *vcpu;

	if (vcpuid < 0 || vcpuid >= vm->maxcpus) {
		return (EINVAL);
	}

	vcpu = &vm->vcpu[vcpuid];

	vcpu_lock(vcpu);
	*state = vcpu->run_state;
	*sipi_vec = vcpu->sipi_vector;
	vcpu_unlock(vcpu);

	return (0);
}

int
vm_set_run_state(struct vm *vm, int vcpuid, uint32_t state, uint8_t sipi_vec)
{
	struct vcpu *vcpu;

	if (vcpuid < 0 || vcpuid >= vm->maxcpus) {
		return (EINVAL);
	}
	if (!VRS_IS_VALID(state)) {
		return (EINVAL);
	}

	vcpu = &vm->vcpu[vcpuid];

	vcpu_lock(vcpu);
	vcpu->run_state = state;
	vcpu->sipi_vector = sipi_vec;
	vcpu_notify_event_locked(vcpu, VCPU_NOTIFY_EXIT);
	vcpu_unlock(vcpu);

	return (0);
}


static void
restore_guest_fpustate(struct vcpu *vcpu)
{

	/* flush host state to the pcb */
	fpuexit(curthread);

	/* restore guest FPU state */
	fpu_stop_emulating();
	fpurestore(vcpu->guestfpu);

	/* restore guest XCR0 if XSAVE is enabled in the host */
	if (rcr4() & CR4_XSAVE)
		load_xcr(0, vcpu->guest_xcr0);

	/*
	 * The FPU is now "dirty" with the guest's state so turn on emulation
	 * to trap any access to the FPU by the host.
	 */
	fpu_start_emulating();
}

static void
save_guest_fpustate(struct vcpu *vcpu)
{

	if ((rcr0() & CR0_TS) == 0)
		panic("fpu emulation not enabled in host!");

	/* save guest XCR0 and restore host XCR0 */
	if (rcr4() & CR4_XSAVE) {
		vcpu->guest_xcr0 = rxcr(0);
		load_xcr(0, vmm_get_host_xcr0());
	}

	/* save guest FPU state */
	fpu_stop_emulating();
	fpusave(vcpu->guestfpu);
#ifdef __FreeBSD__
	fpu_start_emulating();
#else
	/*
	 * When the host state has been restored, we should not re-enable
	 * CR0.TS on illumos for eager FPU.
	 */
#endif
}

static VMM_STAT(VCPU_IDLE_TICKS, "number of ticks vcpu was idle");

static int
vcpu_set_state_locked(struct vm *vm, int vcpuid, enum vcpu_state newstate,
    bool from_idle)
{
	struct vcpu *vcpu;
	int error;

	vcpu = &vm->vcpu[vcpuid];
	vcpu_assert_locked(vcpu);

	/*
	 * State transitions from the vmmdev_ioctl() must always begin from
	 * the VCPU_IDLE state. This guarantees that there is only a single
	 * ioctl() operating on a vcpu at any point.
	 */
	if (from_idle) {
		while (vcpu->state != VCPU_IDLE) {
			vcpu->reqidle = 1;
			vcpu_notify_event_locked(vcpu, VCPU_NOTIFY_EXIT);
			VCPU_CTR1(vm, vcpuid, "vcpu state change from %s to "
			    "idle requested", vcpu_state2str(vcpu->state));
#ifdef __FreeBSD__
			msleep_spin(&vcpu->state, &vcpu->mtx, "vmstat", hz);
#else
			cv_wait(&vcpu->state_cv, &vcpu->mtx.m);
#endif
		}
	} else {
		KASSERT(vcpu->state != VCPU_IDLE, ("invalid transition from "
		    "vcpu idle state"));
	}

	if (vcpu->state == VCPU_RUNNING) {
		KASSERT(vcpu->hostcpu == curcpu, ("curcpu %d and hostcpu %d "
		    "mismatch for running vcpu", curcpu, vcpu->hostcpu));
	} else {
		KASSERT(vcpu->hostcpu == NOCPU, ("Invalid hostcpu %d for a "
		    "vcpu that is not running", vcpu->hostcpu));
	}

	/*
	 * The following state transitions are allowed:
	 * IDLE -> FROZEN -> IDLE
	 * FROZEN -> RUNNING -> FROZEN
	 * FROZEN -> SLEEPING -> FROZEN
	 */
	switch (vcpu->state) {
	case VCPU_IDLE:
	case VCPU_RUNNING:
	case VCPU_SLEEPING:
		error = (newstate != VCPU_FROZEN);
		break;
	case VCPU_FROZEN:
		error = (newstate == VCPU_FROZEN);
		break;
	default:
		error = 1;
		break;
	}

	if (error)
		return (EBUSY);

	VCPU_CTR2(vm, vcpuid, "vcpu state changed from %s to %s",
	    vcpu_state2str(vcpu->state), vcpu_state2str(newstate));

	vcpu->state = newstate;
	if (newstate == VCPU_RUNNING)
		vcpu->hostcpu = curcpu;
	else
		vcpu->hostcpu = NOCPU;

	if (newstate == VCPU_IDLE) {
#ifdef __FreeBSD__
		wakeup(&vcpu->state);
#else
		cv_broadcast(&vcpu->state_cv);
#endif
	}

	return (0);
}

static void
vcpu_require_state(struct vm *vm, int vcpuid, enum vcpu_state newstate)
{
	int error;

	if ((error = vcpu_set_state(vm, vcpuid, newstate, false)) != 0)
		panic("Error %d setting state to %d\n", error, newstate);
}

static void
vcpu_require_state_locked(struct vm *vm, int vcpuid, enum vcpu_state newstate)
{
	int error;

	if ((error = vcpu_set_state_locked(vm, vcpuid, newstate, false)) != 0)
		panic("Error %d setting state to %d", error, newstate);
}

/*
 * Emulate a guest 'hlt' by sleeping until the vcpu is ready to run.
 */
static int
vm_handle_hlt(struct vm *vm, int vcpuid, bool intr_disabled)
{
	struct vcpu *vcpu;
	int t, vcpu_halted, vm_halted;
	bool userspace_exit = false;

	KASSERT(!CPU_ISSET(vcpuid, &vm->halted_cpus), ("vcpu already halted"));

	vcpu = &vm->vcpu[vcpuid];
	vcpu_halted = 0;
	vm_halted = 0;

	vcpu_lock(vcpu);
	while (1) {
		/*
		 * Do a final check for pending interrupts (including NMI and
		 * INIT) before putting this thread to sleep.
		 */
		if (vm_nmi_pending(vm, vcpuid))
			break;
		if (vcpu_run_state_pending(vm, vcpuid))
			break;
		if (!intr_disabled) {
			if (vm_extint_pending(vm, vcpuid) ||
			    vlapic_pending_intr(vcpu->vlapic, NULL)) {
				break;
			}
		}

		/*
		 * Also check for software events which would cause a wake-up.
		 * This will set the appropriate exitcode directly, rather than
		 * requiring a trip through VM_RUN().
		 */
		if (vcpu_sleep_bailout_checks(vm, vcpuid)) {
			userspace_exit = true;
			break;
		}

		/*
		 * Some Linux guests implement "halt" by having all vcpus
		 * execute HLT with interrupts disabled. 'halted_cpus' keeps
		 * track of the vcpus that have entered this state. When all
		 * vcpus enter the halted state the virtual machine is halted.
		 */
		if (intr_disabled) {
			if (!vcpu_halted && halt_detection_enabled) {
				vcpu_halted = 1;
				CPU_SET_ATOMIC(vcpuid, &vm->halted_cpus);
			}
			if (CPU_CMP(&vm->halted_cpus, &vm->active_cpus) == 0) {
				vm_halted = 1;
				break;
			}
		}

		t = ticks;
		vcpu_require_state_locked(vm, vcpuid, VCPU_SLEEPING);
		(void) cv_wait_sig(&vcpu->vcpu_cv, &vcpu->mtx.m);
		vcpu_require_state_locked(vm, vcpuid, VCPU_FROZEN);
		vmm_stat_incr(vm, vcpuid, VCPU_IDLE_TICKS, ticks - t);
	}

	if (vcpu_halted)
		CPU_CLR_ATOMIC(vcpuid, &vm->halted_cpus);

	vcpu_unlock(vcpu);

	if (vm_halted)
		vm_suspend(vm, VM_SUSPEND_HALT);

	return (userspace_exit ? -1 : 0);
}

static int
vm_handle_paging(struct vm *vm, int vcpuid)
{
	int rv, ftype;
	struct vm_map *map;
	struct vcpu *vcpu;
	struct vm_exit *vme;

	vcpu = &vm->vcpu[vcpuid];
	vme = &vcpu->exitinfo;

	KASSERT(vme->inst_length == 0, ("%s: invalid inst_length %d",
	    __func__, vme->inst_length));

	ftype = vme->u.paging.fault_type;
	KASSERT(ftype == VM_PROT_READ ||
	    ftype == VM_PROT_WRITE || ftype == VM_PROT_EXECUTE,
	    ("vm_handle_paging: invalid fault_type %d", ftype));

	if (ftype == VM_PROT_READ || ftype == VM_PROT_WRITE) {
		rv = pmap_emulate_accessed_dirty(vmspace_pmap(vm->vmspace),
		    vme->u.paging.gpa, ftype);
		if (rv == 0) {
			VCPU_CTR2(vm, vcpuid, "%s bit emulation for gpa %lx",
			    ftype == VM_PROT_READ ? "accessed" : "dirty",
			    vme->u.paging.gpa);
			goto done;
		}
	}

	map = &vm->vmspace->vm_map;
	rv = vm_fault(map, vme->u.paging.gpa, ftype, VM_FAULT_NORMAL);

	VCPU_CTR3(vm, vcpuid, "vm_handle_paging rv = %d, gpa = %lx, "
	    "ftype = %d", rv, vme->u.paging.gpa, ftype);

	if (rv != KERN_SUCCESS)
		return (EFAULT);
done:
	return (0);
}

int
vm_service_mmio_read(struct vm *vm, int cpuid, uint64_t gpa, uint64_t *rval,
    int rsize)
{
	int err = ESRCH;

	if (gpa >= DEFAULT_APIC_BASE && gpa < DEFAULT_APIC_BASE + PAGE_SIZE) {
		err = lapic_mmio_read(vm, cpuid, gpa, rval, rsize);
	} else if (gpa >= VIOAPIC_BASE && gpa < VIOAPIC_BASE + VIOAPIC_SIZE) {
		err = vioapic_mmio_read(vm, cpuid, gpa, rval, rsize);
	} else if (gpa >= VHPET_BASE && gpa < VHPET_BASE + VHPET_SIZE) {
		err = vhpet_mmio_read(vm, cpuid, gpa, rval, rsize);
	}

	return (err);
}

int
vm_service_mmio_write(struct vm *vm, int cpuid, uint64_t gpa, uint64_t wval,
    int wsize)
{
	int err = ESRCH;

	if (gpa >= DEFAULT_APIC_BASE && gpa < DEFAULT_APIC_BASE + PAGE_SIZE) {
		err = lapic_mmio_write(vm, cpuid, gpa, wval, wsize);
	} else if (gpa >= VIOAPIC_BASE && gpa < VIOAPIC_BASE + VIOAPIC_SIZE) {
		err = vioapic_mmio_write(vm, cpuid, gpa, wval, wsize);
	} else if (gpa >= VHPET_BASE && gpa < VHPET_BASE + VHPET_SIZE) {
		err = vhpet_mmio_write(vm, cpuid, gpa, wval, wsize);
	}

	return (err);
}

static int
vm_handle_mmio_emul(struct vm *vm, int vcpuid)
{
	struct vie *vie;
	struct vcpu *vcpu;
	struct vm_exit *vme;
	uint64_t inst_addr;
	int error, fault, cs_d;

	vcpu = &vm->vcpu[vcpuid];
	vme = &vcpu->exitinfo;
	vie = vcpu->vie_ctx;

	KASSERT(vme->inst_length == 0, ("%s: invalid inst_length %d",
	    __func__, vme->inst_length));

	inst_addr = vme->rip + vme->u.mmio_emul.cs_base;
	cs_d = vme->u.mmio_emul.cs_d;

	VCPU_CTR1(vm, vcpuid, "inst_emul fault accessing gpa %lx",
	    vme->u.mmio_emul.gpa);

	/* Fetch the faulting instruction */
	if (vie_needs_fetch(vie)) {
		error = vie_fetch_instruction(vie, vm, vcpuid, inst_addr,
		    &fault);
		if (error != 0) {
			return (error);
		} else if (fault) {
			/*
			 * If a fault during instruction fetch was encountered,
			 * it will have asserted that the appropriate exception
			 * be injected at next entry.
			 * No further work is required.
			 */
			return (0);
		}
	}

	if (vie_decode_instruction(vie, vm, vcpuid, cs_d) != 0) {
		VCPU_CTR1(vm, vcpuid, "Error decoding instruction at %lx",
		    inst_addr);
		/* Dump (unrecognized) instruction bytes in userspace */
		vie_fallback_exitinfo(vie, vme);
		return (-1);
	}
	if (vme->u.mmio_emul.gla != VIE_INVALID_GLA &&
	    vie_verify_gla(vie, vm, vcpuid, vme->u.mmio_emul.gla) != 0) {
		/* Decoded GLA does not match GLA from VM exit state */
		vie_fallback_exitinfo(vie, vme);
		return (-1);
	}

repeat:
	error = vie_emulate_mmio(vie, vm, vcpuid);
	if (error < 0) {
		/*
		 * MMIO not handled by any of the in-kernel-emulated devices, so
		 * make a trip out to userspace for it.
		 */
		vie_exitinfo(vie, vme);
	} else if (error == EAGAIN) {
		/*
		 * Continue emulating the rep-prefixed instruction, which has
		 * not completed its iterations.
		 *
		 * In case this can be emulated in-kernel and has a high
		 * repetition count (causing a tight spin), it should be
		 * deferential to yield conditions.
		 */
		if (!vcpu_should_yield(vm, vcpuid)) {
			goto repeat;
		} else {
			/*
			 * Defer to the contending load by making a trip to
			 * userspace with a no-op (BOGUS) exit reason.
			 */
			vie_reset(vie);
			vme->exitcode = VM_EXITCODE_BOGUS;
			return (-1);
		}
	} else if (error == 0) {
		/* Update %rip now that instruction has been emulated */
		vie_advance_pc(vie, &vcpu->nextrip);
	}
	return (error);
}

static int
vm_handle_inout(struct vm *vm, int vcpuid, struct vm_exit *vme)
{
	struct vcpu *vcpu;
	struct vie *vie;
	int err;

	vcpu = &vm->vcpu[vcpuid];
	vie = vcpu->vie_ctx;

repeat:
	err = vie_emulate_inout(vie, vm, vcpuid);

	if (err < 0) {
		/*
		 * In/out not handled by any of the in-kernel-emulated devices,
		 * so make a trip out to userspace for it.
		 */
		vie_exitinfo(vie, vme);
		return (err);
	} else if (err == EAGAIN) {
		/*
		 * Continue emulating the rep-prefixed ins/outs, which has not
		 * completed its iterations.
		 *
		 * In case this can be emulated in-kernel and has a high
		 * repetition count (causing a tight spin), it should be
		 * deferential to yield conditions.
		 */
		if (!vcpu_should_yield(vm, vcpuid)) {
			goto repeat;
		} else {
			/*
			 * Defer to the contending load by making a trip to
			 * userspace with a no-op (BOGUS) exit reason.
			 */
			vie_reset(vie);
			vme->exitcode = VM_EXITCODE_BOGUS;
			return (-1);
		}
	} else if (err != 0) {
		/* Emulation failure.  Bail all the way out to userspace. */
		vme->exitcode = VM_EXITCODE_INST_EMUL;
		bzero(&vme->u.inst_emul, sizeof (vme->u.inst_emul));
		return (-1);
	}

	vie_advance_pc(vie, &vcpu->nextrip);
	return (0);
}

static int
vm_handle_inst_emul(struct vm *vm, int vcpuid)
{
	struct vie *vie;
	struct vcpu *vcpu;
	struct vm_exit *vme;
	uint64_t cs_base;
	int error, fault, cs_d;

	vcpu = &vm->vcpu[vcpuid];
	vme = &vcpu->exitinfo;
	vie = vcpu->vie_ctx;

	vie_cs_info(vie, vm, vcpuid, &cs_base, &cs_d);

	/* Fetch the faulting instruction */
	ASSERT(vie_needs_fetch(vie));
	error = vie_fetch_instruction(vie, vm, vcpuid, vme->rip + cs_base,
	    &fault);
	if (error != 0) {
		return (error);
	} else if (fault) {
		/*
		 * If a fault during instruction fetch was encounted, it will
		 * have asserted that the appropriate exception be injected at
		 * next entry.  No further work is required.
		 */
		return (0);
	}

	if (vie_decode_instruction(vie, vm, vcpuid, cs_d) != 0) {
		/* Dump (unrecognized) instruction bytes in userspace */
		vie_fallback_exitinfo(vie, vme);
		return (-1);
	}

	error = vie_emulate_other(vie, vm, vcpuid);
	if (error != 0) {
		/*
		 * Instruction emulation was unable to complete successfully, so
		 * kick it out to userspace for handling.
		 */
		vie_fallback_exitinfo(vie, vme);
	} else {
		/* Update %rip now that instruction has been emulated */
		vie_advance_pc(vie, &vcpu->nextrip);
	}
	return (error);
}

static int
vm_handle_suspend(struct vm *vm, int vcpuid)
{
#ifdef __FreeBSD__
	int error, i;
	struct vcpu *vcpu;
	struct thread *td;

	error = 0;
	vcpu = &vm->vcpu[vcpuid];
	td = curthread;
#else
	int i;
	struct vcpu *vcpu;

	vcpu = &vm->vcpu[vcpuid];
#endif

	CPU_SET_ATOMIC(vcpuid, &vm->suspended_cpus);

#ifdef __FreeBSD__
	/*
	 * Wait until all 'active_cpus' have suspended themselves.
	 *
	 * Since a VM may be suspended at any time including when one or
	 * more vcpus are doing a rendezvous we need to call the rendezvous
	 * handler while we are waiting to prevent a deadlock.
	 */
	vcpu_lock(vcpu);
	while (error == 0) {
		if (CPU_CMP(&vm->suspended_cpus, &vm->active_cpus) == 0) {
			VCPU_CTR0(vm, vcpuid, "All vcpus suspended");
			break;
		}

		if (vm->rendezvous_func == NULL) {
			VCPU_CTR0(vm, vcpuid, "Sleeping during suspend");
			vcpu_require_state_locked(vm, vcpuid, VCPU_SLEEPING);
			msleep_spin(vcpu, &vcpu->mtx, "vmsusp", hz);
			vcpu_require_state_locked(vm, vcpuid, VCPU_FROZEN);
			if ((td->td_flags & TDF_NEEDSUSPCHK) != 0) {
				vcpu_unlock(vcpu);
				error = thread_check_susp(td, false);
				vcpu_lock(vcpu);
			}
		} else {
			VCPU_CTR0(vm, vcpuid, "Rendezvous during suspend");
			vcpu_unlock(vcpu);
			error = vm_handle_rendezvous(vm, vcpuid);
			vcpu_lock(vcpu);
		}
	}
	vcpu_unlock(vcpu);
#else
	vcpu_lock(vcpu);
	while (1) {
		int rc;

		if (CPU_CMP(&vm->suspended_cpus, &vm->active_cpus) == 0) {
			VCPU_CTR0(vm, vcpuid, "All vcpus suspended");
			break;
		}

		vcpu_require_state_locked(vm, vcpuid, VCPU_SLEEPING);
		rc = cv_reltimedwait_sig(&vcpu->vcpu_cv, &vcpu->mtx.m, hz,
		    TR_CLOCK_TICK);
		vcpu_require_state_locked(vm, vcpuid, VCPU_FROZEN);

		/*
		 * If the userspace process driving the instance is killed, any
		 * vCPUs yet to be marked suspended (because they are not
		 * VM_RUN-ing in the kernel presently) will never reach that
		 * state.
		 *
		 * To avoid vm_handle_suspend() getting stuck in the kernel
		 * waiting for those vCPUs, offer a bail-out even though it
		 * means returning without all vCPUs in a suspended state.
		 */
		if (rc <= 0) {
			if ((curproc->p_flag & SEXITING) != 0) {
				break;
			}
		}
	}
	vcpu_unlock(vcpu);

#endif

	/*
	 * Wakeup the other sleeping vcpus and return to userspace.
	 */
	for (i = 0; i < vm->maxcpus; i++) {
		if (CPU_ISSET(i, &vm->suspended_cpus)) {
			vcpu_notify_event(vm, i);
		}
	}

	return (-1);
}

static int
vm_handle_reqidle(struct vm *vm, int vcpuid)
{
	struct vcpu *vcpu = &vm->vcpu[vcpuid];

	vcpu_lock(vcpu);
	KASSERT(vcpu->reqidle, ("invalid vcpu reqidle %d", vcpu->reqidle));
	vcpu->reqidle = 0;
	vcpu_unlock(vcpu);
	return (-1);
}

static int
vm_handle_run_state(struct vm *vm, int vcpuid)
{
	struct vcpu *vcpu = &vm->vcpu[vcpuid];
	bool handled = false;

	vcpu_lock(vcpu);
	while (1) {
		if ((vcpu->run_state & VRS_PEND_INIT) != 0) {
			vcpu_unlock(vcpu);
			VERIFY0(vcpu_arch_reset(vm, vcpuid, true));
			vcpu_lock(vcpu);

			vcpu->run_state &= ~(VRS_RUN | VRS_PEND_INIT);
			vcpu->run_state |= VRS_INIT;
		}

		if ((vcpu->run_state & (VRS_INIT | VRS_RUN | VRS_PEND_SIPI)) ==
		    (VRS_INIT | VRS_PEND_SIPI)) {
			const uint8_t vector = vcpu->sipi_vector;

			vcpu_unlock(vcpu);
			VERIFY0(vcpu_vector_sipi(vm, vcpuid, vector));
			vcpu_lock(vcpu);

			vcpu->run_state &= ~VRS_PEND_SIPI;
			vcpu->run_state |= VRS_RUN;
		}

		/*
		 * If the vCPU is now in the running state, there is no need to
		 * wait for anything prior to re-entry.
		 */
		if ((vcpu->run_state & VRS_RUN) != 0) {
			handled = true;
			break;
		}

		/*
		 * Also check for software events which would cause a wake-up.
		 * This will set the appropriate exitcode directly, rather than
		 * requiring a trip through VM_RUN().
		 */
		if (vcpu_sleep_bailout_checks(vm, vcpuid)) {
			break;
		}

		vcpu_require_state_locked(vm, vcpuid, VCPU_SLEEPING);
		(void) cv_wait_sig(&vcpu->vcpu_cv, &vcpu->mtx.m);
		vcpu_require_state_locked(vm, vcpuid, VCPU_FROZEN);
	}
	vcpu_unlock(vcpu);

	return (handled ? 0 : -1);
}

static int
vm_handle_rdmsr(struct vm *vm, int vcpuid, struct vm_exit *vme)
{
	const uint32_t code = vme->u.msr.code;
	uint64_t val = 0;

	switch (code) {
	case MSR_MCG_CAP:
	case MSR_MCG_STATUS:
		val = 0;
		break;

	case MSR_MTRRcap:
	case MSR_MTRRdefType:
	case MSR_MTRR4kBase ... MSR_MTRR4kBase + 8:
	case MSR_MTRR16kBase ... MSR_MTRR16kBase + 1:
	case MSR_MTRR64kBase:
		val = 0;
		break;

	case MSR_TSC:
		/*
		 * In all likelihood, this should always be handled in guest
		 * context by VMX/SVM rather than taking an exit.  (Both VMX and
		 * SVM pass through read-only access to MSR_TSC to the guest.)
		 *
		 * No physical offset is requested of vcpu_tsc_offset() since
		 * rdtsc_offset() takes care of that instead.
		 */
		val = vcpu_tsc_offset(vm, vcpuid, false) + rdtsc_offset();
		break;

	default:
		/*
		 * Anything not handled at this point will be kicked out to
		 * userspace for attempted processing there.
		 */
		return (-1);
	}

	VERIFY0(vm_set_register(vm, vcpuid, VM_REG_GUEST_RAX,
	    val & 0xffffffff));
	VERIFY0(vm_set_register(vm, vcpuid, VM_REG_GUEST_RDX,
	    val >> 32));
	return (0);
}

static int
vm_handle_wrmsr(struct vm *vm, int vcpuid, struct vm_exit *vme)
{
	struct vcpu *vcpu = &vm->vcpu[vcpuid];
	const uint32_t code = vme->u.msr.code;
	const uint64_t val = vme->u.msr.wval;

	switch (code) {
	case MSR_MCG_CAP:
	case MSR_MCG_STATUS:
		/* Ignore writes */
		break;

	case MSR_MTRRcap:
		vm_inject_gp(vm, vcpuid);
		break;
	case MSR_MTRRdefType:
	case MSR_MTRR4kBase ... MSR_MTRR4kBase + 8:
	case MSR_MTRR16kBase ... MSR_MTRR16kBase + 1:
	case MSR_MTRR64kBase:
		/* Ignore writes */
		break;

	case MSR_TSC:
		/*
		 * The effect of writing the TSC MSR is that a subsequent read
		 * of the TSC would report that value written (plus any time
		 * elapsed between the write and the read).  The guest TSC value
		 * is calculated from a global offset for the guest (which
		 * effectively makes its TSC read 0 at guest boot) and a
		 * per-vCPU offset to handle these writes to the MSR.
		 *
		 * To calculate that per-vCPU offset, we can work backwards from
		 * the guest value at the time of write:
		 *
		 * value = host TSC + VM boot offset + vCPU offset
		 *
		 * so therefore:
		 *
		 * value - host TSC - VM boot offset = vCPU offset
		 */
		vcpu->tsc_offset = val - vm->boot_tsc_offset - rdtsc_offset();
		break;

	default:
		/*
		 * Anything not handled at this point will be kicked out to
		 * userspace for attempted processing there.
		 */
		return (-1);
	}

	return (0);
}

int
vm_suspend(struct vm *vm, enum vm_suspend_how how)
{
	int i;

	if (how <= VM_SUSPEND_NONE || how >= VM_SUSPEND_LAST)
		return (EINVAL);

	if (atomic_cmpset_int((uint_t *)&vm->suspend, 0, how) == 0) {
		VM_CTR2(vm, "virtual machine already suspended %d/%d",
		    vm->suspend, how);
		return (EALREADY);
	}

	VM_CTR1(vm, "virtual machine successfully suspended %d", how);

	/*
	 * Notify all active vcpus that they are now suspended.
	 */
	for (i = 0; i < vm->maxcpus; i++) {
		if (CPU_ISSET(i, &vm->active_cpus))
			vcpu_notify_event(vm, i);
	}

	return (0);
}

void
vm_exit_run_state(struct vm *vm, int vcpuid, uint64_t rip)
{
	struct vm_exit *vmexit;

	vmexit = vm_exitinfo(vm, vcpuid);
	vmexit->rip = rip;
	vmexit->inst_length = 0;
	vmexit->exitcode = VM_EXITCODE_RUN_STATE;
	vmm_stat_incr(vm, vcpuid, VMEXIT_RUN_STATE, 1);
}


#ifndef __FreeBSD__
/*
 * Some vmm resources, such as the lapic, may have CPU-specific resources
 * allocated to them which would benefit from migration onto the host CPU which
 * is processing the vcpu state.
 */
static void
vm_localize_resources(struct vm *vm, struct vcpu *vcpu)
{
	/*
	 * Localizing cyclic resources requires acquisition of cpu_lock, and
	 * doing so with kpreempt disabled is a recipe for deadlock disaster.
	 */
	VERIFY(curthread->t_preempt == 0);

	/*
	 * Do not bother with localization if this vCPU is about to return to
	 * the host CPU it was last localized to.
	 */
	if (vcpu->lastloccpu == curcpu)
		return;

	/*
	 * Localize system-wide resources to the primary boot vCPU.  While any
	 * of the other vCPUs may access them, it keeps the potential interrupt
	 * footprint constrained to CPUs involved with this instance.
	 */
	if (vcpu == &vm->vcpu[0]) {
		vhpet_localize_resources(vm->vhpet);
		vrtc_localize_resources(vm->vrtc);
		vatpit_localize_resources(vm->vatpit);
	}

	vlapic_localize_resources(vcpu->vlapic);

	vcpu->lastloccpu = curcpu;
}

static void
vmm_savectx(void *arg)
{
	vm_thread_ctx_t *vtc = arg;
	struct vm *vm = vtc->vtc_vm;
	const int vcpuid = vtc->vtc_vcpuid;

	if (ops->vmsavectx != NULL) {
		ops->vmsavectx(vm->cookie, vcpuid);
	}

	/*
	 * If the CPU holds the restored guest FPU state, save it and restore
	 * the host FPU state before this thread goes off-cpu.
	 */
	if ((vtc->vtc_status & VTCS_FPU_RESTORED) != 0) {
		struct vcpu *vcpu = &vm->vcpu[vcpuid];

		save_guest_fpustate(vcpu);
		vtc->vtc_status &= ~VTCS_FPU_RESTORED;
	}
}

static void
vmm_restorectx(void *arg)
{
	vm_thread_ctx_t *vtc = arg;
	struct vm *vm = vtc->vtc_vm;
	const int vcpuid = vtc->vtc_vcpuid;

	/*
	 * When coming back on-cpu, only restore the guest FPU status if the
	 * thread is in a context marked as requiring it.  This should be rare,
	 * occurring only when a future logic error results in a voluntary
	 * sleep during the VMRUN critical section.
	 *
	 * The common case will result in elision of the guest FPU state
	 * restoration, deferring that action until it is clearly necessary
	 * during vm_run.
	 */
	VERIFY((vtc->vtc_status & VTCS_FPU_RESTORED) == 0);
	if ((vtc->vtc_status & VTCS_FPU_CTX_CRITICAL) != 0) {
		struct vcpu *vcpu = &vm->vcpu[vcpuid];

		restore_guest_fpustate(vcpu);
		vtc->vtc_status |= VTCS_FPU_RESTORED;
	}

	if (ops->vmrestorectx != NULL) {
		ops->vmrestorectx(vm->cookie, vcpuid);
	}

}

/*
 * If we're in removectx(), we might still have state to tidy up.
 */
static void
vmm_freectx(void *arg, int isexec)
{
	vmm_savectx(arg);
}

#endif /* __FreeBSD */

static int
vm_entry_actions(struct vm *vm, int vcpuid, const struct vm_entry *entry,
    struct vm_exit *vme)
{
	struct vcpu *vcpu;
	struct vie *vie;
	int err;

	vcpu = &vm->vcpu[vcpuid];
	vie = vcpu->vie_ctx;
	err = 0;

	switch (entry->cmd) {
	case VEC_DEFAULT:
		return (0);
	case VEC_DISCARD_INSTR:
		vie_reset(vie);
		return (0);
	case VEC_FULFILL_MMIO:
		err = vie_fulfill_mmio(vie, &entry->u.mmio);
		if (err == 0) {
			err = vie_emulate_mmio(vie, vm, vcpuid);
			if (err == 0) {
				vie_advance_pc(vie, &vcpu->nextrip);
			} else if (err < 0) {
				vie_exitinfo(vie, vme);
			} else if (err == EAGAIN) {
				/*
				 * Clear the instruction emulation state in
				 * order to re-enter VM context and continue
				 * this 'rep <instruction>'
				 */
				vie_reset(vie);
				err = 0;
			}
		}
		break;
	case VEC_FULFILL_INOUT:
		err = vie_fulfill_inout(vie, &entry->u.inout);
		if (err == 0) {
			err = vie_emulate_inout(vie, vm, vcpuid);
			if (err == 0) {
				vie_advance_pc(vie, &vcpu->nextrip);
			} else if (err < 0) {
				vie_exitinfo(vie, vme);
			} else if (err == EAGAIN) {
				/*
				 * Clear the instruction emulation state in
				 * order to re-enter VM context and continue
				 * this 'rep ins/outs'
				 */
				vie_reset(vie);
				err = 0;
			}
		}
		break;
	default:
		return (EINVAL);
	}
	return (err);
}

static int
vm_loop_checks(struct vm *vm, int vcpuid, struct vm_exit *vme)
{
	struct vie *vie;

	vie = vm->vcpu[vcpuid].vie_ctx;

	if (vie_pending(vie)) {
		/*
		 * Userspace has not fulfilled the pending needs of the
		 * instruction emulation, so bail back out.
		 */
		vie_exitinfo(vie, vme);
		return (-1);
	}

	return (0);
}

int
vm_run(struct vm *vm, int vcpuid, const struct vm_entry *entry)
{
	int error;
	struct vcpu *vcpu;
#ifdef	__FreeBSD__
	struct pcb *pcb;
#endif
	uint64_t tscval;
	struct vm_exit *vme;
	bool intr_disabled;
	pmap_t pmap;
#ifndef	__FreeBSD__
	vm_thread_ctx_t vtc;
	int affinity_type = CPU_CURRENT;
#endif

	if (vcpuid < 0 || vcpuid >= vm->maxcpus)
		return (EINVAL);

	if (!CPU_ISSET(vcpuid, &vm->active_cpus))
		return (EINVAL);

	if (CPU_ISSET(vcpuid, &vm->suspended_cpus))
		return (EINVAL);

	pmap = vmspace_pmap(vm->vmspace);
	vcpu = &vm->vcpu[vcpuid];
	vme = &vcpu->exitinfo;

#ifndef	__FreeBSD__
	vtc.vtc_vm = vm;
	vtc.vtc_vcpuid = vcpuid;
	vtc.vtc_status = 0;

	installctx(curthread, &vtc, vmm_savectx, vmm_restorectx, NULL, NULL,
	    NULL, vmm_freectx);
#endif

	error = vm_entry_actions(vm, vcpuid, entry, vme);
	if (error != 0) {
		goto exit;
	}

restart:
	error = vm_loop_checks(vm, vcpuid, vme);
	if (error != 0) {
		goto exit;
	}

#ifndef	__FreeBSD__
	thread_affinity_set(curthread, affinity_type);
	/*
	 * Resource localization should happen after the CPU affinity for the
	 * thread has been set to ensure that access from restricted contexts,
	 * such as VMX-accelerated APIC operations, can occur without inducing
	 * cyclic cross-calls.
	 *
	 * This must be done prior to disabling kpreempt via critical_enter().
	 */
	vm_localize_resources(vm, vcpu);

	affinity_type = CPU_CURRENT;
#endif

	critical_enter();

	KASSERT(!CPU_ISSET(curcpu, &pmap->pm_active),
	    ("vm_run: absurd pm_active"));

	tscval = rdtsc_offset();

#ifdef	__FreeBSD__
	pcb = PCPU_GET(curpcb);
	set_pcb_flags(pcb, PCB_FULL_IRET);
#else
	/* Force a trip through update_sregs to reload %fs/%gs and friends */
	PCB_SET_UPDATE_SEGS(&ttolwp(curthread)->lwp_pcb);
#endif

#ifdef	__FreeBSD__
	restore_guest_fpustate(vcpu);
#else
	if ((vtc.vtc_status & VTCS_FPU_RESTORED) == 0) {
		restore_guest_fpustate(vcpu);
		vtc.vtc_status |= VTCS_FPU_RESTORED;
	}
	vtc.vtc_status |= VTCS_FPU_CTX_CRITICAL;
#endif

	vcpu_require_state(vm, vcpuid, VCPU_RUNNING);
	error = VMRUN(vm->cookie, vcpuid, vcpu->nextrip, pmap);
	vcpu_require_state(vm, vcpuid, VCPU_FROZEN);

#ifdef	__FreeBSD__
	save_guest_fpustate(vcpu);
#else
	vtc.vtc_status &= ~VTCS_FPU_CTX_CRITICAL;
#endif

#ifndef	__FreeBSD__
	/*
	 * Once clear of the delicate contexts comprising the VM_RUN handler,
	 * thread CPU affinity can be loosened while other processing occurs.
	 */
	thread_affinity_clear(curthread);
#endif

	vmm_stat_incr(vm, vcpuid, VCPU_TOTAL_RUNTIME, rdtsc_offset() - tscval);

	critical_exit();

	if (error != 0) {
		/* Communicate out any error from VMRUN() above */
		goto exit;
	}

	vcpu->nextrip = vme->rip + vme->inst_length;
	switch (vme->exitcode) {
	case VM_EXITCODE_REQIDLE:
		error = vm_handle_reqidle(vm, vcpuid);
		break;
	case VM_EXITCODE_RUN_STATE:
		error = vm_handle_run_state(vm, vcpuid);
		break;
	case VM_EXITCODE_SUSPENDED:
		error = vm_handle_suspend(vm, vcpuid);
		break;
	case VM_EXITCODE_IOAPIC_EOI:
		vioapic_process_eoi(vm, vcpuid,
		    vme->u.ioapic_eoi.vector);
		break;
	case VM_EXITCODE_HLT:
		intr_disabled = ((vme->u.hlt.rflags & PSL_I) == 0);
		error = vm_handle_hlt(vm, vcpuid, intr_disabled);
		break;
	case VM_EXITCODE_PAGING:
		error = vm_handle_paging(vm, vcpuid);
		break;
	case VM_EXITCODE_MMIO_EMUL:
		error = vm_handle_mmio_emul(vm, vcpuid);
		break;
	case VM_EXITCODE_INOUT:
		error = vm_handle_inout(vm, vcpuid, vme);
		break;
	case VM_EXITCODE_INST_EMUL:
		error = vm_handle_inst_emul(vm, vcpuid);
		break;
	case VM_EXITCODE_MONITOR:
	case VM_EXITCODE_MWAIT:
	case VM_EXITCODE_VMINSN:
		vm_inject_ud(vm, vcpuid);
		break;
	case VM_EXITCODE_RDMSR:
		error = vm_handle_rdmsr(vm, vcpuid, vme);
		break;
	case VM_EXITCODE_WRMSR:
		error = vm_handle_wrmsr(vm, vcpuid, vme);
		break;

	case VM_EXITCODE_HT: {
		affinity_type = CPU_BEST;
		break;
	}

	case VM_EXITCODE_MTRAP:
		vm_suspend_cpu(vm, vcpuid);
		error = -1;
		break;
	default:
		/* handled in userland */
		error = -1;
		break;
	}

	if (error == 0) {
		/* VM exit conditions handled in-kernel, continue running */
		goto restart;
	}

exit:
#ifndef	__FreeBSD__
	removectx(curthread, &vtc, vmm_savectx, vmm_restorectx, NULL, NULL,
	    NULL, vmm_freectx);
#endif

	VCPU_CTR2(vm, vcpuid, "retu %d/%d", error, vme->exitcode);

	return (error);
}

int
vm_restart_instruction(void *arg, int vcpuid)
{
	struct vm *vm;
	struct vcpu *vcpu;
	enum vcpu_state state;
	uint64_t rip;
	int error;

	vm = arg;
	if (vcpuid < 0 || vcpuid >= vm->maxcpus)
		return (EINVAL);

	vcpu = &vm->vcpu[vcpuid];
	state = vcpu_get_state(vm, vcpuid, NULL);
	if (state == VCPU_RUNNING) {
		/*
		 * When a vcpu is "running" the next instruction is determined
		 * by adding 'rip' and 'inst_length' in the vcpu's 'exitinfo'.
		 * Thus setting 'inst_length' to zero will cause the current
		 * instruction to be restarted.
		 */
		vcpu->exitinfo.inst_length = 0;
		VCPU_CTR1(vm, vcpuid, "restarting instruction at %lx by "
		    "setting inst_length to zero", vcpu->exitinfo.rip);
	} else if (state == VCPU_FROZEN) {
		/*
		 * When a vcpu is "frozen" it is outside the critical section
		 * around VMRUN() and 'nextrip' points to the next instruction.
		 * Thus instruction restart is achieved by setting 'nextrip'
		 * to the vcpu's %rip.
		 */
		error = vm_get_register(vm, vcpuid, VM_REG_GUEST_RIP, &rip);
		KASSERT(!error, ("%s: error %d getting rip", __func__, error));
		VCPU_CTR2(vm, vcpuid, "restarting instruction by updating "
		    "nextrip from %lx to %lx", vcpu->nextrip, rip);
		vcpu->nextrip = rip;
	} else {
		panic("%s: invalid state %d", __func__, state);
	}
	return (0);
}

int
vm_exit_intinfo(struct vm *vm, int vcpuid, uint64_t info)
{
	struct vcpu *vcpu;
	int type, vector;

	if (vcpuid < 0 || vcpuid >= vm->maxcpus)
		return (EINVAL);

	vcpu = &vm->vcpu[vcpuid];

	if (info & VM_INTINFO_VALID) {
		type = info & VM_INTINFO_TYPE;
		vector = info & 0xff;
		if (type == VM_INTINFO_NMI && vector != IDT_NMI)
			return (EINVAL);
		if (type == VM_INTINFO_HWEXCEPTION && vector >= 32)
			return (EINVAL);
		if (info & VM_INTINFO_RSVD)
			return (EINVAL);
	} else {
		info = 0;
	}
	VCPU_CTR2(vm, vcpuid, "%s: info1(%lx)", __func__, info);
	vcpu->exitintinfo = info;
	return (0);
}

enum exc_class {
	EXC_BENIGN,
	EXC_CONTRIBUTORY,
	EXC_PAGEFAULT
};

#define	IDT_VE	20	/* Virtualization Exception (Intel specific) */

static enum exc_class
exception_class(uint64_t info)
{
	int type, vector;

	KASSERT(info & VM_INTINFO_VALID, ("intinfo must be valid: %lx", info));
	type = info & VM_INTINFO_TYPE;
	vector = info & 0xff;

	/* Table 6-4, "Interrupt and Exception Classes", Intel SDM, Vol 3 */
	switch (type) {
	case VM_INTINFO_HWINTR:
	case VM_INTINFO_SWINTR:
	case VM_INTINFO_NMI:
		return (EXC_BENIGN);
	default:
		/*
		 * Hardware exception.
		 *
		 * SVM and VT-x use identical type values to represent NMI,
		 * hardware interrupt and software interrupt.
		 *
		 * SVM uses type '3' for all exceptions. VT-x uses type '3'
		 * for exceptions except #BP and #OF. #BP and #OF use a type
		 * value of '5' or '6'. Therefore we don't check for explicit
		 * values of 'type' to classify 'intinfo' into a hardware
		 * exception.
		 */
		break;
	}

	switch (vector) {
	case IDT_PF:
	case IDT_VE:
		return (EXC_PAGEFAULT);
	case IDT_DE:
	case IDT_TS:
	case IDT_NP:
	case IDT_SS:
	case IDT_GP:
		return (EXC_CONTRIBUTORY);
	default:
		return (EXC_BENIGN);
	}
}

static int
nested_fault(struct vm *vm, int vcpuid, uint64_t info1, uint64_t info2,
    uint64_t *retinfo)
{
	enum exc_class exc1, exc2;
	int type1, vector1;

	KASSERT(info1 & VM_INTINFO_VALID, ("info1 %lx is not valid", info1));
	KASSERT(info2 & VM_INTINFO_VALID, ("info2 %lx is not valid", info2));

	/*
	 * If an exception occurs while attempting to call the double-fault
	 * handler the processor enters shutdown mode (aka triple fault).
	 */
	type1 = info1 & VM_INTINFO_TYPE;
	vector1 = info1 & 0xff;
	if (type1 == VM_INTINFO_HWEXCEPTION && vector1 == IDT_DF) {
		VCPU_CTR2(vm, vcpuid, "triple fault: info1(%lx), info2(%lx)",
		    info1, info2);
		vm_suspend(vm, VM_SUSPEND_TRIPLEFAULT);
		*retinfo = 0;
		return (0);
	}

	/*
	 * Table 6-5 "Conditions for Generating a Double Fault", Intel SDM, Vol3
	 */
	exc1 = exception_class(info1);
	exc2 = exception_class(info2);
	if ((exc1 == EXC_CONTRIBUTORY && exc2 == EXC_CONTRIBUTORY) ||
	    (exc1 == EXC_PAGEFAULT && exc2 != EXC_BENIGN)) {
		/* Convert nested fault into a double fault. */
		*retinfo = IDT_DF;
		*retinfo |= VM_INTINFO_VALID | VM_INTINFO_HWEXCEPTION;
		*retinfo |= VM_INTINFO_DEL_ERRCODE;
	} else {
		/* Handle exceptions serially */
		*retinfo = info2;
	}
	return (1);
}

static uint64_t
vcpu_exception_intinfo(struct vcpu *vcpu)
{
	uint64_t info = 0;

	if (vcpu->exception_pending) {
		info = vcpu->exc_vector & 0xff;
		info |= VM_INTINFO_VALID | VM_INTINFO_HWEXCEPTION;
		if (vcpu->exc_errcode_valid) {
			info |= VM_INTINFO_DEL_ERRCODE;
			info |= (uint64_t)vcpu->exc_errcode << 32;
		}
	}
	return (info);
}

int
vm_entry_intinfo(struct vm *vm, int vcpuid, uint64_t *retinfo)
{
	struct vcpu *vcpu;
	uint64_t info1, info2;
	int valid;

	KASSERT(vcpuid >= 0 &&
	    vcpuid < vm->maxcpus, ("invalid vcpu %d", vcpuid));

	vcpu = &vm->vcpu[vcpuid];

	info1 = vcpu->exitintinfo;
	vcpu->exitintinfo = 0;

	info2 = 0;
	if (vcpu->exception_pending) {
		info2 = vcpu_exception_intinfo(vcpu);
		vcpu->exception_pending = 0;
		VCPU_CTR2(vm, vcpuid, "Exception %d delivered: %lx",
		    vcpu->exc_vector, info2);
	}

	if ((info1 & VM_INTINFO_VALID) && (info2 & VM_INTINFO_VALID)) {
		valid = nested_fault(vm, vcpuid, info1, info2, retinfo);
	} else if (info1 & VM_INTINFO_VALID) {
		*retinfo = info1;
		valid = 1;
	} else if (info2 & VM_INTINFO_VALID) {
		*retinfo = info2;
		valid = 1;
	} else {
		valid = 0;
	}

	if (valid) {
		VCPU_CTR4(vm, vcpuid, "%s: info1(%lx), info2(%lx), "
		    "retinfo(%lx)", __func__, info1, info2, *retinfo);
	}

	return (valid);
}

int
vm_get_intinfo(struct vm *vm, int vcpuid, uint64_t *info1, uint64_t *info2)
{
	struct vcpu *vcpu;

	if (vcpuid < 0 || vcpuid >= vm->maxcpus)
		return (EINVAL);

	vcpu = &vm->vcpu[vcpuid];
	*info1 = vcpu->exitintinfo;
	*info2 = vcpu_exception_intinfo(vcpu);
	return (0);
}

int
vm_inject_exception(struct vm *vm, int vcpuid, int vector, int errcode_valid,
    uint32_t errcode, int restart_instruction)
{
	struct vcpu *vcpu;
	uint64_t regval;
	int error;

	if (vcpuid < 0 || vcpuid >= vm->maxcpus)
		return (EINVAL);

	if (vector < 0 || vector >= 32)
		return (EINVAL);

	/*
	 * NMIs (which bear an exception vector of 2) are to be injected via
	 * their own specialized path using vm_inject_nmi().
	 */
	if (vector == 2) {
		return (EINVAL);
	}

	/*
	 * A double fault exception should never be injected directly into
	 * the guest. It is a derived exception that results from specific
	 * combinations of nested faults.
	 */
	if (vector == IDT_DF)
		return (EINVAL);

	vcpu = &vm->vcpu[vcpuid];

	if (vcpu->exception_pending) {
		VCPU_CTR2(vm, vcpuid, "Unable to inject exception %d due to "
		    "pending exception %d", vector, vcpu->exc_vector);
		return (EBUSY);
	}

	if (errcode_valid) {
		/*
		 * Exceptions don't deliver an error code in real mode.
		 */
		error = vm_get_register(vm, vcpuid, VM_REG_GUEST_CR0, &regval);
		KASSERT(!error, ("%s: error %d getting CR0", __func__, error));
		if (!(regval & CR0_PE))
			errcode_valid = 0;
	}

	/*
	 * From section 26.6.1 "Interruptibility State" in Intel SDM:
	 *
	 * Event blocking by "STI" or "MOV SS" is cleared after guest executes
	 * one instruction or incurs an exception.
	 */
	error = vm_set_register(vm, vcpuid, VM_REG_GUEST_INTR_SHADOW, 0);
	KASSERT(error == 0, ("%s: error %d clearing interrupt shadow",
	    __func__, error));

	if (restart_instruction)
		vm_restart_instruction(vm, vcpuid);

	vcpu->exception_pending = 1;
	vcpu->exc_vector = vector;
	vcpu->exc_errcode = errcode;
	vcpu->exc_errcode_valid = errcode_valid;
	VCPU_CTR1(vm, vcpuid, "Exception %d pending", vector);
	return (0);
}

void
vm_inject_fault(struct vm *vm, int vcpuid, int vector, int errcode_valid,
    int errcode)
{
	int error;

	error = vm_inject_exception(vm, vcpuid, vector, errcode_valid,
	    errcode, 1);
	KASSERT(error == 0, ("vm_inject_exception error %d", error));
}

void
vm_inject_ud(struct vm *vm, int vcpuid)
{
	vm_inject_fault(vm, vcpuid, IDT_UD, 0, 0);
}

void
vm_inject_gp(struct vm *vm, int vcpuid)
{
	vm_inject_fault(vm, vcpuid, IDT_GP, 1, 0);
}

void
vm_inject_ac(struct vm *vm, int vcpuid, int errcode)
{
	vm_inject_fault(vm, vcpuid, IDT_AC, 1, errcode);
}

void
vm_inject_ss(struct vm *vm, int vcpuid, int errcode)
{
	vm_inject_fault(vm, vcpuid, IDT_SS, 1, errcode);
}

void
vm_inject_pf(struct vm *vm, int vcpuid, int error_code, uint64_t cr2)
{
	int error;

	VCPU_CTR2(vm, vcpuid, "Injecting page fault: error_code %x, cr2 %lx",
	    error_code, cr2);

	error = vm_set_register(vm, vcpuid, VM_REG_GUEST_CR2, cr2);
	KASSERT(error == 0, ("vm_set_register(cr2) error %d", error));

	vm_inject_fault(vm, vcpuid, IDT_PF, 1, error_code);
}

static VMM_STAT(VCPU_NMI_COUNT, "number of NMIs delivered to vcpu");

int
vm_inject_nmi(struct vm *vm, int vcpuid)
{
	struct vcpu *vcpu;

	if (vcpuid < 0 || vcpuid >= vm->maxcpus)
		return (EINVAL);

	vcpu = &vm->vcpu[vcpuid];

	vcpu->nmi_pending = 1;
	vcpu_notify_event(vm, vcpuid);
	return (0);
}

int
vm_nmi_pending(struct vm *vm, int vcpuid)
{
	struct vcpu *vcpu;

	if (vcpuid < 0 || vcpuid >= vm->maxcpus)
		panic("vm_nmi_pending: invalid vcpuid %d", vcpuid);

	vcpu = &vm->vcpu[vcpuid];

	return (vcpu->nmi_pending);
}

void
vm_nmi_clear(struct vm *vm, int vcpuid)
{
	struct vcpu *vcpu;

	if (vcpuid < 0 || vcpuid >= vm->maxcpus)
		panic("vm_nmi_pending: invalid vcpuid %d", vcpuid);

	vcpu = &vm->vcpu[vcpuid];

	if (vcpu->nmi_pending == 0)
		panic("vm_nmi_clear: inconsistent nmi_pending state");

	vcpu->nmi_pending = 0;
	vmm_stat_incr(vm, vcpuid, VCPU_NMI_COUNT, 1);
}

static VMM_STAT(VCPU_EXTINT_COUNT, "number of ExtINTs delivered to vcpu");

int
vm_inject_extint(struct vm *vm, int vcpuid)
{
	struct vcpu *vcpu;

	if (vcpuid < 0 || vcpuid >= vm->maxcpus)
		return (EINVAL);

	vcpu = &vm->vcpu[vcpuid];

	vcpu->extint_pending = 1;
	vcpu_notify_event(vm, vcpuid);
	return (0);
}

int
vm_extint_pending(struct vm *vm, int vcpuid)
{
	struct vcpu *vcpu;

	if (vcpuid < 0 || vcpuid >= vm->maxcpus)
		panic("vm_extint_pending: invalid vcpuid %d", vcpuid);

	vcpu = &vm->vcpu[vcpuid];

	return (vcpu->extint_pending);
}

void
vm_extint_clear(struct vm *vm, int vcpuid)
{
	struct vcpu *vcpu;

	if (vcpuid < 0 || vcpuid >= vm->maxcpus)
		panic("vm_extint_pending: invalid vcpuid %d", vcpuid);

	vcpu = &vm->vcpu[vcpuid];

	if (vcpu->extint_pending == 0)
		panic("vm_extint_clear: inconsistent extint_pending state");

	vcpu->extint_pending = 0;
	vmm_stat_incr(vm, vcpuid, VCPU_EXTINT_COUNT, 1);
}

int
vm_inject_init(struct vm *vm, int vcpuid)
{
	struct vcpu *vcpu;

	if (vcpuid < 0 || vcpuid >= vm->maxcpus)
		return (EINVAL);

	vcpu = &vm->vcpu[vcpuid];
	vcpu_lock(vcpu);
	vcpu->run_state |= VRS_PEND_INIT;
	/*
	 * As part of queuing the INIT request, clear any pending SIPI.  It
	 * would not otherwise survive across the reset of the vCPU when it
	 * undergoes the requested INIT.  We would not want it to linger when it
	 * could be mistaken as a subsequent (after the INIT) SIPI request.
	 */
	vcpu->run_state &= ~VRS_PEND_SIPI;
	vcpu_notify_event_locked(vcpu, VCPU_NOTIFY_EXIT);

	vcpu_unlock(vcpu);
	return (0);
}

int
vm_inject_sipi(struct vm *vm, int vcpuid, uint8_t vector)
{
	struct vcpu *vcpu;

	if (vcpuid < 0 || vcpuid >= vm->maxcpus)
		return (EINVAL);

	vcpu = &vm->vcpu[vcpuid];
	vcpu_lock(vcpu);
	vcpu->run_state |= VRS_PEND_SIPI;
	vcpu->sipi_vector = vector;
	/* SIPI is only actionable if the CPU is waiting in INIT state */
	if ((vcpu->run_state & (VRS_INIT | VRS_RUN)) == VRS_INIT) {
		vcpu_notify_event_locked(vcpu, VCPU_NOTIFY_EXIT);
	}
	vcpu_unlock(vcpu);
	return (0);
}

bool
vcpu_run_state_pending(struct vm *vm, int vcpuid)
{
	struct vcpu *vcpu;

	ASSERT(vcpuid >= 0 && vcpuid < vm->maxcpus);
	vcpu = &vm->vcpu[vcpuid];

	/* Of interest: vCPU not in running state or with pending INIT */
	return ((vcpu->run_state & (VRS_RUN | VRS_PEND_INIT)) != VRS_RUN);
}

int
vcpu_arch_reset(struct vm *vm, int vcpuid, bool init_only)
{
	struct seg_desc desc;
	const enum vm_reg_name clear_regs[] = {
		VM_REG_GUEST_CR2,
		VM_REG_GUEST_CR3,
		VM_REG_GUEST_CR4,
		VM_REG_GUEST_RAX,
		VM_REG_GUEST_RBX,
		VM_REG_GUEST_RCX,
		VM_REG_GUEST_RSI,
		VM_REG_GUEST_RDI,
		VM_REG_GUEST_RBP,
		VM_REG_GUEST_RSP,
		VM_REG_GUEST_R8,
		VM_REG_GUEST_R9,
		VM_REG_GUEST_R10,
		VM_REG_GUEST_R11,
		VM_REG_GUEST_R12,
		VM_REG_GUEST_R13,
		VM_REG_GUEST_R14,
		VM_REG_GUEST_R15,
		VM_REG_GUEST_DR0,
		VM_REG_GUEST_DR1,
		VM_REG_GUEST_DR2,
		VM_REG_GUEST_DR3,
		VM_REG_GUEST_EFER,
	};
	const enum vm_reg_name data_segs[] = {
		VM_REG_GUEST_SS,
		VM_REG_GUEST_DS,
		VM_REG_GUEST_ES,
		VM_REG_GUEST_FS,
		VM_REG_GUEST_GS,
	};
	struct vcpu *vcpu = &vm->vcpu[vcpuid];

	if (vcpuid < 0 || vcpuid >= vm->maxcpus)
		return (EINVAL);

	for (uint_t i = 0; i < nitems(clear_regs); i++) {
		VERIFY0(vm_set_register(vm, vcpuid, clear_regs[i], 0));
	}

	VERIFY0(vm_set_register(vm, vcpuid, VM_REG_GUEST_RFLAGS, 2));
	VERIFY0(vm_set_register(vm, vcpuid, VM_REG_GUEST_RIP, 0xfff0));
	VERIFY0(vm_set_register(vm, vcpuid, VM_REG_GUEST_CR0, 0x60000010));

	/*
	 * The prescribed contents of %rdx differ slightly between the Intel and
	 * AMD architectural definitions.  The former expects the Extended Model
	 * in bits 16-19 where the latter expects all the Family, Model, and
	 * Stepping be there.  Common boot ROMs appear to disregard this
	 * anyways, so we stick with a compromise value similar to what is
	 * spelled out in the Intel SDM.
	 */
	VERIFY0(vm_set_register(vm, vcpuid, VM_REG_GUEST_RDX, 0x600));

	VERIFY0(vm_set_register(vm, vcpuid, VM_REG_GUEST_DR6, 0xffff0ff0));
	VERIFY0(vm_set_register(vm, vcpuid, VM_REG_GUEST_DR7, 0x400));

	/* CS: Present, R/W, Accessed */
	desc.access = 0x0093;
	desc.base = 0xffff0000;
	desc.limit = 0xffff;
	VERIFY0(vm_set_seg_desc(vm, vcpuid, VM_REG_GUEST_CS, &desc));
	VERIFY0(vm_set_register(vm, vcpuid, VM_REG_GUEST_CS, 0xf000));

	/* SS, DS, ES, FS, GS: Present, R/W, Accessed */
	desc.access = 0x0093;
	desc.base = 0;
	desc.limit = 0xffff;
	for (uint_t i = 0; i < nitems(data_segs); i++) {
		VERIFY0(vm_set_seg_desc(vm, vcpuid, data_segs[i], &desc));
		VERIFY0(vm_set_register(vm, vcpuid, data_segs[i], 0));
	}

	/* GDTR, IDTR */
	desc.base = 0;
	desc.limit = 0xffff;
	VERIFY0(vm_set_seg_desc(vm, vcpuid, VM_REG_GUEST_GDTR, &desc));
	VERIFY0(vm_set_seg_desc(vm, vcpuid, VM_REG_GUEST_IDTR, &desc));

	/* LDTR: Present, LDT */
	desc.access = 0x0082;
	desc.base = 0;
	desc.limit = 0xffff;
	VERIFY0(vm_set_seg_desc(vm, vcpuid, VM_REG_GUEST_LDTR, &desc));
	VERIFY0(vm_set_register(vm, vcpuid, VM_REG_GUEST_LDTR, 0));

	/* TR: Present, 32-bit TSS */
	desc.access = 0x008b;
	desc.base = 0;
	desc.limit = 0xffff;
	VERIFY0(vm_set_seg_desc(vm, vcpuid, VM_REG_GUEST_TR, &desc));
	VERIFY0(vm_set_register(vm, vcpuid, VM_REG_GUEST_TR, 0));

	vlapic_reset(vm_lapic(vm, vcpuid));

	VERIFY0(vm_set_register(vm, vcpuid, VM_REG_GUEST_INTR_SHADOW, 0));

	vcpu->exitintinfo = 0;
	vcpu->exception_pending = 0;
	vcpu->nmi_pending = 0;
	vcpu->extint_pending = 0;

	/*
	 * A CPU reset caused by power-on or system reset clears more state than
	 * one which is trigged from an INIT IPI.
	 */
	if (!init_only) {
		vcpu->guest_xcr0 = XFEATURE_ENABLED_X87;
		fpu_save_area_reset(vcpu->guestfpu);

		/* XXX: clear MSRs and other pieces */
	}

	return (0);
}

static int
vcpu_vector_sipi(struct vm *vm, int vcpuid, uint8_t vector)
{
	struct seg_desc desc;

	if (vcpuid < 0 || vcpuid >= vm->maxcpus)
		return (EINVAL);

	/* CS: Present, R/W, Accessed */
	desc.access = 0x0093;
	desc.base = (uint64_t)vector << 12;
	desc.limit = 0xffff;
	VERIFY0(vm_set_seg_desc(vm, vcpuid, VM_REG_GUEST_CS, &desc));
	VERIFY0(vm_set_register(vm, vcpuid, VM_REG_GUEST_CS,
	    (uint64_t)vector << 8));

	VERIFY0(vm_set_register(vm, vcpuid, VM_REG_GUEST_RIP, 0));

	return (0);
}

int
vm_get_capability(struct vm *vm, int vcpu, int type, int *retval)
{
	if (vcpu < 0 || vcpu >= vm->maxcpus)
		return (EINVAL);

	if (type < 0 || type >= VM_CAP_MAX)
		return (EINVAL);

	return (VMGETCAP(vm->cookie, vcpu, type, retval));
}

int
vm_set_capability(struct vm *vm, int vcpu, int type, int val)
{
	if (vcpu < 0 || vcpu >= vm->maxcpus)
		return (EINVAL);

	if (type < 0 || type >= VM_CAP_MAX)
		return (EINVAL);

	return (VMSETCAP(vm->cookie, vcpu, type, val));
}

struct vlapic *
vm_lapic(struct vm *vm, int cpu)
{
	return (vm->vcpu[cpu].vlapic);
}

struct vioapic *
vm_ioapic(struct vm *vm)
{

	return (vm->vioapic);
}

struct vhpet *
vm_hpet(struct vm *vm)
{

	return (vm->vhpet);
}

#ifdef	__FreeBSD__
bool
vmm_is_pptdev(int bus, int slot, int func)
{
	int b, f, i, n, s;
	char *val, *cp, *cp2;
	bool found;

	/*
	 * XXX
	 * The length of an environment variable is limited to 128 bytes which
	 * puts an upper limit on the number of passthru devices that may be
	 * specified using a single environment variable.
	 *
	 * Work around this by scanning multiple environment variable
	 * names instead of a single one - yuck!
	 */
	const char *names[] = { "pptdevs", "pptdevs2", "pptdevs3", NULL };

	/* set pptdevs="1/2/3 4/5/6 7/8/9 10/11/12" */
	found = false;
	for (i = 0; names[i] != NULL && !found; i++) {
		cp = val = kern_getenv(names[i]);
		while (cp != NULL && *cp != '\0') {
			if ((cp2 = strchr(cp, ' ')) != NULL)
				*cp2 = '\0';

			n = sscanf(cp, "%d/%d/%d", &b, &s, &f);
			if (n == 3 && bus == b && slot == s && func == f) {
				found = true;
				break;
			}

			if (cp2 != NULL)
				*cp2++ = ' ';

			cp = cp2;
		}
		freeenv(val);
	}
	return (found);
}
#endif

void *
vm_iommu_domain(struct vm *vm)
{

	return (vm->iommu);
}

int
vcpu_set_state(struct vm *vm, int vcpuid, enum vcpu_state newstate,
    bool from_idle)
{
	int error;
	struct vcpu *vcpu;

	if (vcpuid < 0 || vcpuid >= vm->maxcpus)
		panic("vcpu_set_state: invalid vcpuid %d", vcpuid);

	vcpu = &vm->vcpu[vcpuid];

	vcpu_lock(vcpu);
	error = vcpu_set_state_locked(vm, vcpuid, newstate, from_idle);
	vcpu_unlock(vcpu);

	return (error);
}

enum vcpu_state
vcpu_get_state(struct vm *vm, int vcpuid, int *hostcpu)
{
	struct vcpu *vcpu;
	enum vcpu_state state;

	if (vcpuid < 0 || vcpuid >= vm->maxcpus)
		panic("vcpu_get_state: invalid vcpuid %d", vcpuid);

	vcpu = &vm->vcpu[vcpuid];

	vcpu_lock(vcpu);
	state = vcpu->state;
	if (hostcpu != NULL)
		*hostcpu = vcpu->hostcpu;
	vcpu_unlock(vcpu);

	return (state);
}

uint64_t
vcpu_tsc_offset(struct vm *vm, int vcpuid, bool phys_adj)
{
	ASSERT(vcpuid >= 0 && vcpuid < vm->maxcpus);

	uint64_t vcpu_off = vm->boot_tsc_offset + vm->vcpu[vcpuid].tsc_offset;

	if (phys_adj) {
		/* Include any offset for the current physical CPU too */
		extern hrtime_t tsc_gethrtime_tick_delta(void);
		vcpu_off += (uint64_t)tsc_gethrtime_tick_delta();
	}

	return (vcpu_off);
}

int
vm_activate_cpu(struct vm *vm, int vcpuid)
{

	if (vcpuid < 0 || vcpuid >= vm->maxcpus)
		return (EINVAL);

	if (CPU_ISSET(vcpuid, &vm->active_cpus))
		return (EBUSY);

	VCPU_CTR0(vm, vcpuid, "activated");
	CPU_SET_ATOMIC(vcpuid, &vm->active_cpus);
	return (0);
}

int
vm_suspend_cpu(struct vm *vm, int vcpuid)
{
	int i;

	if (vcpuid < -1 || vcpuid >= vm->maxcpus)
		return (EINVAL);

	if (vcpuid == -1) {
		vm->debug_cpus = vm->active_cpus;
		for (i = 0; i < vm->maxcpus; i++) {
			if (CPU_ISSET(i, &vm->active_cpus))
				vcpu_notify_event(vm, i);
		}
	} else {
		if (!CPU_ISSET(vcpuid, &vm->active_cpus))
			return (EINVAL);

		CPU_SET_ATOMIC(vcpuid, &vm->debug_cpus);
		vcpu_notify_event(vm, vcpuid);
	}
	return (0);
}

int
vm_resume_cpu(struct vm *vm, int vcpuid)
{

	if (vcpuid < -1 || vcpuid >= vm->maxcpus)
		return (EINVAL);

	if (vcpuid == -1) {
		CPU_ZERO(&vm->debug_cpus);
	} else {
		if (!CPU_ISSET(vcpuid, &vm->debug_cpus))
			return (EINVAL);

		CPU_CLR_ATOMIC(vcpuid, &vm->debug_cpus);
	}
	return (0);
}

static bool
vcpu_bailout_checks(struct vm *vm, int vcpuid, bool on_entry,
    uint64_t entry_rip)
{
	struct vcpu *vcpu = &vm->vcpu[vcpuid];
	struct vm_exit *vme = &vcpu->exitinfo;
	bool bail = false;

	ASSERT(vcpuid >= 0 && vcpuid < vm->maxcpus);

	if (vm->suspend) {
		if (on_entry) {
			VERIFY(vm->suspend > VM_SUSPEND_NONE &&
			    vm->suspend < VM_SUSPEND_LAST);

			vme->exitcode = VM_EXITCODE_SUSPENDED;
			vme->u.suspended.how = vm->suspend;
		} else {
			/*
			 * Handling VM suspend is complicated, so if that
			 * condition is detected outside of VM-entry itself,
			 * just emit a BOGUS exitcode so we take a lap to pick
			 * up the event during an entry and are directed into
			 * the vm_handle_suspend() logic.
			 */
			vme->exitcode = VM_EXITCODE_BOGUS;
		}
		bail = true;
	}
	if (vcpu->reqidle) {
		vme->exitcode = VM_EXITCODE_REQIDLE;
		vmm_stat_incr(vm, vcpuid, VMEXIT_REQIDLE, 1);

		if (!on_entry) {
			/*
			 * A reqidle request detected outside of VM-entry can be
			 * handled directly by clearing the request (and taking
			 * a lap to userspace).
			 */
			vcpu_assert_locked(vcpu);
			vcpu->reqidle = 0;
		}
		bail = true;
	}
	if (vcpu_should_yield(vm, vcpuid)) {
		vme->exitcode = VM_EXITCODE_BOGUS;
		vmm_stat_incr(vm, vcpuid, VMEXIT_ASTPENDING, 1);
		bail = true;
	}
	if (CPU_ISSET(vcpuid, &vm->debug_cpus)) {
		vme->exitcode = VM_EXITCODE_DEBUG;
		bail = true;
	}

	if (bail) {
		if (on_entry) {
			/*
			 * If bailing out during VM-entry, the current %rip must
			 * be recorded in the exitinfo.
			 */
			vme->rip = entry_rip;
		}
		vme->inst_length = 0;
	}
	return (bail);
}

static bool
vcpu_sleep_bailout_checks(struct vm *vm, int vcpuid)
{
	/*
	 * Bail-out check done prior to sleeping (in vCPU contexts like HLT or
	 * wait-for-SIPI) expect that %rip is already populated in the vm_exit
	 * structure, and we would only modify the exitcode.
	 */
	return (vcpu_bailout_checks(vm, vcpuid, false, 0));
}

bool
vcpu_entry_bailout_checks(struct vm *vm, int vcpuid, uint64_t rip)
{
	/*
	 * Bail-out checks done as part of VM entry require an updated %rip to
	 * populate the vm_exit struct if any of the conditions of interest are
	 * matched in the check.
	 */
	return (vcpu_bailout_checks(vm, vcpuid, true, rip));
}

cpuset_t
vm_active_cpus(struct vm *vm)
{

	return (vm->active_cpus);
}

cpuset_t
vm_debug_cpus(struct vm *vm)
{

	return (vm->debug_cpus);
}

cpuset_t
vm_suspended_cpus(struct vm *vm)
{

	return (vm->suspended_cpus);
}

void *
vcpu_stats(struct vm *vm, int vcpuid)
{

	return (vm->vcpu[vcpuid].stats);
}

int
vm_get_x2apic_state(struct vm *vm, int vcpuid, enum x2apic_state *state)
{
	if (vcpuid < 0 || vcpuid >= vm->maxcpus)
		return (EINVAL);

	*state = vm->vcpu[vcpuid].x2apic_state;

	return (0);
}

int
vm_set_x2apic_state(struct vm *vm, int vcpuid, enum x2apic_state state)
{
	if (vcpuid < 0 || vcpuid >= vm->maxcpus)
		return (EINVAL);

	if (state >= X2APIC_STATE_LAST)
		return (EINVAL);

	vm->vcpu[vcpuid].x2apic_state = state;

	vlapic_set_x2apic_state(vm, vcpuid, state);

	return (0);
}

/*
 * This function is called to ensure that a vcpu "sees" a pending event
 * as soon as possible:
 * - If the vcpu thread is sleeping then it is woken up.
 * - If the vcpu is running on a different host_cpu then an IPI will be directed
 *   to the host_cpu to cause the vcpu to trap into the hypervisor.
 */
static void
vcpu_notify_event_locked(struct vcpu *vcpu, vcpu_notify_t ntype)
{
	int hostcpu;

	ASSERT(ntype == VCPU_NOTIFY_APIC || VCPU_NOTIFY_EXIT);

	hostcpu = vcpu->hostcpu;
	if (vcpu->state == VCPU_RUNNING) {
		KASSERT(hostcpu != NOCPU, ("vcpu running on invalid hostcpu"));
		if (hostcpu != curcpu) {
			if (ntype == VCPU_NOTIFY_APIC) {
				vlapic_post_intr(vcpu->vlapic, hostcpu,
				    vmm_ipinum);
			} else {
				ipi_cpu(hostcpu, vmm_ipinum);
			}
		} else {
			/*
			 * If the 'vcpu' is running on 'curcpu' then it must
			 * be sending a notification to itself (e.g. SELF_IPI).
			 * The pending event will be picked up when the vcpu
			 * transitions back to guest context.
			 */
		}
	} else {
		KASSERT(hostcpu == NOCPU, ("vcpu state %d not consistent "
		    "with hostcpu %d", vcpu->state, hostcpu));
		if (vcpu->state == VCPU_SLEEPING) {
#ifdef __FreeBSD__
			wakeup_one(vcpu);
#else
			cv_signal(&vcpu->vcpu_cv);
#endif
		}
	}
}

void
vcpu_notify_event(struct vm *vm, int vcpuid)
{
	struct vcpu *vcpu = &vm->vcpu[vcpuid];

	vcpu_lock(vcpu);
	vcpu_notify_event_locked(vcpu, VCPU_NOTIFY_EXIT);
	vcpu_unlock(vcpu);
}

void
vcpu_notify_event_type(struct vm *vm, int vcpuid, vcpu_notify_t ntype)
{
	struct vcpu *vcpu = &vm->vcpu[vcpuid];

	if (ntype == VCPU_NOTIFY_NONE) {
		return;
	}

	vcpu_lock(vcpu);
	vcpu_notify_event_locked(vcpu, ntype);
	vcpu_unlock(vcpu);
}

struct vmspace *
vm_get_vmspace(struct vm *vm)
{

	return (vm->vmspace);
}

int
vm_apicid2vcpuid(struct vm *vm, int apicid)
{
	/*
	 * XXX apic id is assumed to be numerically identical to vcpu id
	 */
	return (apicid);
}

struct vatpic *
vm_atpic(struct vm *vm)
{
	return (vm->vatpic);
}

struct vatpit *
vm_atpit(struct vm *vm)
{
	return (vm->vatpit);
}

struct vpmtmr *
vm_pmtmr(struct vm *vm)
{

	return (vm->vpmtmr);
}

struct vrtc *
vm_rtc(struct vm *vm)
{

	return (vm->vrtc);
}

enum vm_reg_name
vm_segment_name(int seg)
{
	static enum vm_reg_name seg_names[] = {
		VM_REG_GUEST_ES,
		VM_REG_GUEST_CS,
		VM_REG_GUEST_SS,
		VM_REG_GUEST_DS,
		VM_REG_GUEST_FS,
		VM_REG_GUEST_GS
	};

	KASSERT(seg >= 0 && seg < nitems(seg_names),
	    ("%s: invalid segment encoding %d", __func__, seg));
	return (seg_names[seg]);
}

void
vm_copy_teardown(struct vm *vm, int vcpuid, struct vm_copyinfo *copyinfo,
    int num_copyinfo)
{
	int idx;

	for (idx = 0; idx < num_copyinfo; idx++) {
		if (copyinfo[idx].cookie != NULL)
			vm_gpa_release(copyinfo[idx].cookie);
	}
	bzero(copyinfo, num_copyinfo * sizeof (struct vm_copyinfo));
}

int
vm_copy_setup(struct vm *vm, int vcpuid, struct vm_guest_paging *paging,
    uint64_t gla, size_t len, int prot, struct vm_copyinfo *copyinfo,
    int num_copyinfo, int *fault)
{
	int error, idx, nused;
	size_t n, off, remaining;
	void *hva, *cookie;
	uint64_t gpa;

	bzero(copyinfo, sizeof (struct vm_copyinfo) * num_copyinfo);

	nused = 0;
	remaining = len;
	while (remaining > 0) {
		KASSERT(nused < num_copyinfo, ("insufficient vm_copyinfo"));
		error = vm_gla2gpa(vm, vcpuid, paging, gla, prot, &gpa, fault);
		if (error || *fault)
			return (error);
		off = gpa & PAGE_MASK;
		n = min(remaining, PAGE_SIZE - off);
		copyinfo[nused].gpa = gpa;
		copyinfo[nused].len = n;
		remaining -= n;
		gla += n;
		nused++;
	}

	for (idx = 0; idx < nused; idx++) {
		hva = vm_gpa_hold(vm, vcpuid, copyinfo[idx].gpa,
		    copyinfo[idx].len, prot, &cookie);
		if (hva == NULL)
			break;
		copyinfo[idx].hva = hva;
		copyinfo[idx].cookie = cookie;
	}

	if (idx != nused) {
		vm_copy_teardown(vm, vcpuid, copyinfo, num_copyinfo);
		return (EFAULT);
	} else {
		*fault = 0;
		return (0);
	}
}

void
vm_copyin(struct vm *vm, int vcpuid, struct vm_copyinfo *copyinfo, void *kaddr,
    size_t len)
{
	char *dst;
	int idx;

	dst = kaddr;
	idx = 0;
	while (len > 0) {
		bcopy(copyinfo[idx].hva, dst, copyinfo[idx].len);
		len -= copyinfo[idx].len;
		dst += copyinfo[idx].len;
		idx++;
	}
}

void
vm_copyout(struct vm *vm, int vcpuid, const void *kaddr,
    struct vm_copyinfo *copyinfo, size_t len)
{
	const char *src;
	int idx;

	src = kaddr;
	idx = 0;
	while (len > 0) {
		bcopy(src, copyinfo[idx].hva, copyinfo[idx].len);
		len -= copyinfo[idx].len;
		src += copyinfo[idx].len;
		idx++;
	}
}

/*
 * Return the amount of in-use and wired memory for the VM. Since
 * these are global stats, only return the values with for vCPU 0
 */
VMM_STAT_DECLARE(VMM_MEM_RESIDENT);
VMM_STAT_DECLARE(VMM_MEM_WIRED);

static void
vm_get_rescnt(struct vm *vm, int vcpu, struct vmm_stat_type *stat)
{

	if (vcpu == 0) {
		vmm_stat_set(vm, vcpu, VMM_MEM_RESIDENT,
		    PAGE_SIZE * vmspace_resident_count(vm->vmspace));
	}
}

static void
vm_get_wiredcnt(struct vm *vm, int vcpu, struct vmm_stat_type *stat)
{

	if (vcpu == 0) {
		vmm_stat_set(vm, vcpu, VMM_MEM_WIRED,
		    PAGE_SIZE * pmap_wired_count(vmspace_pmap(vm->vmspace)));
	}
}

VMM_STAT_FUNC(VMM_MEM_RESIDENT, "Resident memory", vm_get_rescnt);
VMM_STAT_FUNC(VMM_MEM_WIRED, "Wired memory", vm_get_wiredcnt);

int
vm_ioport_access(struct vm *vm, int vcpuid, bool in, uint16_t port,
    uint8_t bytes, uint32_t *val)
{
	return (vm_inout_access(&vm->ioports, in, port, bytes, val));
}

/*
 * bhyve-internal interfaces to attach or detach IO port handlers.
 * Must be called with VM write lock held for safety.
 */
int
vm_ioport_attach(struct vm *vm, uint16_t port, ioport_handler_t func, void *arg,
    void **cookie)
{
	int err;
	err = vm_inout_attach(&vm->ioports, port, IOPF_DEFAULT, func, arg);
	if (err == 0) {
		*cookie = (void *)IOP_GEN_COOKIE(func, arg, port);
	}
	return (err);
}
int
vm_ioport_detach(struct vm *vm, void **cookie, ioport_handler_t *old_func,
    void **old_arg)
{
	uint16_t port = IOP_PORT_FROM_COOKIE((uintptr_t)*cookie);
	int err;

	err = vm_inout_detach(&vm->ioports, port, false, old_func, old_arg);
	if (err == 0) {
		*cookie = NULL;
	}
	return (err);
}

/*
 * External driver interfaces to attach or detach IO port handlers.
 * Must be called with VM write lock held for safety.
 */
int
vm_ioport_hook(struct vm *vm, uint16_t port, ioport_handler_t func,
    void *arg, void **cookie)
{
	int err;

	if (port == 0) {
		return (EINVAL);
	}

	err = vm_inout_attach(&vm->ioports, port, IOPF_DRV_HOOK, func, arg);
	if (err == 0) {
		*cookie = (void *)IOP_GEN_COOKIE(func, arg, port);
	}
	return (err);
}
void
vm_ioport_unhook(struct vm *vm, void **cookie)
{
	uint16_t port = IOP_PORT_FROM_COOKIE((uintptr_t)*cookie);
	ioport_handler_t old_func;
	void *old_arg;
	int err;

	err = vm_inout_detach(&vm->ioports, port, true, &old_func, &old_arg);

	/* ioport-hook-using drivers are expected to be well-behaved */
	VERIFY0(err);
	VERIFY(IOP_GEN_COOKIE(old_func, old_arg, port) == (uintptr_t)*cookie);

	*cookie = NULL;
}

#ifndef __FreeBSD__
int
vm_arc_resv(struct vm *vm, uint64_t len)
{
	/* Since we already have the compat macros included, we use those */
	size_t pages = (size_t)roundup2(len, PAGE_SIZE) >> PAGE_SHIFT;
	int err = 0;

	err = arc_virt_machine_reserve(pages);
	if (err != 0)
		return (err);

	vm->arc_resv += pages;
	return (0);
}
#endif /* __FreeBSD__ */<|MERGE_RESOLUTION|>--- conflicted
+++ resolved
@@ -38,13 +38,8 @@
  * http://www.illumos.org/license/CDDL.
  *
  * Copyright 2015 Pluribus Networks Inc.
-<<<<<<< HEAD
  * Copyright 2021 Joyent, Inc.
- * Copyright 2020 Oxide Computer Company
-=======
- * Copyright 2018 Joyent, Inc.
  * Copyright 2021 Oxide Computer Company
->>>>>>> 867228ad
  */
 
 #include <sys/cdefs.h>
