/*
 * CDDL HEADER START
 *
 * The contents of this file are subject to the terms of the
 * Common Development and Distribution License (the "License").
 * You may not use this file except in compliance with the License.
 *
 * You can obtain a copy of the license at usr/src/OPENSOLARIS.LICENSE
 * or http://www.opensolaris.org/os/licensing.
 * See the License for the specific language governing permissions
 * and limitations under the License.
 *
 * When distributing Covered Code, include this CDDL HEADER in each
 * file and include the License file at usr/src/OPENSOLARIS.LICENSE.
 * If applicable, add the following below this CDDL HEADER, with the
 * fields enclosed by brackets "[]" replaced with your own identifying
 * information: Portions Copyright [yyyy] [name of copyright owner]
 *
 * CDDL HEADER END
 */
/*
 * Copyright (c) 1992, 2010, Oracle and/or its affiliates. All rights reserved.
 */
/*
 * Copyright 2011 Nexenta Systems, Inc.  All rights reserved.
 * Copyright (c) 2011 Bayard G. Bell.  All rights reserved.
 * Copyright 2012 Garrett D'Amore <garrett@damore.org>.  All rights reserved.
 * Copyright 2017 Joyent, Inc.
 */

/*
 * x86 root nexus driver
 */

#include <sys/sysmacros.h>
#include <sys/conf.h>
#include <sys/autoconf.h>
#include <sys/sysmacros.h>
#include <sys/debug.h>
#include <sys/psw.h>
#include <sys/ddidmareq.h>
#include <sys/promif.h>
#include <sys/devops.h>
#include <sys/kmem.h>
#include <sys/cmn_err.h>
#include <vm/seg.h>
#include <vm/seg_kmem.h>
#include <vm/seg_dev.h>
#include <sys/vmem.h>
#include <sys/mman.h>
#include <vm/hat.h>
#include <vm/as.h>
#include <vm/page.h>
#include <sys/avintr.h>
#include <sys/errno.h>
#include <sys/modctl.h>
#include <sys/ddi_impldefs.h>
#include <sys/sunddi.h>
#include <sys/sunndi.h>
#include <sys/mach_intr.h>
#include <sys/psm.h>
#include <sys/ontrap.h>
#include <sys/atomic.h>
#include <sys/sdt.h>
#include <sys/rootnex.h>
#include <vm/hat_i86.h>
#include <sys/ddifm.h>
#include <sys/ddi_isa.h>
#include <sys/apic.h>

#ifdef __xpv
#include <sys/bootinfo.h>
#include <sys/hypervisor.h>
#include <sys/bootconf.h>
#include <vm/kboot_mmu.h>
#endif

#if defined(__amd64) && !defined(__xpv)
#include <sys/immu.h>
#endif


/*
 * enable/disable extra checking of function parameters. Useful for debugging
 * drivers.
 */
#ifdef	DEBUG
int rootnex_alloc_check_parms = 1;
int rootnex_bind_check_parms = 1;
int rootnex_bind_check_inuse = 1;
int rootnex_unbind_verify_buffer = 0;
int rootnex_sync_check_parms = 1;
#else
int rootnex_alloc_check_parms = 0;
int rootnex_bind_check_parms = 0;
int rootnex_bind_check_inuse = 0;
int rootnex_unbind_verify_buffer = 0;
int rootnex_sync_check_parms = 0;
#endif

boolean_t rootnex_dmar_not_setup;

/* Master Abort and Target Abort panic flag */
int rootnex_fm_ma_ta_panic_flag = 0;

/* Semi-temporary patchables to phase in bug fixes, test drivers, etc. */
int rootnex_bind_fail = 1;
int rootnex_bind_warn = 1;
uint8_t *rootnex_warn_list;
/* bitmasks for rootnex_warn_list. Up to 8 different warnings with uint8_t */
#define	ROOTNEX_BIND_WARNING	(0x1 << 0)

/*
 * revert back to old broken behavior of always sync'ing entire copy buffer.
 * This is useful if be have a buggy driver which doesn't correctly pass in
 * the offset and size into ddi_dma_sync().
 */
int rootnex_sync_ignore_params = 0;

/*
 * For the 64-bit kernel, pre-alloc enough cookies for a 256K buffer plus 1
 * page for alignment. For the 32-bit kernel, pre-alloc enough cookies for a
 * 64K buffer plus 1 page for alignment (we have less kernel space in a 32-bit
 * kernel). Allocate enough windows to handle a 256K buffer w/ at least 65
 * sgllen DMA engine, and enough copybuf buffer state pages to handle 2 pages
 * (< 8K). We will still need to allocate the copy buffer during bind though
 * (if we need one). These can only be modified in /etc/system before rootnex
 * attach.
 */
#if defined(__amd64)
int rootnex_prealloc_cookies = 65;
int rootnex_prealloc_windows = 4;
int rootnex_prealloc_copybuf = 2;
#else
int rootnex_prealloc_cookies = 33;
int rootnex_prealloc_windows = 4;
int rootnex_prealloc_copybuf = 2;
#endif

/* driver global state */
static rootnex_state_t *rootnex_state;

#ifdef DEBUG
/* shortcut to rootnex counters */
static uint64_t *rootnex_cnt;
#endif

/*
 * XXX - does x86 even need these or are they left over from the SPARC days?
 */
/* statically defined integer/boolean properties for the root node */
static rootnex_intprop_t rootnex_intprp[] = {
	{ "PAGESIZE",			PAGESIZE },
	{ "MMU_PAGESIZE",		MMU_PAGESIZE },
	{ "MMU_PAGEOFFSET",		MMU_PAGEOFFSET },
	{ DDI_RELATIVE_ADDRESSING,	1 },
};
#define	NROOT_INTPROPS	(sizeof (rootnex_intprp) / sizeof (rootnex_intprop_t))

/*
 * If we're dom0, we're using a real device so we need to load
 * the cookies with MFNs instead of PFNs.
 */
#ifdef __xpv
typedef maddr_t rootnex_addr_t;
#define	ROOTNEX_PADDR_TO_RBASE(pa)	\
	(DOMAIN_IS_INITDOMAIN(xen_info) ? pa_to_ma(pa) : (pa))
#else
typedef paddr_t rootnex_addr_t;
#define	ROOTNEX_PADDR_TO_RBASE(pa)	(pa)
#endif

static struct cb_ops rootnex_cb_ops = {
	nodev,		/* open */
	nodev,		/* close */
	nodev,		/* strategy */
	nodev,		/* print */
	nodev,		/* dump */
	nodev,		/* read */
	nodev,		/* write */
	nodev,		/* ioctl */
	nodev,		/* devmap */
	nodev,		/* mmap */
	nodev,		/* segmap */
	nochpoll,	/* chpoll */
	ddi_prop_op,	/* cb_prop_op */
	NULL,		/* struct streamtab */
	D_NEW | D_MP | D_HOTPLUG, /* compatibility flags */
	CB_REV,		/* Rev */
	nodev,		/* cb_aread */
	nodev		/* cb_awrite */
};

static int rootnex_map(dev_info_t *dip, dev_info_t *rdip, ddi_map_req_t *mp,
    off_t offset, off_t len, caddr_t *vaddrp);
static int rootnex_map_fault(dev_info_t *dip, dev_info_t *rdip,
    struct hat *hat, struct seg *seg, caddr_t addr,
    struct devpage *dp, pfn_t pfn, uint_t prot, uint_t lock);
static int rootnex_dma_allochdl(dev_info_t *dip, dev_info_t *rdip,
    ddi_dma_attr_t *attr, int (*waitfp)(caddr_t), caddr_t arg,
    ddi_dma_handle_t *handlep);
static int rootnex_dma_freehdl(dev_info_t *dip, dev_info_t *rdip,
    ddi_dma_handle_t handle);
static int rootnex_dma_bindhdl(dev_info_t *dip, dev_info_t *rdip,
    ddi_dma_handle_t handle, struct ddi_dma_req *dmareq,
    ddi_dma_cookie_t *cookiep, uint_t *ccountp);
static int rootnex_dma_unbindhdl(dev_info_t *dip, dev_info_t *rdip,
    ddi_dma_handle_t handle);
static int rootnex_dma_sync(dev_info_t *dip, dev_info_t *rdip,
    ddi_dma_handle_t handle, off_t off, size_t len, uint_t cache_flags);
static int rootnex_dma_win(dev_info_t *dip, dev_info_t *rdip,
    ddi_dma_handle_t handle, uint_t win, off_t *offp, size_t *lenp,
    ddi_dma_cookie_t *cookiep, uint_t *ccountp);
static int rootnex_dma_mctl(dev_info_t *dip, dev_info_t *rdip,
    ddi_dma_handle_t handle, enum ddi_dma_ctlops request,
    off_t *offp, size_t *lenp, caddr_t *objp, uint_t cache_flags);
static int rootnex_ctlops(dev_info_t *dip, dev_info_t *rdip,
    ddi_ctl_enum_t ctlop, void *arg, void *result);
static int rootnex_fm_init(dev_info_t *dip, dev_info_t *tdip, int tcap,
    ddi_iblock_cookie_t *ibc);
static int rootnex_intr_ops(dev_info_t *pdip, dev_info_t *rdip,
    ddi_intr_op_t intr_op, ddi_intr_handle_impl_t *hdlp, void *result);
static int rootnex_alloc_intr_fixed(dev_info_t *, ddi_intr_handle_impl_t *,
    void *);
static int rootnex_free_intr_fixed(dev_info_t *, ddi_intr_handle_impl_t *);

static int rootnex_coredma_allochdl(dev_info_t *dip, dev_info_t *rdip,
    ddi_dma_attr_t *attr, int (*waitfp)(caddr_t), caddr_t arg,
    ddi_dma_handle_t *handlep);
static int rootnex_coredma_freehdl(dev_info_t *dip, dev_info_t *rdip,
    ddi_dma_handle_t handle);
static int rootnex_coredma_bindhdl(dev_info_t *dip, dev_info_t *rdip,
    ddi_dma_handle_t handle, struct ddi_dma_req *dmareq,
    ddi_dma_cookie_t *cookiep, uint_t *ccountp);
static int rootnex_coredma_unbindhdl(dev_info_t *dip, dev_info_t *rdip,
    ddi_dma_handle_t handle);
#if defined(__amd64) && !defined(__xpv)
static void rootnex_coredma_reset_cookies(dev_info_t *dip,
    ddi_dma_handle_t handle);
static int rootnex_coredma_get_cookies(dev_info_t *dip, ddi_dma_handle_t handle,
    ddi_dma_cookie_t **cookiepp, uint_t *ccountp);
static int rootnex_coredma_set_cookies(dev_info_t *dip, ddi_dma_handle_t handle,
    ddi_dma_cookie_t *cookiep, uint_t ccount);
static int rootnex_coredma_clear_cookies(dev_info_t *dip,
    ddi_dma_handle_t handle);
static int rootnex_coredma_get_sleep_flags(ddi_dma_handle_t handle);
#endif
static int rootnex_coredma_sync(dev_info_t *dip, dev_info_t *rdip,
    ddi_dma_handle_t handle, off_t off, size_t len, uint_t cache_flags);
static int rootnex_coredma_win(dev_info_t *dip, dev_info_t *rdip,
    ddi_dma_handle_t handle, uint_t win, off_t *offp, size_t *lenp,
    ddi_dma_cookie_t *cookiep, uint_t *ccountp);

#if defined(__amd64) && !defined(__xpv)
static int rootnex_coredma_hdl_setprivate(dev_info_t *dip, dev_info_t *rdip,
    ddi_dma_handle_t handle, void *v);
static void *rootnex_coredma_hdl_getprivate(dev_info_t *dip, dev_info_t *rdip,
    ddi_dma_handle_t handle);
#endif


static struct bus_ops rootnex_bus_ops = {
	BUSO_REV,
	rootnex_map,
	NULL,
	NULL,
	NULL,
	rootnex_map_fault,
	0,
	rootnex_dma_allochdl,
	rootnex_dma_freehdl,
	rootnex_dma_bindhdl,
	rootnex_dma_unbindhdl,
	rootnex_dma_sync,
	rootnex_dma_win,
	rootnex_dma_mctl,
	rootnex_ctlops,
	ddi_bus_prop_op,
	i_ddi_rootnex_get_eventcookie,
	i_ddi_rootnex_add_eventcall,
	i_ddi_rootnex_remove_eventcall,
	i_ddi_rootnex_post_event,
	0,			/* bus_intr_ctl */
	0,			/* bus_config */
	0,			/* bus_unconfig */
	rootnex_fm_init,	/* bus_fm_init */
	NULL,			/* bus_fm_fini */
	NULL,			/* bus_fm_access_enter */
	NULL,			/* bus_fm_access_exit */
	NULL,			/* bus_powr */
	rootnex_intr_ops	/* bus_intr_op */
};

static int rootnex_attach(dev_info_t *dip, ddi_attach_cmd_t cmd);
static int rootnex_detach(dev_info_t *dip, ddi_detach_cmd_t cmd);
static int rootnex_quiesce(dev_info_t *dip);

static struct dev_ops rootnex_ops = {
	DEVO_REV,
	0,
	ddi_no_info,
	nulldev,
	nulldev,
	rootnex_attach,
	rootnex_detach,
	nulldev,
	&rootnex_cb_ops,
	&rootnex_bus_ops,
	NULL,
	rootnex_quiesce,		/* quiesce */
};

static struct modldrv rootnex_modldrv = {
	&mod_driverops,
	"i86pc root nexus",
	&rootnex_ops
};

static struct modlinkage rootnex_modlinkage = {
	MODREV_1,
	(void *)&rootnex_modldrv,
	NULL
};

#if defined(__amd64) && !defined(__xpv)
static iommulib_nexops_t iommulib_nexops = {
	IOMMU_NEXOPS_VERSION,
	"Rootnex IOMMU ops Vers 1.1",
	NULL,
	rootnex_coredma_allochdl,
	rootnex_coredma_freehdl,
	rootnex_coredma_bindhdl,
	rootnex_coredma_unbindhdl,
	rootnex_coredma_reset_cookies,
	rootnex_coredma_get_cookies,
	rootnex_coredma_set_cookies,
	rootnex_coredma_clear_cookies,
	rootnex_coredma_get_sleep_flags,
	rootnex_coredma_sync,
	rootnex_coredma_win,
	rootnex_coredma_hdl_setprivate,
	rootnex_coredma_hdl_getprivate
};
#endif

/*
 *  extern hacks
 */
extern struct seg_ops segdev_ops;
extern int ignore_hardware_nodes;	/* force flag from ddi_impl.c */
#ifdef	DDI_MAP_DEBUG
extern int ddi_map_debug_flag;
#define	ddi_map_debug	if (ddi_map_debug_flag) prom_printf
#endif
extern void i86_pp_map(page_t *pp, caddr_t kaddr);
extern void i86_va_map(caddr_t vaddr, struct as *asp, caddr_t kaddr);
extern int (*psm_intr_ops)(dev_info_t *, ddi_intr_handle_impl_t *,
    psm_intr_op_t, int *);
extern int impl_ddi_sunbus_initchild(dev_info_t *dip);
extern void impl_ddi_sunbus_removechild(dev_info_t *dip);

/*
 * Use device arena to use for device control register mappings.
 * Various kernel memory walkers (debugger, dtrace) need to know
 * to avoid this address range to prevent undesired device activity.
 */
extern void *device_arena_alloc(size_t size, int vm_flag);
extern void device_arena_free(void * vaddr, size_t size);


/*
 *  Internal functions
 */
static int rootnex_dma_init();
static void rootnex_add_props(dev_info_t *);
static int rootnex_ctl_reportdev(dev_info_t *dip);
static struct intrspec *rootnex_get_ispec(dev_info_t *rdip, int inum);
static int rootnex_map_regspec(ddi_map_req_t *mp, caddr_t *vaddrp);
static int rootnex_unmap_regspec(ddi_map_req_t *mp, caddr_t *vaddrp);
static int rootnex_map_handle(ddi_map_req_t *mp);
static void rootnex_clean_dmahdl(ddi_dma_impl_t *hp);
static int rootnex_valid_alloc_parms(ddi_dma_attr_t *attr, uint_t maxsegsize);
static int rootnex_valid_bind_parms(ddi_dma_req_t *dmareq,
    ddi_dma_attr_t *attr);
static void rootnex_get_sgl(ddi_dma_obj_t *dmar_object, ddi_dma_cookie_t *sgl,
    rootnex_sglinfo_t *sglinfo);
static void rootnex_dvma_get_sgl(ddi_dma_obj_t *dmar_object,
    ddi_dma_cookie_t *sgl, rootnex_sglinfo_t *sglinfo);
static int rootnex_bind_slowpath(ddi_dma_impl_t *hp, struct ddi_dma_req *dmareq,
    rootnex_dma_t *dma, ddi_dma_attr_t *attr, ddi_dma_obj_t *dmao, int kmflag);
static int rootnex_setup_copybuf(ddi_dma_impl_t *hp, struct ddi_dma_req *dmareq,
    rootnex_dma_t *dma, ddi_dma_attr_t *attr);
static void rootnex_teardown_copybuf(rootnex_dma_t *dma);
static int rootnex_setup_windows(ddi_dma_impl_t *hp, rootnex_dma_t *dma,
    ddi_dma_attr_t *attr, ddi_dma_obj_t *dmao, int kmflag);
static void rootnex_teardown_windows(rootnex_dma_t *dma);
static void rootnex_init_win(ddi_dma_impl_t *hp, rootnex_dma_t *dma,
    rootnex_window_t *window, ddi_dma_cookie_t *cookie, off_t cur_offset);
static void rootnex_setup_cookie(ddi_dma_obj_t *dmar_object,
    rootnex_dma_t *dma, ddi_dma_cookie_t *cookie, off_t cur_offset,
    size_t *copybuf_used, page_t **cur_pp);
static int rootnex_sgllen_window_boundary(ddi_dma_impl_t *hp,
    rootnex_dma_t *dma, rootnex_window_t **windowp, ddi_dma_cookie_t *cookie,
    ddi_dma_attr_t *attr, off_t cur_offset);
static int rootnex_copybuf_window_boundary(ddi_dma_impl_t *hp,
    rootnex_dma_t *dma, rootnex_window_t **windowp,
    ddi_dma_cookie_t *cookie, off_t cur_offset, size_t *copybuf_used);
static int rootnex_maxxfer_window_boundary(ddi_dma_impl_t *hp,
    rootnex_dma_t *dma, rootnex_window_t **windowp, ddi_dma_cookie_t *cookie);
static int rootnex_valid_sync_parms(ddi_dma_impl_t *hp, rootnex_window_t *win,
    off_t offset, size_t size, uint_t cache_flags);
static int rootnex_verify_buffer(rootnex_dma_t *dma);
static int rootnex_dma_check(dev_info_t *dip, const void *handle,
    const void *comp_addr, const void *not_used);
static boolean_t rootnex_need_bounce_seg(ddi_dma_obj_t *dmar_object,
    rootnex_sglinfo_t *sglinfo);
static struct as *rootnex_get_as(ddi_dma_obj_t *dmar_object);

/*
 * _init()
 *
 */
int
_init(void)
{

	rootnex_state = NULL;
	return (mod_install(&rootnex_modlinkage));
}


/*
 * _info()
 *
 */
int
_info(struct modinfo *modinfop)
{
	return (mod_info(&rootnex_modlinkage, modinfop));
}


/*
 * _fini()
 *
 */
int
_fini(void)
{
	return (EBUSY);
}


/*
 * rootnex_attach()
 *
 */
static int
rootnex_attach(dev_info_t *dip, ddi_attach_cmd_t cmd)
{
	int fmcap;
	int e;

	switch (cmd) {
	case DDI_ATTACH:
		break;
	case DDI_RESUME:
#if defined(__amd64) && !defined(__xpv)
		return (immu_unquiesce());
#else
		return (DDI_SUCCESS);
#endif
	default:
		return (DDI_FAILURE);
	}

	/*
	 * We should only have one instance of rootnex. Save it away since we
	 * don't have an easy way to get it back later.
	 */
	ASSERT(rootnex_state == NULL);
	rootnex_state = kmem_zalloc(sizeof (rootnex_state_t), KM_SLEEP);

	rootnex_state->r_dip = dip;
	rootnex_state->r_err_ibc = (ddi_iblock_cookie_t)ipltospl(15);
	rootnex_state->r_reserved_msg_printed = B_FALSE;
#ifdef DEBUG
	rootnex_cnt = &rootnex_state->r_counters[0];
#endif

	/*
	 * Set minimum fm capability level for i86pc platforms and then
	 * initialize error handling. Since we're the rootnex, we don't
	 * care what's returned in the fmcap field.
	 */
	ddi_system_fmcap = DDI_FM_EREPORT_CAPABLE | DDI_FM_ERRCB_CAPABLE |
	    DDI_FM_ACCCHK_CAPABLE | DDI_FM_DMACHK_CAPABLE;
	fmcap = ddi_system_fmcap;
	ddi_fm_init(dip, &fmcap, &rootnex_state->r_err_ibc);

	/* initialize DMA related state */
	e = rootnex_dma_init();
	if (e != DDI_SUCCESS) {
		kmem_free(rootnex_state, sizeof (rootnex_state_t));
		return (DDI_FAILURE);
	}

	/* Add static root node properties */
	rootnex_add_props(dip);

	/* since we can't call ddi_report_dev() */
	cmn_err(CE_CONT, "?root nexus = %s\n", ddi_get_name(dip));

	/* Initialize rootnex event handle */
	i_ddi_rootnex_init_events(dip);

#if defined(__amd64) && !defined(__xpv)
	e = iommulib_nexus_register(dip, &iommulib_nexops,
	    &rootnex_state->r_iommulib_handle);

	ASSERT(e == DDI_SUCCESS);
#endif

	return (DDI_SUCCESS);
}


/*
 * rootnex_detach()
 *
 */
/*ARGSUSED*/
static int
rootnex_detach(dev_info_t *dip, ddi_detach_cmd_t cmd)
{
	switch (cmd) {
	case DDI_SUSPEND:
#if defined(__amd64) && !defined(__xpv)
		return (immu_quiesce());
#else
		return (DDI_SUCCESS);
#endif
	default:
		return (DDI_FAILURE);
	}
	/*NOTREACHED*/

}


/*
 * rootnex_dma_init()
 *
 */
/*ARGSUSED*/
static int
rootnex_dma_init()
{
	size_t bufsize;


	/*
	 * size of our cookie/window/copybuf state needed in dma bind that we
	 * pre-alloc in dma_alloc_handle
	 */
	rootnex_state->r_prealloc_cookies = rootnex_prealloc_cookies;
	rootnex_state->r_prealloc_size =
	    (rootnex_state->r_prealloc_cookies * sizeof (ddi_dma_cookie_t)) +
	    (rootnex_prealloc_windows * sizeof (rootnex_window_t)) +
	    (rootnex_prealloc_copybuf * sizeof (rootnex_pgmap_t));

	/*
	 * setup DDI DMA handle kmem cache, align each handle on 64 bytes,
	 * allocate 16 extra bytes for struct pointer alignment
	 * (p->dmai_private & dma->dp_prealloc_buffer)
	 */
	bufsize = sizeof (ddi_dma_impl_t) + sizeof (rootnex_dma_t) +
	    rootnex_state->r_prealloc_size + 0x10;
	rootnex_state->r_dmahdl_cache = kmem_cache_create("rootnex_dmahdl",
	    bufsize, 64, NULL, NULL, NULL, NULL, NULL, 0);
	if (rootnex_state->r_dmahdl_cache == NULL) {
		return (DDI_FAILURE);
	}

	/*
	 * allocate array to track which major numbers we have printed warnings
	 * for.
	 */
	rootnex_warn_list = kmem_zalloc(devcnt * sizeof (*rootnex_warn_list),
	    KM_SLEEP);

	return (DDI_SUCCESS);
}


/*
 * rootnex_add_props()
 *
 */
static void
rootnex_add_props(dev_info_t *dip)
{
	rootnex_intprop_t *rpp;
	int i;

	/* Add static integer/boolean properties to the root node */
	rpp = rootnex_intprp;
	for (i = 0; i < NROOT_INTPROPS; i++) {
		(void) e_ddi_prop_update_int(DDI_DEV_T_NONE, dip,
		    rpp[i].prop_name, rpp[i].prop_value);
	}
}



/*
 * *************************
 *  ctlops related routines
 * *************************
 */

/*
 * rootnex_ctlops()
 *
 */
/*ARGSUSED*/
static int
rootnex_ctlops(dev_info_t *dip, dev_info_t *rdip, ddi_ctl_enum_t ctlop,
    void *arg, void *result)
{
	int n, *ptr;
	struct ddi_parent_private_data *pdp;

	switch (ctlop) {
	case DDI_CTLOPS_DMAPMAPC:
		/*
		 * Return 'partial' to indicate that dma mapping
		 * has to be done in the main MMU.
		 */
		return (DDI_DMA_PARTIAL);

	case DDI_CTLOPS_BTOP:
		/*
		 * Convert byte count input to physical page units.
		 * (byte counts that are not a page-size multiple
		 * are rounded down)
		 */
		*(ulong_t *)result = btop(*(ulong_t *)arg);
		return (DDI_SUCCESS);

	case DDI_CTLOPS_PTOB:
		/*
		 * Convert size in physical pages to bytes
		 */
		*(ulong_t *)result = ptob(*(ulong_t *)arg);
		return (DDI_SUCCESS);

	case DDI_CTLOPS_BTOPR:
		/*
		 * Convert byte count input to physical page units
		 * (byte counts that are not a page-size multiple
		 * are rounded up)
		 */
		*(ulong_t *)result = btopr(*(ulong_t *)arg);
		return (DDI_SUCCESS);

	case DDI_CTLOPS_INITCHILD:
		return (impl_ddi_sunbus_initchild(arg));

	case DDI_CTLOPS_UNINITCHILD:
		impl_ddi_sunbus_removechild(arg);
		return (DDI_SUCCESS);

	case DDI_CTLOPS_REPORTDEV:
		return (rootnex_ctl_reportdev(rdip));

	case DDI_CTLOPS_IOMIN:
		/*
		 * Nothing to do here but reflect back..
		 */
		return (DDI_SUCCESS);

	case DDI_CTLOPS_REGSIZE:
	case DDI_CTLOPS_NREGS:
		break;

	case DDI_CTLOPS_SIDDEV:
		if (ndi_dev_is_prom_node(rdip))
			return (DDI_SUCCESS);
		if (ndi_dev_is_persistent_node(rdip))
			return (DDI_SUCCESS);
		return (DDI_FAILURE);

	case DDI_CTLOPS_POWER:
		return ((*pm_platform_power)((power_req_t *)arg));

	case DDI_CTLOPS_RESERVED0: /* Was DDI_CTLOPS_NINTRS, obsolete */
	case DDI_CTLOPS_RESERVED1: /* Was DDI_CTLOPS_POKE_INIT, obsolete */
	case DDI_CTLOPS_RESERVED2: /* Was DDI_CTLOPS_POKE_FLUSH, obsolete */
	case DDI_CTLOPS_RESERVED3: /* Was DDI_CTLOPS_POKE_FINI, obsolete */
	case DDI_CTLOPS_RESERVED4: /* Was DDI_CTLOPS_INTR_HILEVEL, obsolete */
	case DDI_CTLOPS_RESERVED5: /* Was DDI_CTLOPS_XLATE_INTRS, obsolete */
		if (!rootnex_state->r_reserved_msg_printed) {
			rootnex_state->r_reserved_msg_printed = B_TRUE;
			cmn_err(CE_WARN, "Failing ddi_ctlops call(s) for "
			    "1 or more reserved/obsolete operations.");
		}
		return (DDI_FAILURE);

	default:
		return (DDI_FAILURE);
	}
	/*
	 * The rest are for "hardware" properties
	 */
	if ((pdp = ddi_get_parent_data(rdip)) == NULL)
		return (DDI_FAILURE);

	if (ctlop == DDI_CTLOPS_NREGS) {
		ptr = (int *)result;
		*ptr = pdp->par_nreg;
	} else {
		off_t *size = (off_t *)result;

		ptr = (int *)arg;
		n = *ptr;
		if (n >= pdp->par_nreg) {
			return (DDI_FAILURE);
		}
		*size = (off_t)pdp->par_reg[n].regspec_size;
	}
	return (DDI_SUCCESS);
}


/*
 * rootnex_ctl_reportdev()
 *
 */
static int
rootnex_ctl_reportdev(dev_info_t *dev)
{
	int i, n, len, f_len = 0;
	char *buf;

	buf = kmem_alloc(REPORTDEV_BUFSIZE, KM_SLEEP);
	f_len += snprintf(buf, REPORTDEV_BUFSIZE,
	    "%s%d at root", ddi_driver_name(dev), ddi_get_instance(dev));
	len = strlen(buf);

	for (i = 0; i < sparc_pd_getnreg(dev); i++) {

		struct regspec *rp = sparc_pd_getreg(dev, i);

		if (i == 0)
			f_len += snprintf(buf + len, REPORTDEV_BUFSIZE - len,
			    ": ");
		else
			f_len += snprintf(buf + len, REPORTDEV_BUFSIZE - len,
			    " and ");
		len = strlen(buf);

		switch (rp->regspec_bustype) {

		case BTEISA:
			f_len += snprintf(buf + len, REPORTDEV_BUFSIZE - len,
			    "%s 0x%x", DEVI_EISA_NEXNAME, rp->regspec_addr);
			break;

		case BTISA:
			f_len += snprintf(buf + len, REPORTDEV_BUFSIZE - len,
			    "%s 0x%x", DEVI_ISA_NEXNAME, rp->regspec_addr);
			break;

		default:
			f_len += snprintf(buf + len, REPORTDEV_BUFSIZE - len,
			    "space %x offset %x",
			    rp->regspec_bustype, rp->regspec_addr);
			break;
		}
		len = strlen(buf);
	}
	for (i = 0, n = sparc_pd_getnintr(dev); i < n; i++) {
		int pri;

		if (i != 0) {
			f_len += snprintf(buf + len, REPORTDEV_BUFSIZE - len,
			    ",");
			len = strlen(buf);
		}
		pri = INT_IPL(sparc_pd_getintr(dev, i)->intrspec_pri);
		f_len += snprintf(buf + len, REPORTDEV_BUFSIZE - len,
		    " sparc ipl %d", pri);
		len = strlen(buf);
	}
#ifdef DEBUG
	if (f_len + 1 >= REPORTDEV_BUFSIZE) {
		cmn_err(CE_NOTE, "next message is truncated: "
		    "printed length 1024, real length %d", f_len);
	}
#endif /* DEBUG */
	cmn_err(CE_CONT, "?%s\n", buf);
	kmem_free(buf, REPORTDEV_BUFSIZE);
	return (DDI_SUCCESS);
}


/*
 * ******************
 *  map related code
 * ******************
 */

/*
 * rootnex_map()
 *
 */
static int
rootnex_map(dev_info_t *dip, dev_info_t *rdip, ddi_map_req_t *mp, off_t offset,
    off_t len, caddr_t *vaddrp)
{
<<<<<<< HEAD
	struct regspec *orp;
=======
	struct regspec *orp = NULL;
>>>>>>> fb4cdc19
	struct regspec64 rp = { 0 };
	ddi_map_req_t mr = *mp;		/* Get private copy of request */

	mp = &mr;

	switch (mp->map_op)  {
	case DDI_MO_MAP_LOCKED:
	case DDI_MO_UNMAP:
	case DDI_MO_MAP_HANDLE:
		break;
	default:
#ifdef	DDI_MAP_DEBUG
		cmn_err(CE_WARN, "rootnex_map: unimplemented map op %d.",
		    mp->map_op);
#endif	/* DDI_MAP_DEBUG */
		return (DDI_ME_UNIMPLEMENTED);
	}

	if (mp->map_flags & DDI_MF_USER_MAPPING)  {
#ifdef	DDI_MAP_DEBUG
		cmn_err(CE_WARN, "rootnex_map: unimplemented map type: user.");
#endif	/* DDI_MAP_DEBUG */
		return (DDI_ME_UNIMPLEMENTED);
	}

	/*
	 * First, we need to get the original regspec out before we convert it
	 * to the extended format. If we have a register number, then we need to
	 * convert that to a regspec.
	 */
	if (mp->map_type == DDI_MT_RNUMBER)  {

		int rnumber = mp->map_obj.rnumber;
#ifdef	DDI_MAP_DEBUG
		static char *out_of_range =
		    "rootnex_map: Out of range rnumber <%d>, device <%s>";
#endif	/* DDI_MAP_DEBUG */

		orp = i_ddi_rnumber_to_regspec(rdip, rnumber);
<<<<<<< HEAD
		if (orp == NULL)  {
=======
		if (orp == NULL) {
>>>>>>> fb4cdc19
#ifdef	DDI_MAP_DEBUG
			cmn_err(CE_WARN, out_of_range, rnumber,
			    ddi_get_name(rdip));
#endif	/* DDI_MAP_DEBUG */
			return (DDI_ME_RNUMBER_RANGE);
		}
	} else if (!(mp->map_flags & DDI_MF_EXT_REGSPEC)) {
		orp = mp->map_obj.rp;
	}

<<<<<<< HEAD
		rp.regspec_bustype = orp->regspec_bustype;
		rp.regspec_addr = orp->regspec_addr;
		rp.regspec_size = orp->regspec_size;
		mp->map_type = DDI_MT_REGSPEC;
		mp->map_flags |= DDI_MF_EXT_REGSPEC;
		mp->map_obj.rp = (struct regspec *)&rp;
	}

	/*
	 * Ensure that we are always using a 64-bit regspec regardless of what
	 * was passed into us. If the child driver is using a 64-bit regspec,
	 * then we need to make sure that we copy this to the local regspec64,
	 * rp.
	 */
	if (!(mp->map_flags & DDI_MF_EXT_REGSPEC)) {
		orp = mp->map_obj.rp;

		rp.regspec_bustype = orp->regspec_bustype;
		rp.regspec_addr = orp->regspec_addr;
		rp.regspec_size = orp->regspec_size;

		mp->map_obj.rp = (struct regspec *)&rp;
		mp->map_flags |= DDI_MF_EXT_REGSPEC;
	} else if (mp->map_type != DDI_MT_RNUMBER) {
		struct regspec64 *rp64;
		rp64 = (struct regspec64 *)mp->map_obj.rp;
		rp = *rp64;
		mp->map_obj.rp = (struct regspec *)&rp;
=======
	/*
	 * Ensure that we are always using a 64-bit extended regspec regardless
	 * of what was passed into us. If the child driver is using a 64-bit
	 * regspec, then we need to make sure that we copy this to the local
	 * regspec64, rp.
	 */
	if (orp != NULL) {
		rp.regspec_bustype = orp->regspec_bustype;
		rp.regspec_addr = orp->regspec_addr;
		rp.regspec_size = orp->regspec_size;
	} else {
		struct regspec64 *rp64;
		rp64 = (struct regspec64 *)mp->map_obj.rp;
		rp = *rp64;
>>>>>>> fb4cdc19
	}

	mp->map_type = DDI_MT_REGSPEC;
	mp->map_flags |= DDI_MF_EXT_REGSPEC;
	mp->map_obj.rp = (struct regspec *)&rp;

	/*
	 * Adjust offset and length correspnding to called values...
	 * XXX: A non-zero length means override the one in the regspec
	 * XXX: (regardless of what's in the parent's range?)
	 */

#ifdef	DDI_MAP_DEBUG
	cmn_err(CE_CONT, "rootnex: <%s,%s> <0x%x, 0x%x, 0x%d> offset %d len %d "
	    "handle 0x%x\n", ddi_get_name(dip), ddi_get_name(rdip),
	    rp.regspec_bustype, rp.regspec_addr, rp.regspec_size, offset,
	    len, mp->map_handlep);
#endif	/* DDI_MAP_DEBUG */

	/*
	 * I/O or memory mapping:
	 *
	 *	<bustype=0, addr=x, len=x>: memory
	 *	<bustype=1, addr=x, len=x>: i/o
	 *	<bustype>1, addr=0, len=x>: x86-compatibility i/o
	 */

	if (rp.regspec_bustype > 1 && rp.regspec_addr != 0) {
		cmn_err(CE_WARN, "<%s,%s> invalid register spec"
		    " <0x%" PRIx64 ", 0x%" PRIx64 ", 0x%" PRIx64 ">",
		    ddi_get_name(dip), ddi_get_name(rdip), rp.regspec_bustype,
		    rp.regspec_addr, rp.regspec_size);
		return (DDI_ME_INVAL);
	}

	if (rp.regspec_bustype > 1 && rp.regspec_addr == 0) {
		/*
		 * compatibility i/o mapping
		 */
		rp.regspec_bustype += offset;
	} else {
		/*
		 * Normal memory or i/o mapping
		 */
		rp.regspec_addr += offset;
	}

	if (len != 0)
		rp.regspec_size = len;

#ifdef	DDI_MAP_DEBUG
	cmn_err(CE_CONT, "             <%s,%s> <0x%" PRIx64 ", 0x%" PRIx64
	    ", 0x%" PRId64 "> offset %d len %d handle 0x%x\n",
	    ddi_get_name(dip), ddi_get_name(rdip), rp.regspec_bustype,
	    rp.regspec_addr, rp.regspec_size, offset, len, mp->map_handlep);
#endif	/* DDI_MAP_DEBUG */


	/*
	 * The x86 root nexus does not have any notion of valid ranges of
	 * addresses. Its children have valid ranges, but because there are none
	 * for the nexus, we don't need to call i_ddi_apply_range().  Verify
	 * that is the case.
	 */
	ASSERT0(sparc_pd_getnrng(dip));

	switch (mp->map_op)  {
	case DDI_MO_MAP_LOCKED:

		/*
		 * Set up the locked down kernel mapping to the regspec...
		 */

		return (rootnex_map_regspec(mp, vaddrp));

	case DDI_MO_UNMAP:

		/*
		 * Release mapping...
		 */

		return (rootnex_unmap_regspec(mp, vaddrp));

	case DDI_MO_MAP_HANDLE:

		return (rootnex_map_handle(mp));

	default:
		return (DDI_ME_UNIMPLEMENTED);
	}
}


/*
 * rootnex_map_fault()
 *
 *	fault in mappings for requestors
 */
/*ARGSUSED*/
static int
rootnex_map_fault(dev_info_t *dip, dev_info_t *rdip, struct hat *hat,
    struct seg *seg, caddr_t addr, struct devpage *dp, pfn_t pfn, uint_t prot,
    uint_t lock)
{

#ifdef	DDI_MAP_DEBUG
	ddi_map_debug("rootnex_map_fault: address <%x> pfn <%x>", addr, pfn);
	ddi_map_debug(" Seg <%s>\n",
	    seg->s_ops == &segdev_ops ? "segdev" :
	    seg == &kvseg ? "segkmem" : "NONE!");
#endif	/* DDI_MAP_DEBUG */

	/*
	 * This is all terribly broken, but it is a start
	 *
	 * XXX	Note that this test means that segdev_ops
	 *	must be exported from seg_dev.c.
	 * XXX	What about devices with their own segment drivers?
	 */
	if (seg->s_ops == &segdev_ops) {
		struct segdev_data *sdp = (struct segdev_data *)seg->s_data;

		if (hat == NULL) {
			/*
			 * This is one plausible interpretation of
			 * a null hat i.e. use the first hat on the
			 * address space hat list which by convention is
			 * the hat of the system MMU.  At alternative
			 * would be to panic .. this might well be better ..
			 */
			ASSERT(AS_READ_HELD(seg->s_as));
			hat = seg->s_as->a_hat;
			cmn_err(CE_NOTE, "rootnex_map_fault: nil hat");
		}
		hat_devload(hat, addr, MMU_PAGESIZE, pfn, prot | sdp->hat_attr,
		    (lock ? HAT_LOAD_LOCK : HAT_LOAD));
	} else if (seg == &kvseg && dp == NULL) {
		hat_devload(kas.a_hat, addr, MMU_PAGESIZE, pfn, prot,
		    HAT_LOAD_LOCK);
	} else
		return (DDI_FAILURE);
	return (DDI_SUCCESS);
}


static int
rootnex_map_regspec(ddi_map_req_t *mp, caddr_t *vaddrp)
{
	rootnex_addr_t rbase;
	void *cvaddr;
	uint64_t npages, pgoffset;
	struct regspec64 *rp;
	ddi_acc_hdl_t *hp;
	ddi_acc_impl_t *ap;
	uint_t	hat_acc_flags;
	paddr_t pbase;

	ASSERT(mp->map_flags & DDI_MF_EXT_REGSPEC);
	rp = (struct regspec64 *)mp->map_obj.rp;
	hp = mp->map_handlep;

#ifdef	DDI_MAP_DEBUG
	ddi_map_debug(
	    "rootnex_map_regspec: <0x%x 0x%x 0x%x> handle 0x%x\n",
	    rp->regspec_bustype, rp->regspec_addr,
	    rp->regspec_size, mp->map_handlep);
#endif	/* DDI_MAP_DEBUG */

	/*
	 * I/O or memory mapping
	 *
	 *	<bustype=0, addr=x, len=x>: memory
	 *	<bustype=1, addr=x, len=x>: i/o
	 *	<bustype>1, addr=0, len=x>: x86-compatibility i/o
	 */

	if (rp->regspec_bustype > 1 && rp->regspec_addr != 0) {
		cmn_err(CE_WARN, "rootnex: invalid register spec"
		    " <0x%" PRIx64 ", 0x%" PRIx64", 0x%" PRIx64">",
		    rp->regspec_bustype, rp->regspec_addr, rp->regspec_size);
		return (DDI_FAILURE);
	}

	if (rp->regspec_bustype != 0) {
		/*
		 * I/O space - needs a handle.
		 */
		if (hp == NULL) {
			return (DDI_FAILURE);
		}
		ap = (ddi_acc_impl_t *)hp->ah_platform_private;
		ap->ahi_acc_attr |= DDI_ACCATTR_IO_SPACE;
		impl_acc_hdl_init(hp);

		if (mp->map_flags & DDI_MF_DEVICE_MAPPING) {
#ifdef  DDI_MAP_DEBUG
			ddi_map_debug("rootnex_map_regspec: mmap() "
			    "to I/O space is not supported.\n");
#endif  /* DDI_MAP_DEBUG */
			return (DDI_ME_INVAL);
		} else {
			/*
			 * 1275-compliant vs. compatibility i/o mapping
			 */
			*vaddrp =
			    (rp->regspec_bustype > 1 && rp->regspec_addr == 0) ?
			    ((caddr_t)(uintptr_t)rp->regspec_bustype) :
			    ((caddr_t)(uintptr_t)rp->regspec_addr);
#ifdef __xpv
			if (DOMAIN_IS_INITDOMAIN(xen_info)) {
				hp->ah_pfn = xen_assign_pfn(
				    mmu_btop((ulong_t)rp->regspec_addr &
				    MMU_PAGEMASK));
			} else {
				hp->ah_pfn = mmu_btop(
				    (ulong_t)rp->regspec_addr & MMU_PAGEMASK);
			}
#else
			hp->ah_pfn = mmu_btop((ulong_t)rp->regspec_addr &
			    MMU_PAGEMASK);
#endif
			hp->ah_pnum = mmu_btopr(rp->regspec_size +
			    (ulong_t)rp->regspec_addr & MMU_PAGEOFFSET);
		}

#ifdef	DDI_MAP_DEBUG
		ddi_map_debug(
	    "rootnex_map_regspec: \"Mapping\" %d bytes I/O space at 0x%x\n",
		    rp->regspec_size, *vaddrp);
#endif	/* DDI_MAP_DEBUG */
		return (DDI_SUCCESS);
	}

	/*
	 * Memory space
	 */

	if (hp != NULL) {
		/*
		 * hat layer ignores
		 * hp->ah_acc.devacc_attr_endian_flags.
		 */
		switch (hp->ah_acc.devacc_attr_dataorder) {
		case DDI_STRICTORDER_ACC:
			hat_acc_flags = HAT_STRICTORDER;
			break;
		case DDI_UNORDERED_OK_ACC:
			hat_acc_flags = HAT_UNORDERED_OK;
			break;
		case DDI_MERGING_OK_ACC:
			hat_acc_flags = HAT_MERGING_OK;
			break;
		case DDI_LOADCACHING_OK_ACC:
			hat_acc_flags = HAT_LOADCACHING_OK;
			break;
		case DDI_STORECACHING_OK_ACC:
			hat_acc_flags = HAT_STORECACHING_OK;
			break;
		}
		ap = (ddi_acc_impl_t *)hp->ah_platform_private;
		ap->ahi_acc_attr |= DDI_ACCATTR_CPU_VADDR;
		impl_acc_hdl_init(hp);
		hp->ah_hat_flags = hat_acc_flags;
	} else {
		hat_acc_flags = HAT_STRICTORDER;
	}

	rbase = (rootnex_addr_t)(rp->regspec_addr & MMU_PAGEMASK);
#ifdef __xpv
	/*
	 * If we're dom0, we're using a real device so we need to translate
	 * the MA to a PA.
	 */
	if (DOMAIN_IS_INITDOMAIN(xen_info)) {
		pbase = pfn_to_pa(xen_assign_pfn(mmu_btop(rbase)));
	} else {
		pbase = rbase;
	}
#else
	pbase = rbase;
#endif
	pgoffset = (ulong_t)rp->regspec_addr & MMU_PAGEOFFSET;

	if (rp->regspec_size == 0) {
#ifdef  DDI_MAP_DEBUG
		ddi_map_debug("rootnex_map_regspec: zero regspec_size\n");
#endif  /* DDI_MAP_DEBUG */
		return (DDI_ME_INVAL);
	}

	if (mp->map_flags & DDI_MF_DEVICE_MAPPING) {
		/* extra cast to make gcc happy */
		*vaddrp = (caddr_t)((uintptr_t)mmu_btop(pbase));
	} else {
		npages = mmu_btopr(rp->regspec_size + pgoffset);

#ifdef	DDI_MAP_DEBUG
		ddi_map_debug("rootnex_map_regspec: Mapping %d pages "
		    "physical %llx", npages, pbase);
#endif	/* DDI_MAP_DEBUG */

		cvaddr = device_arena_alloc(ptob(npages), VM_NOSLEEP);
		if (cvaddr == NULL)
			return (DDI_ME_NORESOURCES);

		/*
		 * Now map in the pages we've allocated...
		 */
		hat_devload(kas.a_hat, cvaddr, mmu_ptob(npages),
		    mmu_btop(pbase), mp->map_prot | hat_acc_flags,
		    HAT_LOAD_LOCK);
		*vaddrp = (caddr_t)cvaddr + pgoffset;

		/* save away pfn and npages for FMA */
		hp = mp->map_handlep;
		if (hp) {
			hp->ah_pfn = mmu_btop(pbase);
			hp->ah_pnum = npages;
		}
	}

#ifdef	DDI_MAP_DEBUG
	ddi_map_debug("at virtual 0x%x\n", *vaddrp);
#endif	/* DDI_MAP_DEBUG */
	return (DDI_SUCCESS);
}


static int
rootnex_unmap_regspec(ddi_map_req_t *mp, caddr_t *vaddrp)
{
	caddr_t addr = (caddr_t)*vaddrp;
	uint64_t npages, pgoffset;
	struct regspec64 *rp;

	if (mp->map_flags & DDI_MF_DEVICE_MAPPING)
		return (0);

	ASSERT(mp->map_flags & DDI_MF_EXT_REGSPEC);
	rp = (struct regspec64 *)mp->map_obj.rp;

	if (rp->regspec_size == 0) {
#ifdef  DDI_MAP_DEBUG
		ddi_map_debug("rootnex_unmap_regspec: zero regspec_size\n");
#endif  /* DDI_MAP_DEBUG */
		return (DDI_ME_INVAL);
	}

	/*
	 * I/O or memory mapping:
	 *
	 *	<bustype=0, addr=x, len=x>: memory
	 *	<bustype=1, addr=x, len=x>: i/o
	 *	<bustype>1, addr=0, len=x>: x86-compatibility i/o
	 */
	if (rp->regspec_bustype != 0) {
		/*
		 * This is I/O space, which requires no particular
		 * processing on unmap since it isn't mapped in the
		 * first place.
		 */
		return (DDI_SUCCESS);
	}

	/*
	 * Memory space
	 */
	pgoffset = (uintptr_t)addr & MMU_PAGEOFFSET;
	npages = mmu_btopr(rp->regspec_size + pgoffset);
	hat_unload(kas.a_hat, addr - pgoffset, ptob(npages), HAT_UNLOAD_UNLOCK);
	device_arena_free(addr - pgoffset, ptob(npages));

	/*
	 * Destroy the pointer - the mapping has logically gone
	 */
	*vaddrp = NULL;

	return (DDI_SUCCESS);
}

static int
rootnex_map_handle(ddi_map_req_t *mp)
{
	rootnex_addr_t rbase;
	ddi_acc_hdl_t *hp;
	uint64_t pgoffset;
	struct regspec64 *rp;
	paddr_t pbase;

	rp = (struct regspec64 *)mp->map_obj.rp;

#ifdef	DDI_MAP_DEBUG
	ddi_map_debug(
	    "rootnex_map_handle: <0x%x 0x%x 0x%x> handle 0x%x\n",
	    rp->regspec_bustype, rp->regspec_addr,
	    rp->regspec_size, mp->map_handlep);
#endif	/* DDI_MAP_DEBUG */

	/*
	 * I/O or memory mapping:
	 *
	 *	<bustype=0, addr=x, len=x>: memory
	 *	<bustype=1, addr=x, len=x>: i/o
	 *	<bustype>1, addr=0, len=x>: x86-compatibility i/o
	 */
	if (rp->regspec_bustype != 0) {
		/*
		 * This refers to I/O space, and we don't support "mapping"
		 * I/O space to a user.
		 */
		return (DDI_FAILURE);
	}

	/*
	 * Set up the hat_flags for the mapping.
	 */
	hp = mp->map_handlep;

	switch (hp->ah_acc.devacc_attr_endian_flags) {
	case DDI_NEVERSWAP_ACC:
		hp->ah_hat_flags = HAT_NEVERSWAP | HAT_STRICTORDER;
		break;
	case DDI_STRUCTURE_LE_ACC:
		hp->ah_hat_flags = HAT_STRUCTURE_LE;
		break;
	case DDI_STRUCTURE_BE_ACC:
		return (DDI_FAILURE);
	default:
		return (DDI_REGS_ACC_CONFLICT);
	}

	switch (hp->ah_acc.devacc_attr_dataorder) {
	case DDI_STRICTORDER_ACC:
		break;
	case DDI_UNORDERED_OK_ACC:
		hp->ah_hat_flags |= HAT_UNORDERED_OK;
		break;
	case DDI_MERGING_OK_ACC:
		hp->ah_hat_flags |= HAT_MERGING_OK;
		break;
	case DDI_LOADCACHING_OK_ACC:
		hp->ah_hat_flags |= HAT_LOADCACHING_OK;
		break;
	case DDI_STORECACHING_OK_ACC:
		hp->ah_hat_flags |= HAT_STORECACHING_OK;
		break;
	default:
		return (DDI_FAILURE);
	}

	rbase = (rootnex_addr_t)rp->regspec_addr &
	    (~(rootnex_addr_t)MMU_PAGEOFFSET);
	pgoffset = (ulong_t)rp->regspec_addr & MMU_PAGEOFFSET;

	if (rp->regspec_size == 0)
		return (DDI_ME_INVAL);

#ifdef __xpv
	/*
	 * If we're dom0, we're using a real device so we need to translate
	 * the MA to a PA.
	 */
	if (DOMAIN_IS_INITDOMAIN(xen_info)) {
		pbase = pfn_to_pa(xen_assign_pfn(mmu_btop(rbase))) |
		    (rbase & MMU_PAGEOFFSET);
	} else {
		pbase = rbase;
	}
#else
	pbase = rbase;
#endif

	hp->ah_pfn = mmu_btop(pbase);
	hp->ah_pnum = mmu_btopr(rp->regspec_size + pgoffset);

	return (DDI_SUCCESS);
}



/*
 * ************************
 *  interrupt related code
 * ************************
 */

/*
 * rootnex_intr_ops()
 *	bus_intr_op() function for interrupt support
 */
/* ARGSUSED */
static int
rootnex_intr_ops(dev_info_t *pdip, dev_info_t *rdip, ddi_intr_op_t intr_op,
    ddi_intr_handle_impl_t *hdlp, void *result)
{
	struct intrspec			*ispec;

	DDI_INTR_NEXDBG((CE_CONT,
	    "rootnex_intr_ops: pdip = %p, rdip = %p, intr_op = %x, hdlp = %p\n",
	    (void *)pdip, (void *)rdip, intr_op, (void *)hdlp));

	/* Process the interrupt operation */
	switch (intr_op) {
	case DDI_INTROP_GETCAP:
		/* First check with pcplusmp */
		if (psm_intr_ops == NULL)
			return (DDI_FAILURE);

		if ((*psm_intr_ops)(rdip, hdlp, PSM_INTR_OP_GET_CAP, result)) {
			*(int *)result = 0;
			return (DDI_FAILURE);
		}
		break;
	case DDI_INTROP_SETCAP:
		if (psm_intr_ops == NULL)
			return (DDI_FAILURE);

		if ((*psm_intr_ops)(rdip, hdlp, PSM_INTR_OP_SET_CAP, result))
			return (DDI_FAILURE);
		break;
	case DDI_INTROP_ALLOC:
		ASSERT(hdlp->ih_type == DDI_INTR_TYPE_FIXED);
		return (rootnex_alloc_intr_fixed(rdip, hdlp, result));
	case DDI_INTROP_FREE:
		ASSERT(hdlp->ih_type == DDI_INTR_TYPE_FIXED);
		return (rootnex_free_intr_fixed(rdip, hdlp));
	case DDI_INTROP_GETPRI:
		if ((ispec = rootnex_get_ispec(rdip, hdlp->ih_inum)) == NULL)
			return (DDI_FAILURE);
		*(int *)result = ispec->intrspec_pri;
		break;
	case DDI_INTROP_SETPRI:
		/* Validate the interrupt priority passed to us */
		if (*(int *)result > LOCK_LEVEL)
			return (DDI_FAILURE);

		/* Ensure that PSM is all initialized and ispec is ok */
		if ((psm_intr_ops == NULL) ||
		    ((ispec = rootnex_get_ispec(rdip, hdlp->ih_inum)) == NULL))
			return (DDI_FAILURE);

		/* Change the priority */
		if ((*psm_intr_ops)(rdip, hdlp, PSM_INTR_OP_SET_PRI, result) ==
		    PSM_FAILURE)
			return (DDI_FAILURE);

		/* update the ispec with the new priority */
		ispec->intrspec_pri =  *(int *)result;
		break;
	case DDI_INTROP_ADDISR:
		if ((ispec = rootnex_get_ispec(rdip, hdlp->ih_inum)) == NULL)
			return (DDI_FAILURE);
		ispec->intrspec_func = hdlp->ih_cb_func;
		break;
	case DDI_INTROP_REMISR:
		if ((ispec = rootnex_get_ispec(rdip, hdlp->ih_inum)) == NULL)
			return (DDI_FAILURE);
		ispec->intrspec_func = (uint_t (*)()) 0;
		break;
	case DDI_INTROP_ENABLE:
		if ((ispec = rootnex_get_ispec(rdip, hdlp->ih_inum)) == NULL)
			return (DDI_FAILURE);

		/* Call psmi to translate irq with the dip */
		if (psm_intr_ops == NULL)
			return (DDI_FAILURE);

		((ihdl_plat_t *)hdlp->ih_private)->ip_ispecp = ispec;
		if ((*psm_intr_ops)(rdip, hdlp, PSM_INTR_OP_XLATE_VECTOR,
		    (int *)&hdlp->ih_vector) == PSM_FAILURE)
			return (DDI_FAILURE);

		/* Add the interrupt handler */
		if (!add_avintr((void *)hdlp, ispec->intrspec_pri,
		    hdlp->ih_cb_func, DEVI(rdip)->devi_name, hdlp->ih_vector,
		    hdlp->ih_cb_arg1, hdlp->ih_cb_arg2, NULL, rdip))
			return (DDI_FAILURE);
		break;
	case DDI_INTROP_DISABLE:
		if ((ispec = rootnex_get_ispec(rdip, hdlp->ih_inum)) == NULL)
			return (DDI_FAILURE);

		/* Call psm_ops() to translate irq with the dip */
		if (psm_intr_ops == NULL)
			return (DDI_FAILURE);

		((ihdl_plat_t *)hdlp->ih_private)->ip_ispecp = ispec;
		(void) (*psm_intr_ops)(rdip, hdlp,
		    PSM_INTR_OP_XLATE_VECTOR, (int *)&hdlp->ih_vector);

		/* Remove the interrupt handler */
		rem_avintr((void *)hdlp, ispec->intrspec_pri,
		    hdlp->ih_cb_func, hdlp->ih_vector);
		break;
	case DDI_INTROP_SETMASK:
		if (psm_intr_ops == NULL)
			return (DDI_FAILURE);

		if ((*psm_intr_ops)(rdip, hdlp, PSM_INTR_OP_SET_MASK, NULL))
			return (DDI_FAILURE);
		break;
	case DDI_INTROP_CLRMASK:
		if (psm_intr_ops == NULL)
			return (DDI_FAILURE);

		if ((*psm_intr_ops)(rdip, hdlp, PSM_INTR_OP_CLEAR_MASK, NULL))
			return (DDI_FAILURE);
		break;
	case DDI_INTROP_GETPENDING:
		if (psm_intr_ops == NULL)
			return (DDI_FAILURE);

		if ((*psm_intr_ops)(rdip, hdlp, PSM_INTR_OP_GET_PENDING,
		    result)) {
			*(int *)result = 0;
			return (DDI_FAILURE);
		}
		break;
	case DDI_INTROP_NAVAIL:
	case DDI_INTROP_NINTRS:
		*(int *)result = i_ddi_get_intx_nintrs(rdip);
		if (*(int *)result == 0) {
			/*
			 * Special case for 'pcic' driver' only. This driver
			 * driver is a child of 'isa' and 'rootnex' drivers.
			 *
			 * See detailed comments on this in the function
			 * rootnex_get_ispec().
			 *
			 * Children of 'pcic' send 'NINITR' request all the
			 * way to rootnex driver. But, the 'pdp->par_nintr'
			 * field may not initialized. So, we fake it here
			 * to return 1 (a la what PCMCIA nexus does).
			 */
			if (strcmp(ddi_get_name(rdip), "pcic") == 0)
				*(int *)result = 1;
			else
				return (DDI_FAILURE);
		}
		break;
	case DDI_INTROP_SUPPORTED_TYPES:
		*(int *)result = DDI_INTR_TYPE_FIXED;	/* Always ... */
		break;
	default:
		return (DDI_FAILURE);
	}

	return (DDI_SUCCESS);
}


/*
 * rootnex_get_ispec()
 *	convert an interrupt number to an interrupt specification.
 *	The interrupt number determines which interrupt spec will be
 *	returned if more than one exists.
 *
 *	Look into the parent private data area of the 'rdip' to find out
 *	the interrupt specification.  First check to make sure there is
 *	one that matchs "inumber" and then return a pointer to it.
 *
 *	Return NULL if one could not be found.
 *
 *	NOTE: This is needed for rootnex_intr_ops()
 */
static struct intrspec *
rootnex_get_ispec(dev_info_t *rdip, int inum)
{
	struct ddi_parent_private_data *pdp = ddi_get_parent_data(rdip);

	/*
	 * Special case handling for drivers that provide their own
	 * intrspec structures instead of relying on the DDI framework.
	 *
	 * A broken hardware driver in ON could potentially provide its
	 * own intrspec structure, instead of relying on the hardware.
	 * If these drivers are children of 'rootnex' then we need to
	 * continue to provide backward compatibility to them here.
	 *
	 * Following check is a special case for 'pcic' driver which
	 * was found to have broken hardwre andby provides its own intrspec.
	 *
	 * Verbatim comments from this driver are shown here:
	 * "Don't use the ddi_add_intr since we don't have a
	 * default intrspec in all cases."
	 *
	 * Since an 'ispec' may not be always created for it,
	 * check for that and create one if so.
	 *
	 * NOTE: Currently 'pcic' is the only driver found to do this.
	 */
	if (!pdp->par_intr && strcmp(ddi_get_name(rdip), "pcic") == 0) {
		pdp->par_nintr = 1;
		pdp->par_intr = kmem_zalloc(sizeof (struct intrspec) *
		    pdp->par_nintr, KM_SLEEP);
	}

	/* Validate the interrupt number */
	if (inum >= pdp->par_nintr)
		return (NULL);

	/* Get the interrupt structure pointer and return that */
	return ((struct intrspec *)&pdp->par_intr[inum]);
}

/*
 * Allocate interrupt vector for FIXED (legacy) type.
 */
static int
rootnex_alloc_intr_fixed(dev_info_t *rdip, ddi_intr_handle_impl_t *hdlp,
    void *result)
{
	struct intrspec		*ispec;
	ddi_intr_handle_impl_t	info_hdl;
	int			ret;
	int			free_phdl = 0;
	apic_get_type_t		type_info;

	if (psm_intr_ops == NULL)
		return (DDI_FAILURE);

	if ((ispec = rootnex_get_ispec(rdip, hdlp->ih_inum)) == NULL)
		return (DDI_FAILURE);

	/*
	 * If the PSM module is "APIX" then pass the request for it
	 * to allocate the vector now.
	 */
	bzero(&info_hdl, sizeof (ddi_intr_handle_impl_t));
	info_hdl.ih_private = &type_info;
	if ((*psm_intr_ops)(NULL, &info_hdl, PSM_INTR_OP_APIC_TYPE, NULL) ==
	    PSM_SUCCESS && strcmp(type_info.avgi_type, APIC_APIX_NAME) == 0) {
		if (hdlp->ih_private == NULL) { /* allocate phdl structure */
			free_phdl = 1;
			i_ddi_alloc_intr_phdl(hdlp);
		}
		((ihdl_plat_t *)hdlp->ih_private)->ip_ispecp = ispec;
		ret = (*psm_intr_ops)(rdip, hdlp,
		    PSM_INTR_OP_ALLOC_VECTORS, result);
		if (free_phdl) { /* free up the phdl structure */
			free_phdl = 0;
			i_ddi_free_intr_phdl(hdlp);
			hdlp->ih_private = NULL;
		}
	} else {
		/*
		 * No APIX module; fall back to the old scheme where the
		 * interrupt vector is allocated during ddi_enable_intr() call.
		 */
		hdlp->ih_pri = ispec->intrspec_pri;
		*(int *)result = hdlp->ih_scratch1;
		ret = DDI_SUCCESS;
	}

	return (ret);
}

/*
 * Free up interrupt vector for FIXED (legacy) type.
 */
static int
rootnex_free_intr_fixed(dev_info_t *rdip, ddi_intr_handle_impl_t *hdlp)
{
	struct intrspec			*ispec;
	struct ddi_parent_private_data	*pdp;
	ddi_intr_handle_impl_t		info_hdl;
	int				ret;
	apic_get_type_t			type_info;

	if (psm_intr_ops == NULL)
		return (DDI_FAILURE);

	/*
	 * If the PSM module is "APIX" then pass the request for it
	 * to free up the vector now.
	 */
	bzero(&info_hdl, sizeof (ddi_intr_handle_impl_t));
	info_hdl.ih_private = &type_info;
	if ((*psm_intr_ops)(NULL, &info_hdl, PSM_INTR_OP_APIC_TYPE, NULL) ==
	    PSM_SUCCESS && strcmp(type_info.avgi_type, APIC_APIX_NAME) == 0) {
		if ((ispec = rootnex_get_ispec(rdip, hdlp->ih_inum)) == NULL)
			return (DDI_FAILURE);
		((ihdl_plat_t *)hdlp->ih_private)->ip_ispecp = ispec;
		ret = (*psm_intr_ops)(rdip, hdlp,
		    PSM_INTR_OP_FREE_VECTORS, NULL);
	} else {
		/*
		 * No APIX module; fall back to the old scheme where
		 * the interrupt vector was already freed during
		 * ddi_disable_intr() call.
		 */
		ret = DDI_SUCCESS;
	}

	pdp = ddi_get_parent_data(rdip);

	/*
	 * Special case for 'pcic' driver' only.
	 * If an intrspec was created for it, clean it up here
	 * See detailed comments on this in the function
	 * rootnex_get_ispec().
	 */
	if (pdp->par_intr && strcmp(ddi_get_name(rdip), "pcic") == 0) {
		kmem_free(pdp->par_intr, sizeof (struct intrspec) *
		    pdp->par_nintr);
		/*
		 * Set it to zero; so that
		 * DDI framework doesn't free it again
		 */
		pdp->par_intr = NULL;
		pdp->par_nintr = 0;
	}

	return (ret);
}


/*
 * ******************
 *  dma related code
 * ******************
 */

/*ARGSUSED*/
static int
rootnex_coredma_allochdl(dev_info_t *dip, dev_info_t *rdip,
    ddi_dma_attr_t *attr, int (*waitfp)(caddr_t), caddr_t arg,
    ddi_dma_handle_t *handlep)
{
	uint64_t maxsegmentsize_ll;
	uint_t maxsegmentsize;
	ddi_dma_impl_t *hp;
	rootnex_dma_t *dma;
	uint64_t count_max;
	uint64_t seg;
	int kmflag;
	int e;


	/* convert our sleep flags */
	if (waitfp == DDI_DMA_SLEEP) {
		kmflag = KM_SLEEP;
	} else {
		kmflag = KM_NOSLEEP;
	}

	/*
	 * We try to do only one memory allocation here. We'll do a little
	 * pointer manipulation later. If the bind ends up taking more than
	 * our prealloc's space, we'll have to allocate more memory in the
	 * bind operation. Not great, but much better than before and the
	 * best we can do with the current bind interfaces.
	 */
	hp = kmem_cache_alloc(rootnex_state->r_dmahdl_cache, kmflag);
	if (hp == NULL)
		return (DDI_DMA_NORESOURCES);

	/* Do our pointer manipulation now, align the structures */
	hp->dmai_private = (void *)(((uintptr_t)hp +
	    (uintptr_t)sizeof (ddi_dma_impl_t) + 0x7) & ~0x7);
	dma = (rootnex_dma_t *)hp->dmai_private;
	dma->dp_prealloc_buffer = (uchar_t *)(((uintptr_t)dma +
	    sizeof (rootnex_dma_t) + 0x7) & ~0x7);

	/* setup the handle */
	rootnex_clean_dmahdl(hp);
	hp->dmai_error.err_fep = NULL;
	hp->dmai_error.err_cf = NULL;
	dma->dp_dip = rdip;
	dma->dp_sglinfo.si_flags = attr->dma_attr_flags;
	dma->dp_sglinfo.si_min_addr = attr->dma_attr_addr_lo;

	/*
	 * The BOUNCE_ON_SEG workaround is not needed when an IOMMU
	 * is being used. Set the upper limit to the seg value.
	 * There will be enough DVMA space to always get addresses
	 * that will match the constraints.
	 */
	if (IOMMU_USED(rdip) &&
	    (attr->dma_attr_flags & _DDI_DMA_BOUNCE_ON_SEG)) {
		dma->dp_sglinfo.si_max_addr = attr->dma_attr_seg;
		dma->dp_sglinfo.si_flags &= ~_DDI_DMA_BOUNCE_ON_SEG;
	} else
		dma->dp_sglinfo.si_max_addr = attr->dma_attr_addr_hi;

	hp->dmai_minxfer = attr->dma_attr_minxfer;
	hp->dmai_burstsizes = attr->dma_attr_burstsizes;
	hp->dmai_rdip = rdip;
	hp->dmai_attr = *attr;

	if (attr->dma_attr_seg >= dma->dp_sglinfo.si_max_addr)
		dma->dp_sglinfo.si_cancross = B_FALSE;
	else
		dma->dp_sglinfo.si_cancross = B_TRUE;

	/* we don't need to worry about the SPL since we do a tryenter */
	mutex_init(&dma->dp_mutex, NULL, MUTEX_DRIVER, NULL);

	/*
	 * Figure out our maximum segment size. If the segment size is greater
	 * than 4G, we will limit it to (4G - 1) since the max size of a dma
	 * object (ddi_dma_obj_t.dmao_size) is 32 bits. dma_attr_seg and
	 * dma_attr_count_max are size-1 type values.
	 *
	 * Maximum segment size is the largest physically contiguous chunk of
	 * memory that we can return from a bind (i.e. the maximum size of a
	 * single cookie).
	 */

	/* handle the rollover cases */
	seg = attr->dma_attr_seg + 1;
	if (seg < attr->dma_attr_seg) {
		seg = attr->dma_attr_seg;
	}
	count_max = attr->dma_attr_count_max + 1;
	if (count_max < attr->dma_attr_count_max) {
		count_max = attr->dma_attr_count_max;
	}

	/*
	 * granularity may or may not be a power of two. If it isn't, we can't
	 * use a simple mask.
	 */
	if (!ISP2(attr->dma_attr_granular)) {
		dma->dp_granularity_power_2 = B_FALSE;
	} else {
		dma->dp_granularity_power_2 = B_TRUE;
	}

	/*
	 * maxxfer should be a whole multiple of granularity. If we're going to
	 * break up a window because we're greater than maxxfer, we might as
	 * well make sure it's maxxfer is a whole multiple so we don't have to
	 * worry about triming the window later on for this case.
	 */
	if (attr->dma_attr_granular > 1) {
		if (dma->dp_granularity_power_2) {
			dma->dp_maxxfer = attr->dma_attr_maxxfer -
			    (attr->dma_attr_maxxfer &
			    (attr->dma_attr_granular - 1));
		} else {
			dma->dp_maxxfer = attr->dma_attr_maxxfer -
			    (attr->dma_attr_maxxfer % attr->dma_attr_granular);
		}
	} else {
		dma->dp_maxxfer = attr->dma_attr_maxxfer;
	}

	maxsegmentsize_ll = MIN(seg, dma->dp_maxxfer);
	maxsegmentsize_ll = MIN(maxsegmentsize_ll, count_max);
	if (maxsegmentsize_ll == 0 || (maxsegmentsize_ll > 0xFFFFFFFF)) {
		maxsegmentsize = 0xFFFFFFFF;
	} else {
		maxsegmentsize = maxsegmentsize_ll;
	}
	dma->dp_sglinfo.si_max_cookie_size = maxsegmentsize;
	dma->dp_sglinfo.si_segmask = attr->dma_attr_seg;

	/* check the ddi_dma_attr arg to make sure it makes a little sense */
	if (rootnex_alloc_check_parms) {
		e = rootnex_valid_alloc_parms(attr, maxsegmentsize);
		if (e != DDI_SUCCESS) {
			ROOTNEX_DPROF_INC(&rootnex_cnt[ROOTNEX_CNT_ALLOC_FAIL]);
			(void) rootnex_dma_freehdl(dip, rdip,
			    (ddi_dma_handle_t)hp);
			return (e);
		}
	}

	*handlep = (ddi_dma_handle_t)hp;

	ROOTNEX_DPROF_INC(&rootnex_cnt[ROOTNEX_CNT_ACTIVE_HDLS]);
	ROOTNEX_DPROBE1(rootnex__alloc__handle, uint64_t,
	    rootnex_cnt[ROOTNEX_CNT_ACTIVE_HDLS]);

	return (DDI_SUCCESS);
}


/*
 * rootnex_dma_allochdl()
 *    called from ddi_dma_alloc_handle().
 */
static int
rootnex_dma_allochdl(dev_info_t *dip, dev_info_t *rdip, ddi_dma_attr_t *attr,
    int (*waitfp)(caddr_t), caddr_t arg, ddi_dma_handle_t *handlep)
{
	int retval = DDI_SUCCESS;
#if defined(__amd64) && !defined(__xpv)

	if (IOMMU_UNITIALIZED(rdip)) {
		retval = iommulib_nex_open(dip, rdip);

		if (retval != DDI_SUCCESS && retval != DDI_ENOTSUP)
			return (retval);
	}

	if (IOMMU_UNUSED(rdip)) {
		retval = rootnex_coredma_allochdl(dip, rdip, attr, waitfp, arg,
		    handlep);
	} else {
		retval = iommulib_nexdma_allochdl(dip, rdip, attr,
		    waitfp, arg, handlep);
	}
#else
	retval = rootnex_coredma_allochdl(dip, rdip, attr, waitfp, arg,
	    handlep);
#endif
	switch (retval) {
	case DDI_DMA_NORESOURCES:
		if (waitfp != DDI_DMA_DONTWAIT) {
			ddi_set_callback(waitfp, arg,
			    &rootnex_state->r_dvma_call_list_id);
		}
		break;
	case DDI_SUCCESS:
		ndi_fmc_insert(rdip, DMA_HANDLE, *handlep, NULL);
		break;
	default:
		break;
	}
	return (retval);
}

/*ARGSUSED*/
static int
rootnex_coredma_freehdl(dev_info_t *dip, dev_info_t *rdip,
    ddi_dma_handle_t handle)
{
	ddi_dma_impl_t *hp;
	rootnex_dma_t *dma;


	hp = (ddi_dma_impl_t *)handle;
	dma = (rootnex_dma_t *)hp->dmai_private;

	/* unbind should have been called first */
	ASSERT(!dma->dp_inuse);

	mutex_destroy(&dma->dp_mutex);
	kmem_cache_free(rootnex_state->r_dmahdl_cache, hp);

	ROOTNEX_DPROF_DEC(&rootnex_cnt[ROOTNEX_CNT_ACTIVE_HDLS]);
	ROOTNEX_DPROBE1(rootnex__free__handle, uint64_t,
	    rootnex_cnt[ROOTNEX_CNT_ACTIVE_HDLS]);

	return (DDI_SUCCESS);
}

/*
 * rootnex_dma_freehdl()
 *    called from ddi_dma_free_handle().
 */
static int
rootnex_dma_freehdl(dev_info_t *dip, dev_info_t *rdip, ddi_dma_handle_t handle)
{
	int ret;

	ndi_fmc_remove(rdip, DMA_HANDLE, handle);
#if defined(__amd64) && !defined(__xpv)
	if (IOMMU_USED(rdip))
		ret = iommulib_nexdma_freehdl(dip, rdip, handle);
	else
#endif
	ret = rootnex_coredma_freehdl(dip, rdip, handle);

	if (rootnex_state->r_dvma_call_list_id)
		ddi_run_callback(&rootnex_state->r_dvma_call_list_id);

	return (ret);
}

/*ARGSUSED*/
static int
rootnex_coredma_bindhdl(dev_info_t *dip, dev_info_t *rdip,
    ddi_dma_handle_t handle, struct ddi_dma_req *dmareq,
    ddi_dma_cookie_t *cookiep, uint_t *ccountp)
{
	rootnex_sglinfo_t *sinfo;
	ddi_dma_obj_t *dmao;
#if defined(__amd64) && !defined(__xpv)
	struct dvmaseg *dvs;
	ddi_dma_cookie_t *cookie;
#endif
	ddi_dma_attr_t *attr;
	ddi_dma_impl_t *hp;
	rootnex_dma_t *dma;
	int kmflag;
	int e;
	uint_t ncookies;

	hp = (ddi_dma_impl_t *)handle;
	dma = (rootnex_dma_t *)hp->dmai_private;
	dmao = &dma->dp_dma;
	sinfo = &dma->dp_sglinfo;
	attr = &hp->dmai_attr;

	/* convert the sleep flags */
	if (dmareq->dmar_fp == DDI_DMA_SLEEP) {
		dma->dp_sleep_flags = kmflag = KM_SLEEP;
	} else {
		dma->dp_sleep_flags = kmflag = KM_NOSLEEP;
	}

	hp->dmai_rflags = dmareq->dmar_flags & DMP_DDIFLAGS;

	/*
	 * This is useful for debugging a driver. Not as useful in a production
	 * system. The only time this will fail is if you have a driver bug.
	 */
	if (rootnex_bind_check_inuse) {
		/*
		 * No one else should ever have this lock unless someone else
		 * is trying to use this handle. So contention on the lock
		 * is the same as inuse being set.
		 */
		e = mutex_tryenter(&dma->dp_mutex);
		if (e == 0) {
			ROOTNEX_DPROF_INC(&rootnex_cnt[ROOTNEX_CNT_BIND_FAIL]);
			return (DDI_DMA_INUSE);
		}
		if (dma->dp_inuse) {
			mutex_exit(&dma->dp_mutex);
			ROOTNEX_DPROF_INC(&rootnex_cnt[ROOTNEX_CNT_BIND_FAIL]);
			return (DDI_DMA_INUSE);
		}
		dma->dp_inuse = B_TRUE;
		mutex_exit(&dma->dp_mutex);
	}

	/* check the ddi_dma_attr arg to make sure it makes a little sense */
	if (rootnex_bind_check_parms) {
		e = rootnex_valid_bind_parms(dmareq, attr);
		if (e != DDI_SUCCESS) {
			ROOTNEX_DPROF_INC(&rootnex_cnt[ROOTNEX_CNT_BIND_FAIL]);
			rootnex_clean_dmahdl(hp);
			return (e);
		}
	}

	/* save away the original bind info */
	dma->dp_dma = dmareq->dmar_object;

#if defined(__amd64) && !defined(__xpv)
	if (IOMMU_USED(rdip)) {
		dmao = &dma->dp_dvma;
		e = iommulib_nexdma_mapobject(dip, rdip, handle, dmareq, dmao);
		switch (e) {
		case DDI_SUCCESS:
			if (sinfo->si_cancross ||
			    dmao->dmao_obj.dvma_obj.dv_nseg != 1 ||
			    dmao->dmao_size > sinfo->si_max_cookie_size) {
				dma->dp_dvma_used = B_TRUE;
				break;
			}
			sinfo->si_sgl_size = 1;
			hp->dmai_rflags |= DMP_NOSYNC;

			dma->dp_dvma_used = B_TRUE;
			dma->dp_need_to_free_cookie = B_FALSE;

			dvs = &dmao->dmao_obj.dvma_obj.dv_seg[0];
			cookie = hp->dmai_cookie = dma->dp_cookies =
			    (ddi_dma_cookie_t *)dma->dp_prealloc_buffer;
			cookie->dmac_laddress = dvs->dvs_start +
			    dmao->dmao_obj.dvma_obj.dv_off;
			cookie->dmac_size = dvs->dvs_len;
			cookie->dmac_type = 0;

			ROOTNEX_DPROBE1(rootnex__bind__dvmafast, dev_info_t *,
			    rdip);
			goto fast;
		case DDI_ENOTSUP:
			break;
		default:
			rootnex_clean_dmahdl(hp);
			return (e);
		}
	}
#endif

	/*
	 * Figure out a rough estimate of what maximum number of pages
	 * this buffer could use (a high estimate of course).
	 */
	sinfo->si_max_pages = mmu_btopr(dma->dp_dma.dmao_size) + 1;

	if (dma->dp_dvma_used) {
		/*
		 * The number of physical pages is the worst case.
		 *
		 * For DVMA, the worst case is the length divided
		 * by the maximum cookie length, plus 1. Add to that
		 * the number of segment boundaries potentially crossed, and
		 * the additional number of DVMA segments that was returned.
		 *
		 * In the normal case, for modern devices, si_cancross will
		 * be false, and dv_nseg will be 1, and the fast path will
		 * have been taken above.
		 */
		ncookies = (dma->dp_dma.dmao_size / sinfo->si_max_cookie_size)
		    + 1;
		if (sinfo->si_cancross)
			ncookies +=
			    (dma->dp_dma.dmao_size / attr->dma_attr_seg) + 1;
		ncookies += (dmao->dmao_obj.dvma_obj.dv_nseg - 1);

		sinfo->si_max_pages = MIN(sinfo->si_max_pages, ncookies);
	}

	/*
	 * We'll use the pre-allocated cookies for any bind that will *always*
	 * fit (more important to be consistent, we don't want to create
	 * additional degenerate cases).
	 */
	if (sinfo->si_max_pages <= rootnex_state->r_prealloc_cookies) {
		dma->dp_cookies = (ddi_dma_cookie_t *)dma->dp_prealloc_buffer;
		dma->dp_need_to_free_cookie = B_FALSE;
		ROOTNEX_DPROBE2(rootnex__bind__prealloc, dev_info_t *, rdip,
		    uint_t, sinfo->si_max_pages);

	/*
	 * For anything larger than that, we'll go ahead and allocate the
	 * maximum number of pages we expect to see. Hopefuly, we won't be
	 * seeing this path in the fast path for high performance devices very
	 * frequently.
	 *
	 * a ddi bind interface that allowed the driver to provide storage to
	 * the bind interface would speed this case up.
	 */
	} else {
		/*
		 * Save away how much memory we allocated. If we're doing a
		 * nosleep, the alloc could fail...
		 */
		dma->dp_cookie_size = sinfo->si_max_pages *
		    sizeof (ddi_dma_cookie_t);
		dma->dp_cookies = kmem_alloc(dma->dp_cookie_size, kmflag);
		if (dma->dp_cookies == NULL) {
			ROOTNEX_DPROF_INC(&rootnex_cnt[ROOTNEX_CNT_BIND_FAIL]);
			rootnex_clean_dmahdl(hp);
			return (DDI_DMA_NORESOURCES);
		}
		dma->dp_need_to_free_cookie = B_TRUE;
		ROOTNEX_DPROBE2(rootnex__bind__alloc, dev_info_t *, rdip,
		    uint_t, sinfo->si_max_pages);
	}
	hp->dmai_cookie = dma->dp_cookies;

	/*
	 * Get the real sgl. rootnex_get_sgl will fill in cookie array while
	 * looking at the constraints in the dma structure. It will then put
	 * some additional state about the sgl in the dma struct (i.e. is
	 * the sgl clean, or do we need to do some munging; how many pages
	 * need to be copied, etc.)
	 */
	if (dma->dp_dvma_used)
		rootnex_dvma_get_sgl(dmao, dma->dp_cookies, &dma->dp_sglinfo);
	else
		rootnex_get_sgl(dmao, dma->dp_cookies, &dma->dp_sglinfo);

out:
	ASSERT(sinfo->si_sgl_size <= sinfo->si_max_pages);
	/* if we don't need a copy buffer, we don't need to sync */
	if (sinfo->si_copybuf_req == 0) {
		hp->dmai_rflags |= DMP_NOSYNC;
	}

	/*
	 * if we don't need the copybuf and we don't need to do a partial,  we
	 * hit the fast path. All the high performance devices should be trying
	 * to hit this path. To hit this path, a device should be able to reach
	 * all of memory, shouldn't try to bind more than it can transfer, and
	 * the buffer shouldn't require more cookies than the driver/device can
	 * handle [sgllen]).
	 *
	 * Note that negative values of dma_attr_sgllen are supposed
	 * to mean unlimited, but we just cast them to mean a
	 * "ridiculous large limit".  This saves some extra checks on
	 * hot paths.
	 */
	if ((sinfo->si_copybuf_req == 0) &&
	    (sinfo->si_sgl_size <= (unsigned)attr->dma_attr_sgllen) &&
	    (dmao->dmao_size <= dma->dp_maxxfer)) {
fast:
		/*
		 * If the driver supports FMA, insert the handle in the FMA DMA
		 * handle cache.
		 */
		if (attr->dma_attr_flags & DDI_DMA_FLAGERR)
			hp->dmai_error.err_cf = rootnex_dma_check;

		/*
		 * copy out the first cookie and ccountp, set the cookie
		 * pointer to the second cookie. The first cookie is passed
		 * back on the stack. Additional cookies are accessed via
		 * ddi_dma_nextcookie()
		 */
		*cookiep = dma->dp_cookies[0];
		*ccountp = sinfo->si_sgl_size;
		hp->dmai_cookie++;
		hp->dmai_rflags &= ~DDI_DMA_PARTIAL;
		ROOTNEX_DPROF_INC(&rootnex_cnt[ROOTNEX_CNT_ACTIVE_BINDS]);
		ROOTNEX_DPROBE4(rootnex__bind__fast, dev_info_t *, rdip,
		    uint64_t, rootnex_cnt[ROOTNEX_CNT_ACTIVE_BINDS],
		    uint_t, dmao->dmao_size, uint_t, *ccountp);


		return (DDI_DMA_MAPPED);
	}

	/*
	 * go to the slow path, we may need to alloc more memory, create
	 * multiple windows, and munge up a sgl to make the device happy.
	 */

	/*
	 * With the IOMMU mapobject method used, we should never hit
	 * the slow path. If we do, something is seriously wrong.
	 * Clean up and return an error.
	 */

#if defined(__amd64) && !defined(__xpv)

	if (dma->dp_dvma_used) {
		(void) iommulib_nexdma_unmapobject(dip, rdip, handle,
		    &dma->dp_dvma);
		e = DDI_DMA_NOMAPPING;
	} else {
#endif
		e = rootnex_bind_slowpath(hp, dmareq, dma, attr, &dma->dp_dma,
		    kmflag);
#if defined(__amd64) && !defined(__xpv)
	}
#endif
	if ((e != DDI_DMA_MAPPED) && (e != DDI_DMA_PARTIAL_MAP)) {
		if (dma->dp_need_to_free_cookie) {
			kmem_free(dma->dp_cookies, dma->dp_cookie_size);
		}
		ROOTNEX_DPROF_INC(&rootnex_cnt[ROOTNEX_CNT_BIND_FAIL]);
		rootnex_clean_dmahdl(hp); /* must be after free cookie */
		return (e);
	}

	/*
	 * If the driver supports FMA, insert the handle in the FMA DMA handle
	 * cache.
	 */
	if (attr->dma_attr_flags & DDI_DMA_FLAGERR)
		hp->dmai_error.err_cf = rootnex_dma_check;

	/* if the first window uses the copy buffer, sync it for the device */
	if ((dma->dp_window[dma->dp_current_win].wd_dosync) &&
	    (hp->dmai_rflags & DDI_DMA_WRITE)) {
		(void) rootnex_coredma_sync(dip, rdip, handle, 0, 0,
		    DDI_DMA_SYNC_FORDEV);
	}

	/*
	 * copy out the first cookie and ccountp, set the cookie pointer to the
	 * second cookie. Make sure the partial flag is set/cleared correctly.
	 * If we have a partial map (i.e. multiple windows), the number of
	 * cookies we return is the number of cookies in the first window.
	 */
	if (e == DDI_DMA_MAPPED) {
		hp->dmai_rflags &= ~DDI_DMA_PARTIAL;
		*ccountp = sinfo->si_sgl_size;
		hp->dmai_nwin = 1;
	} else {
		hp->dmai_rflags |= DDI_DMA_PARTIAL;
		*ccountp = dma->dp_window[dma->dp_current_win].wd_cookie_cnt;
		ASSERT(hp->dmai_nwin <= dma->dp_max_win);
	}
	*cookiep = dma->dp_cookies[0];
	hp->dmai_cookie++;

	ROOTNEX_DPROF_INC(&rootnex_cnt[ROOTNEX_CNT_ACTIVE_BINDS]);
	ROOTNEX_DPROBE4(rootnex__bind__slow, dev_info_t *, rdip, uint64_t,
	    rootnex_cnt[ROOTNEX_CNT_ACTIVE_BINDS], uint_t,
	    dmao->dmao_size, uint_t, *ccountp);
	return (e);
}

/*
 * rootnex_dma_bindhdl()
 *    called from ddi_dma_addr_bind_handle() and ddi_dma_buf_bind_handle().
 */
static int
rootnex_dma_bindhdl(dev_info_t *dip, dev_info_t *rdip,
    ddi_dma_handle_t handle, struct ddi_dma_req *dmareq,
    ddi_dma_cookie_t *cookiep, uint_t *ccountp)
{
	int ret;
#if defined(__amd64) && !defined(__xpv)
	if (IOMMU_USED(rdip))
		ret = iommulib_nexdma_bindhdl(dip, rdip, handle, dmareq,
		    cookiep, ccountp);
	else
#endif
	ret = rootnex_coredma_bindhdl(dip, rdip, handle, dmareq,
	    cookiep, ccountp);

	if (ret == DDI_DMA_NORESOURCES && dmareq->dmar_fp != DDI_DMA_DONTWAIT) {
		ddi_set_callback(dmareq->dmar_fp, dmareq->dmar_arg,
		    &rootnex_state->r_dvma_call_list_id);
	}

	return (ret);
}



/*ARGSUSED*/
static int
rootnex_coredma_unbindhdl(dev_info_t *dip, dev_info_t *rdip,
    ddi_dma_handle_t handle)
{
	ddi_dma_impl_t *hp;
	rootnex_dma_t *dma;
	int e;

	hp = (ddi_dma_impl_t *)handle;
	dma = (rootnex_dma_t *)hp->dmai_private;

	/* make sure the buffer wasn't free'd before calling unbind */
	if (rootnex_unbind_verify_buffer) {
		e = rootnex_verify_buffer(dma);
		if (e != DDI_SUCCESS) {
			ASSERT(0);
			return (DDI_FAILURE);
		}
	}

	/* sync the current window before unbinding the buffer */
	if (dma->dp_window && dma->dp_window[dma->dp_current_win].wd_dosync &&
	    (hp->dmai_rflags & DDI_DMA_READ)) {
		(void) rootnex_coredma_sync(dip, rdip, handle, 0, 0,
		    DDI_DMA_SYNC_FORCPU);
	}

	/*
	 * cleanup and copy buffer or window state. if we didn't use the copy
	 * buffer or windows, there won't be much to do :-)
	 */
	rootnex_teardown_copybuf(dma);
	rootnex_teardown_windows(dma);

#if defined(__amd64) && !defined(__xpv)
	if (IOMMU_USED(rdip) && dma->dp_dvma_used)
		(void) iommulib_nexdma_unmapobject(dip, rdip, handle,
		    &dma->dp_dvma);
#endif

	/*
	 * If we had to allocate space to for the worse case sgl (it didn't
	 * fit into our pre-allocate buffer), free that up now
	 */
	if (dma->dp_need_to_free_cookie) {
		kmem_free(dma->dp_cookies, dma->dp_cookie_size);
	}

	/*
	 * clean up the handle so it's ready for the next bind (i.e. if the
	 * handle is reused).
	 */
	rootnex_clean_dmahdl(hp);
	hp->dmai_error.err_cf = NULL;

	ROOTNEX_DPROF_DEC(&rootnex_cnt[ROOTNEX_CNT_ACTIVE_BINDS]);
	ROOTNEX_DPROBE1(rootnex__unbind, uint64_t,
	    rootnex_cnt[ROOTNEX_CNT_ACTIVE_BINDS]);

	return (DDI_SUCCESS);
}

/*
 * rootnex_dma_unbindhdl()
 *    called from ddi_dma_unbind_handle()
 */
/*ARGSUSED*/
static int
rootnex_dma_unbindhdl(dev_info_t *dip, dev_info_t *rdip,
    ddi_dma_handle_t handle)
{
	int ret;

#if defined(__amd64) && !defined(__xpv)
	if (IOMMU_USED(rdip))
		ret = iommulib_nexdma_unbindhdl(dip, rdip, handle);
	else
#endif
	ret = rootnex_coredma_unbindhdl(dip, rdip, handle);

	if (rootnex_state->r_dvma_call_list_id)
		ddi_run_callback(&rootnex_state->r_dvma_call_list_id);

	return (ret);
}

#if defined(__amd64) && !defined(__xpv)

static int
rootnex_coredma_get_sleep_flags(ddi_dma_handle_t handle)
{
	ddi_dma_impl_t *hp = (ddi_dma_impl_t *)handle;
	rootnex_dma_t *dma = (rootnex_dma_t *)hp->dmai_private;

	if (dma->dp_sleep_flags != KM_SLEEP &&
	    dma->dp_sleep_flags != KM_NOSLEEP)
		cmn_err(CE_PANIC, "kmem sleep flags not set in DMA handle");
	return (dma->dp_sleep_flags);
}
/*ARGSUSED*/
static void
rootnex_coredma_reset_cookies(dev_info_t *dip, ddi_dma_handle_t handle)
{
	ddi_dma_impl_t *hp = (ddi_dma_impl_t *)handle;
	rootnex_dma_t *dma = (rootnex_dma_t *)hp->dmai_private;
	rootnex_window_t *window;

	if (dma->dp_window) {
		window = &dma->dp_window[dma->dp_current_win];
		hp->dmai_cookie = window->wd_first_cookie;
	} else {
		hp->dmai_cookie = dma->dp_cookies;
	}
	hp->dmai_cookie++;
}

/*ARGSUSED*/
static int
rootnex_coredma_get_cookies(dev_info_t *dip, ddi_dma_handle_t handle,
    ddi_dma_cookie_t **cookiepp, uint_t *ccountp)
{
	int i;
	int km_flags;
	ddi_dma_impl_t *hp = (ddi_dma_impl_t *)handle;
	rootnex_dma_t *dma = (rootnex_dma_t *)hp->dmai_private;
	rootnex_window_t *window;
	ddi_dma_cookie_t *cp;
	ddi_dma_cookie_t *cookie;

	ASSERT(*cookiepp == NULL);
	ASSERT(*ccountp == 0);

	if (dma->dp_window) {
		window = &dma->dp_window[dma->dp_current_win];
		cp = window->wd_first_cookie;
		*ccountp = window->wd_cookie_cnt;
	} else {
		cp = dma->dp_cookies;
		*ccountp = dma->dp_sglinfo.si_sgl_size;
	}

	km_flags = rootnex_coredma_get_sleep_flags(handle);
	cookie = kmem_zalloc(sizeof (ddi_dma_cookie_t) * (*ccountp), km_flags);
	if (cookie == NULL) {
		return (DDI_DMA_NORESOURCES);
	}

	for (i = 0; i < *ccountp; i++) {
		cookie[i].dmac_notused = cp[i].dmac_notused;
		cookie[i].dmac_type = cp[i].dmac_type;
		cookie[i].dmac_address = cp[i].dmac_address;
		cookie[i].dmac_size = cp[i].dmac_size;
	}

	*cookiepp = cookie;

	return (DDI_SUCCESS);
}

/*ARGSUSED*/
static int
rootnex_coredma_set_cookies(dev_info_t *dip, ddi_dma_handle_t handle,
    ddi_dma_cookie_t *cookiep, uint_t ccount)
{
	ddi_dma_impl_t *hp = (ddi_dma_impl_t *)handle;
	rootnex_dma_t *dma = (rootnex_dma_t *)hp->dmai_private;
	rootnex_window_t *window;
	ddi_dma_cookie_t *cur_cookiep;

	ASSERT(cookiep);
	ASSERT(ccount != 0);
	ASSERT(dma->dp_need_to_switch_cookies == B_FALSE);

	if (dma->dp_window) {
		window = &dma->dp_window[dma->dp_current_win];
		dma->dp_saved_cookies = window->wd_first_cookie;
		window->wd_first_cookie = cookiep;
		ASSERT(ccount == window->wd_cookie_cnt);
		cur_cookiep = (hp->dmai_cookie - dma->dp_saved_cookies)
		    + window->wd_first_cookie;
	} else {
		dma->dp_saved_cookies = dma->dp_cookies;
		dma->dp_cookies = cookiep;
		ASSERT(ccount == dma->dp_sglinfo.si_sgl_size);
		cur_cookiep = (hp->dmai_cookie - dma->dp_saved_cookies)
		    + dma->dp_cookies;
	}

	dma->dp_need_to_switch_cookies = B_TRUE;
	hp->dmai_cookie = cur_cookiep;

	return (DDI_SUCCESS);
}

/*ARGSUSED*/
static int
rootnex_coredma_clear_cookies(dev_info_t *dip, ddi_dma_handle_t handle)
{
	ddi_dma_impl_t *hp = (ddi_dma_impl_t *)handle;
	rootnex_dma_t *dma = (rootnex_dma_t *)hp->dmai_private;
	rootnex_window_t *window;
	ddi_dma_cookie_t *cur_cookiep;
	ddi_dma_cookie_t *cookie_array;
	uint_t ccount;

	/* check if cookies have not been switched */
	if (dma->dp_need_to_switch_cookies == B_FALSE)
		return (DDI_SUCCESS);

	ASSERT(dma->dp_saved_cookies);

	if (dma->dp_window) {
		window = &dma->dp_window[dma->dp_current_win];
		cookie_array = window->wd_first_cookie;
		window->wd_first_cookie = dma->dp_saved_cookies;
		dma->dp_saved_cookies = NULL;
		ccount = window->wd_cookie_cnt;
		cur_cookiep = (hp->dmai_cookie - cookie_array)
		    + window->wd_first_cookie;
	} else {
		cookie_array = dma->dp_cookies;
		dma->dp_cookies = dma->dp_saved_cookies;
		dma->dp_saved_cookies = NULL;
		ccount = dma->dp_sglinfo.si_sgl_size;
		cur_cookiep = (hp->dmai_cookie - cookie_array)
		    + dma->dp_cookies;
	}

	kmem_free(cookie_array, sizeof (ddi_dma_cookie_t) * ccount);

	hp->dmai_cookie = cur_cookiep;

	dma->dp_need_to_switch_cookies = B_FALSE;

	return (DDI_SUCCESS);
}

#endif

static struct as *
rootnex_get_as(ddi_dma_obj_t *dmao)
{
	struct as *asp;

	switch (dmao->dmao_type) {
	case DMA_OTYP_VADDR:
	case DMA_OTYP_BUFVADDR:
		asp = dmao->dmao_obj.virt_obj.v_as;
		if (asp == NULL)
			asp = &kas;
		break;
	default:
		asp = NULL;
		break;
	}
	return (asp);
}

/*
 * rootnex_verify_buffer()
 *   verify buffer wasn't free'd
 */
static int
rootnex_verify_buffer(rootnex_dma_t *dma)
{
	page_t **pplist;
	caddr_t vaddr;
	uint_t pcnt;
	uint_t poff;
	page_t *pp;
	char b;
	int i;

	/* Figure out how many pages this buffer occupies */
	if (dma->dp_dma.dmao_type == DMA_OTYP_PAGES) {
		poff = dma->dp_dma.dmao_obj.pp_obj.pp_offset & MMU_PAGEOFFSET;
	} else {
		vaddr = dma->dp_dma.dmao_obj.virt_obj.v_addr;
		poff = (uintptr_t)vaddr & MMU_PAGEOFFSET;
	}
	pcnt = mmu_btopr(dma->dp_dma.dmao_size + poff);

	switch (dma->dp_dma.dmao_type) {
	case DMA_OTYP_PAGES:
		/*
		 * for a linked list of pp's walk through them to make sure
		 * they're locked and not free.
		 */
		pp = dma->dp_dma.dmao_obj.pp_obj.pp_pp;
		for (i = 0; i < pcnt; i++) {
			if (PP_ISFREE(pp) || !PAGE_LOCKED(pp)) {
				return (DDI_FAILURE);
			}
			pp = pp->p_next;
		}
		break;

	case DMA_OTYP_VADDR:
	case DMA_OTYP_BUFVADDR:
		pplist = dma->dp_dma.dmao_obj.virt_obj.v_priv;
		/*
		 * for an array of pp's walk through them to make sure they're
		 * not free. It's possible that they may not be locked.
		 */
		if (pplist) {
			for (i = 0; i < pcnt; i++) {
				if (PP_ISFREE(pplist[i])) {
					return (DDI_FAILURE);
				}
			}

		/* For a virtual address, try to peek at each page */
		} else {
			if (rootnex_get_as(&dma->dp_dma) == &kas) {
				for (i = 0; i < pcnt; i++) {
					if (ddi_peek8(NULL, vaddr, &b) ==
					    DDI_FAILURE)
						return (DDI_FAILURE);
					vaddr += MMU_PAGESIZE;
				}
			}
		}
		break;

	default:
		cmn_err(CE_PANIC, "rootnex_verify_buffer: bad DMA object");
		break;
	}

	return (DDI_SUCCESS);
}


/*
 * rootnex_clean_dmahdl()
 *    Clean the dma handle. This should be called on a handle alloc and an
 *    unbind handle. Set the handle state to the default settings.
 */
static void
rootnex_clean_dmahdl(ddi_dma_impl_t *hp)
{
	rootnex_dma_t *dma;


	dma = (rootnex_dma_t *)hp->dmai_private;

	hp->dmai_nwin = 0;
	dma->dp_current_cookie = 0;
	dma->dp_copybuf_size = 0;
	dma->dp_window = NULL;
	dma->dp_cbaddr = NULL;
	dma->dp_inuse = B_FALSE;
	dma->dp_dvma_used = B_FALSE;
	dma->dp_need_to_free_cookie = B_FALSE;
	dma->dp_need_to_switch_cookies = B_FALSE;
	dma->dp_saved_cookies = NULL;
	dma->dp_sleep_flags = KM_PANIC;
	dma->dp_need_to_free_window = B_FALSE;
	dma->dp_partial_required = B_FALSE;
	dma->dp_trim_required = B_FALSE;
	dma->dp_sglinfo.si_copybuf_req = 0;
#if !defined(__amd64)
	dma->dp_cb_remaping = B_FALSE;
	dma->dp_kva = NULL;
#endif

	/* FMA related initialization */
	hp->dmai_fault = 0;
	hp->dmai_fault_check = NULL;
	hp->dmai_fault_notify = NULL;
	hp->dmai_error.err_ena = 0;
	hp->dmai_error.err_status = DDI_FM_OK;
	hp->dmai_error.err_expected = DDI_FM_ERR_UNEXPECTED;
	hp->dmai_error.err_ontrap = NULL;
}


/*
 * rootnex_valid_alloc_parms()
 *    Called in ddi_dma_alloc_handle path to validate its parameters.
 */
static int
rootnex_valid_alloc_parms(ddi_dma_attr_t *attr, uint_t maxsegmentsize)
{
	if ((attr->dma_attr_seg < MMU_PAGEOFFSET) ||
	    (attr->dma_attr_count_max < MMU_PAGEOFFSET) ||
	    (attr->dma_attr_granular > MMU_PAGESIZE) ||
	    (attr->dma_attr_maxxfer < MMU_PAGESIZE)) {
		return (DDI_DMA_BADATTR);
	}

	if (attr->dma_attr_addr_hi <= attr->dma_attr_addr_lo) {
		return (DDI_DMA_BADATTR);
	}

	if ((attr->dma_attr_seg & MMU_PAGEOFFSET) != MMU_PAGEOFFSET ||
	    MMU_PAGESIZE & (attr->dma_attr_granular - 1) ||
	    attr->dma_attr_sgllen == 0) {
		return (DDI_DMA_BADATTR);
	}

	/* We should be able to DMA into every byte offset in a page */
	if (maxsegmentsize < MMU_PAGESIZE) {
		return (DDI_DMA_BADATTR);
	}

	/* if we're bouncing on seg, seg must be <= addr_hi */
	if ((attr->dma_attr_flags & _DDI_DMA_BOUNCE_ON_SEG) &&
	    (attr->dma_attr_seg > attr->dma_attr_addr_hi)) {
		return (DDI_DMA_BADATTR);
	}
	return (DDI_SUCCESS);
}

/*
 * rootnex_valid_bind_parms()
 *    Called in ddi_dma_*_bind_handle path to validate its parameters.
 */
/* ARGSUSED */
static int
rootnex_valid_bind_parms(ddi_dma_req_t *dmareq, ddi_dma_attr_t *attr)
{
#if !defined(__amd64)
	/*
	 * we only support up to a 2G-1 transfer size on 32-bit kernels so
	 * we can track the offset for the obsoleted interfaces.
	 */
	if (dmareq->dmar_object.dmao_size > 0x7FFFFFFF) {
		return (DDI_DMA_TOOBIG);
	}
#endif

	return (DDI_SUCCESS);
}


/*
 * rootnex_need_bounce_seg()
 *    check to see if the buffer lives on both side of the seg.
 */
static boolean_t
rootnex_need_bounce_seg(ddi_dma_obj_t *dmar_object, rootnex_sglinfo_t *sglinfo)
{
	ddi_dma_atyp_t buftype;
	rootnex_addr_t raddr;
	boolean_t lower_addr;
	boolean_t upper_addr;
	uint64_t offset;
	page_t **pplist;
	uint64_t paddr;
	uint32_t psize;
	uint32_t size;
	caddr_t vaddr;
	uint_t pcnt;
	page_t *pp;


	/* shortcuts */
	pplist = dmar_object->dmao_obj.virt_obj.v_priv;
	vaddr = dmar_object->dmao_obj.virt_obj.v_addr;
	buftype = dmar_object->dmao_type;
	size = dmar_object->dmao_size;

	lower_addr = B_FALSE;
	upper_addr = B_FALSE;
	pcnt = 0;

	/*
	 * Process the first page to handle the initial offset of the buffer.
	 * We'll use the base address we get later when we loop through all
	 * the pages.
	 */
	if (buftype == DMA_OTYP_PAGES) {
		pp = dmar_object->dmao_obj.pp_obj.pp_pp;
		offset =  dmar_object->dmao_obj.pp_obj.pp_offset &
		    MMU_PAGEOFFSET;
		paddr = pfn_to_pa(pp->p_pagenum) + offset;
		psize = MIN(size, (MMU_PAGESIZE - offset));
		pp = pp->p_next;
		sglinfo->si_asp = NULL;
	} else if (pplist != NULL) {
		offset = (uintptr_t)vaddr & MMU_PAGEOFFSET;
		sglinfo->si_asp = dmar_object->dmao_obj.virt_obj.v_as;
		if (sglinfo->si_asp == NULL) {
			sglinfo->si_asp = &kas;
		}
		paddr = pfn_to_pa(pplist[pcnt]->p_pagenum);
		paddr += offset;
		psize = MIN(size, (MMU_PAGESIZE - offset));
		pcnt++;
	} else {
		offset = (uintptr_t)vaddr & MMU_PAGEOFFSET;
		sglinfo->si_asp = dmar_object->dmao_obj.virt_obj.v_as;
		if (sglinfo->si_asp == NULL) {
			sglinfo->si_asp = &kas;
		}
		paddr = pfn_to_pa(hat_getpfnum(sglinfo->si_asp->a_hat, vaddr));
		paddr += offset;
		psize = MIN(size, (MMU_PAGESIZE - offset));
		vaddr += psize;
	}

	raddr = ROOTNEX_PADDR_TO_RBASE(paddr);

	if ((raddr + psize) > sglinfo->si_segmask) {
		upper_addr = B_TRUE;
	} else {
		lower_addr = B_TRUE;
	}
	size -= psize;

	/*
	 * Walk through the rest of the pages in the buffer. Track to see
	 * if we have pages on both sides of the segment boundary.
	 */
	while (size > 0) {
		/* partial or full page */
		psize = MIN(size, MMU_PAGESIZE);

		if (buftype == DMA_OTYP_PAGES) {
			/* get the paddr from the page_t */
			ASSERT(!PP_ISFREE(pp) && PAGE_LOCKED(pp));
			paddr = pfn_to_pa(pp->p_pagenum);
			pp = pp->p_next;
		} else if (pplist != NULL) {
			/* index into the array of page_t's to get the paddr */
			ASSERT(!PP_ISFREE(pplist[pcnt]));
			paddr = pfn_to_pa(pplist[pcnt]->p_pagenum);
			pcnt++;
		} else {
			/* call into the VM to get the paddr */
			paddr =  pfn_to_pa(hat_getpfnum(sglinfo->si_asp->a_hat,
			    vaddr));
			vaddr += psize;
		}

		raddr = ROOTNEX_PADDR_TO_RBASE(paddr);

		if ((raddr + psize) > sglinfo->si_segmask) {
			upper_addr = B_TRUE;
		} else {
			lower_addr = B_TRUE;
		}
		/*
		 * if the buffer lives both above and below the segment
		 * boundary, or the current page is the page immediately
		 * after the segment, we will use a copy/bounce buffer for
		 * all pages > seg.
		 */
		if ((lower_addr && upper_addr) ||
		    (raddr == (sglinfo->si_segmask + 1))) {
			return (B_TRUE);
		}

		size -= psize;
	}

	return (B_FALSE);
}

/*
 * rootnex_get_sgl()
 *    Called in bind fastpath to get the sgl. Most of this will be replaced
 *    with a call to the vm layer when vm2.0 comes around...
 */
static void
rootnex_get_sgl(ddi_dma_obj_t *dmar_object, ddi_dma_cookie_t *sgl,
    rootnex_sglinfo_t *sglinfo)
{
	ddi_dma_atyp_t buftype;
	rootnex_addr_t raddr;
	uint64_t last_page;
	uint64_t offset;
	uint64_t addrhi;
	uint64_t addrlo;
	uint64_t maxseg;
	page_t **pplist;
	uint64_t paddr;
	uint32_t psize;
	uint32_t size;
	caddr_t vaddr;
	uint_t pcnt;
	page_t *pp;
	uint_t cnt;


	/* shortcuts */
	pplist = dmar_object->dmao_obj.virt_obj.v_priv;
	vaddr = dmar_object->dmao_obj.virt_obj.v_addr;
	maxseg = sglinfo->si_max_cookie_size;
	buftype = dmar_object->dmao_type;
	addrhi = sglinfo->si_max_addr;
	addrlo = sglinfo->si_min_addr;
	size = dmar_object->dmao_size;

	pcnt = 0;
	cnt = 0;


	/*
	 * check to see if we need to use the copy buffer for pages over
	 * the segment attr.
	 */
	sglinfo->si_bounce_on_seg = B_FALSE;
	if (sglinfo->si_flags & _DDI_DMA_BOUNCE_ON_SEG) {
		sglinfo->si_bounce_on_seg = rootnex_need_bounce_seg(
		    dmar_object, sglinfo);
	}

	/*
	 * if we were passed down a linked list of pages, i.e. pointer to
	 * page_t, use this to get our physical address and buf offset.
	 */
	if (buftype == DMA_OTYP_PAGES) {
		pp = dmar_object->dmao_obj.pp_obj.pp_pp;
		ASSERT(!PP_ISFREE(pp) && PAGE_LOCKED(pp));
		offset =  dmar_object->dmao_obj.pp_obj.pp_offset &
		    MMU_PAGEOFFSET;
		paddr = pfn_to_pa(pp->p_pagenum) + offset;
		psize = MIN(size, (MMU_PAGESIZE - offset));
		pp = pp->p_next;
		sglinfo->si_asp = NULL;

	/*
	 * We weren't passed down a linked list of pages, but if we were passed
	 * down an array of pages, use this to get our physical address and buf
	 * offset.
	 */
	} else if (pplist != NULL) {
		ASSERT((buftype == DMA_OTYP_VADDR) ||
		    (buftype == DMA_OTYP_BUFVADDR));

		offset = (uintptr_t)vaddr & MMU_PAGEOFFSET;
		sglinfo->si_asp = dmar_object->dmao_obj.virt_obj.v_as;
		if (sglinfo->si_asp == NULL) {
			sglinfo->si_asp = &kas;
		}

		ASSERT(!PP_ISFREE(pplist[pcnt]));
		paddr = pfn_to_pa(pplist[pcnt]->p_pagenum);
		paddr += offset;
		psize = MIN(size, (MMU_PAGESIZE - offset));
		pcnt++;

	/*
	 * All we have is a virtual address, we'll need to call into the VM
	 * to get the physical address.
	 */
	} else {
		ASSERT((buftype == DMA_OTYP_VADDR) ||
		    (buftype == DMA_OTYP_BUFVADDR));

		offset = (uintptr_t)vaddr & MMU_PAGEOFFSET;
		sglinfo->si_asp = dmar_object->dmao_obj.virt_obj.v_as;
		if (sglinfo->si_asp == NULL) {
			sglinfo->si_asp = &kas;
		}

		paddr = pfn_to_pa(hat_getpfnum(sglinfo->si_asp->a_hat, vaddr));
		paddr += offset;
		psize = MIN(size, (MMU_PAGESIZE - offset));
		vaddr += psize;
	}

	raddr = ROOTNEX_PADDR_TO_RBASE(paddr);

	/*
	 * Setup the first cookie with the physical address of the page and the
	 * size of the page (which takes into account the initial offset into
	 * the page.
	 */
	sgl[cnt].dmac_laddress = raddr;
	sgl[cnt].dmac_size = psize;
	sgl[cnt].dmac_type = 0;

	/*
	 * Save away the buffer offset into the page. We'll need this later in
	 * the copy buffer code to help figure out the page index within the
	 * buffer and the offset into the current page.
	 */
	sglinfo->si_buf_offset = offset;

	/*
	 * If we are using the copy buffer for anything over the segment
	 * boundary, and this page is over the segment boundary.
	 *   OR
	 * if the DMA engine can't reach the physical address.
	 */
	if (((sglinfo->si_bounce_on_seg) &&
	    ((raddr + psize) > sglinfo->si_segmask)) ||
	    ((raddr < addrlo) || ((raddr + psize) > addrhi))) {
		/*
		 * Increase how much copy buffer we use. We always increase by
		 * pagesize so we don't have to worry about converting offsets.
		 * Set a flag in the cookies dmac_type to indicate that it uses
		 * the copy buffer. If this isn't the last cookie, go to the
		 * next cookie (since we separate each page which uses the copy
		 * buffer in case the copy buffer is not physically contiguous.
		 */
		sglinfo->si_copybuf_req += MMU_PAGESIZE;
		sgl[cnt].dmac_type = ROOTNEX_USES_COPYBUF;
		if ((cnt + 1) < sglinfo->si_max_pages) {
			cnt++;
			sgl[cnt].dmac_laddress = 0;
			sgl[cnt].dmac_size = 0;
			sgl[cnt].dmac_type = 0;
		}
	}

	/*
	 * save this page's physical address so we can figure out if the next
	 * page is physically contiguous. Keep decrementing size until we are
	 * done with the buffer.
	 */
	last_page = raddr & MMU_PAGEMASK;
	size -= psize;

	while (size > 0) {
		/* Get the size for this page (i.e. partial or full page) */
		psize = MIN(size, MMU_PAGESIZE);

		if (buftype == DMA_OTYP_PAGES) {
			/* get the paddr from the page_t */
			ASSERT(!PP_ISFREE(pp) && PAGE_LOCKED(pp));
			paddr = pfn_to_pa(pp->p_pagenum);
			pp = pp->p_next;
		} else if (pplist != NULL) {
			/* index into the array of page_t's to get the paddr */
			ASSERT(!PP_ISFREE(pplist[pcnt]));
			paddr = pfn_to_pa(pplist[pcnt]->p_pagenum);
			pcnt++;
		} else {
			/* call into the VM to get the paddr */
			paddr =  pfn_to_pa(hat_getpfnum(sglinfo->si_asp->a_hat,
			    vaddr));
			vaddr += psize;
		}

		raddr = ROOTNEX_PADDR_TO_RBASE(paddr);

		/*
		 * If we are using the copy buffer for anything over the
		 * segment boundary, and this page is over the segment
		 * boundary.
		 *   OR
		 * if the DMA engine can't reach the physical address.
		 */
		if (((sglinfo->si_bounce_on_seg) &&
		    ((raddr + psize) > sglinfo->si_segmask)) ||
		    ((raddr < addrlo) || ((raddr + psize) > addrhi))) {

			sglinfo->si_copybuf_req += MMU_PAGESIZE;

			/*
			 * if there is something in the current cookie, go to
			 * the next one. We only want one page in a cookie which
			 * uses the copybuf since the copybuf doesn't have to
			 * be physically contiguous.
			 */
			if (sgl[cnt].dmac_size != 0) {
				cnt++;
			}
			sgl[cnt].dmac_laddress = raddr;
			sgl[cnt].dmac_size = psize;
#if defined(__amd64)
			sgl[cnt].dmac_type = ROOTNEX_USES_COPYBUF;
#else
			/*
			 * save the buf offset for 32-bit kernel. used in the
			 * obsoleted interfaces.
			 */
			sgl[cnt].dmac_type = ROOTNEX_USES_COPYBUF |
			    (dmar_object->dmao_size - size);
#endif
			/* if this isn't the last cookie, go to the next one */
			if ((cnt + 1) < sglinfo->si_max_pages) {
				cnt++;
				sgl[cnt].dmac_laddress = 0;
				sgl[cnt].dmac_size = 0;
				sgl[cnt].dmac_type = 0;
			}

		/*
		 * this page didn't need the copy buffer, if it's not physically
		 * contiguous, or it would put us over a segment boundary, or it
		 * puts us over the max cookie size, or the current sgl doesn't
		 * have anything in it.
		 */
		} else if (((last_page + MMU_PAGESIZE) != raddr) ||
		    !(raddr & sglinfo->si_segmask) ||
		    ((sgl[cnt].dmac_size + psize) > maxseg) ||
		    (sgl[cnt].dmac_size == 0)) {
			/*
			 * if we're not already in a new cookie, go to the next
			 * cookie.
			 */
			if (sgl[cnt].dmac_size != 0) {
				cnt++;
			}

			/* save the cookie information */
			sgl[cnt].dmac_laddress = raddr;
			sgl[cnt].dmac_size = psize;
#if defined(__amd64)
			sgl[cnt].dmac_type = 0;
#else
			/*
			 * save the buf offset for 32-bit kernel. used in the
			 * obsoleted interfaces.
			 */
			sgl[cnt].dmac_type = dmar_object->dmao_size - size;
#endif

		/*
		 * this page didn't need the copy buffer, it is physically
		 * contiguous with the last page, and it's <= the max cookie
		 * size.
		 */
		} else {
			sgl[cnt].dmac_size += psize;

			/*
			 * if this exactly ==  the maximum cookie size, and
			 * it isn't the last cookie, go to the next cookie.
			 */
			if (((sgl[cnt].dmac_size + psize) == maxseg) &&
			    ((cnt + 1) < sglinfo->si_max_pages)) {
				cnt++;
				sgl[cnt].dmac_laddress = 0;
				sgl[cnt].dmac_size = 0;
				sgl[cnt].dmac_type = 0;
			}
		}

		/*
		 * save this page's physical address so we can figure out if the
		 * next page is physically contiguous. Keep decrementing size
		 * until we are done with the buffer.
		 */
		last_page = raddr;
		size -= psize;
	}

	/* we're done, save away how many cookies the sgl has */
	if (sgl[cnt].dmac_size == 0) {
		ASSERT(cnt < sglinfo->si_max_pages);
		sglinfo->si_sgl_size = cnt;
	} else {
		sglinfo->si_sgl_size = cnt + 1;
	}
}

static void
rootnex_dvma_get_sgl(ddi_dma_obj_t *dmar_object, ddi_dma_cookie_t *sgl,
    rootnex_sglinfo_t *sglinfo)
{
	uint64_t offset;
	uint64_t maxseg;
	uint64_t dvaddr;
	struct dvmaseg *dvs;
	uint64_t paddr;
	uint32_t psize, ssize;
	uint32_t size;
	uint_t cnt;
	int physcontig;

	ASSERT(dmar_object->dmao_type == DMA_OTYP_DVADDR);

	/* shortcuts */
	maxseg = sglinfo->si_max_cookie_size;
	size = dmar_object->dmao_size;

	cnt = 0;
	sglinfo->si_bounce_on_seg = B_FALSE;

	dvs = dmar_object->dmao_obj.dvma_obj.dv_seg;
	offset = dmar_object->dmao_obj.dvma_obj.dv_off;
	ssize = dvs->dvs_len;
	paddr = dvs->dvs_start;
	paddr += offset;
	psize = MIN(ssize, (maxseg - offset));
	dvaddr = paddr + psize;
	ssize -= psize;

	sgl[cnt].dmac_laddress = paddr;
	sgl[cnt].dmac_size = psize;
	sgl[cnt].dmac_type = 0;

	size -= psize;
	while (size > 0) {
		if (ssize == 0) {
			dvs++;
			ssize = dvs->dvs_len;
			dvaddr = dvs->dvs_start;
			physcontig = 0;
		} else
			physcontig = 1;

		paddr = dvaddr;
		psize = MIN(ssize, maxseg);
		dvaddr += psize;
		ssize -= psize;

		if (!physcontig || !(paddr & sglinfo->si_segmask) ||
		    ((sgl[cnt].dmac_size + psize) > maxseg) ||
		    (sgl[cnt].dmac_size == 0)) {
			/*
			 * if we're not already in a new cookie, go to the next
			 * cookie.
			 */
			if (sgl[cnt].dmac_size != 0) {
				cnt++;
			}

			/* save the cookie information */
			sgl[cnt].dmac_laddress = paddr;
			sgl[cnt].dmac_size = psize;
			sgl[cnt].dmac_type = 0;
		} else {
			sgl[cnt].dmac_size += psize;

			/*
			 * if this exactly ==  the maximum cookie size, and
			 * it isn't the last cookie, go to the next cookie.
			 */
			if (((sgl[cnt].dmac_size + psize) == maxseg) &&
			    ((cnt + 1) < sglinfo->si_max_pages)) {
				cnt++;
				sgl[cnt].dmac_laddress = 0;
				sgl[cnt].dmac_size = 0;
				sgl[cnt].dmac_type = 0;
			}
		}
		size -= psize;
	}

	/* we're done, save away how many cookies the sgl has */
	if (sgl[cnt].dmac_size == 0) {
		sglinfo->si_sgl_size = cnt;
	} else {
		sglinfo->si_sgl_size = cnt + 1;
	}
}

/*
 * rootnex_bind_slowpath()
 *    Call in the bind path if the calling driver can't use the sgl without
 *    modifying it. We either need to use the copy buffer and/or we will end up
 *    with a partial bind.
 */
static int
rootnex_bind_slowpath(ddi_dma_impl_t *hp, struct ddi_dma_req *dmareq,
    rootnex_dma_t *dma, ddi_dma_attr_t *attr, ddi_dma_obj_t *dmao, int kmflag)
{
	rootnex_sglinfo_t *sinfo;
	rootnex_window_t *window;
	ddi_dma_cookie_t *cookie;
	size_t copybuf_used;
	size_t dmac_size;
	boolean_t partial;
	off_t cur_offset;
	page_t *cur_pp;
	major_t mnum;
	int e;
	int i;


	sinfo = &dma->dp_sglinfo;
	copybuf_used = 0;
	partial = B_FALSE;

	/*
	 * If we're using the copybuf, set the copybuf state in dma struct.
	 * Needs to be first since it sets the copy buffer size.
	 */
	if (sinfo->si_copybuf_req != 0) {
		e = rootnex_setup_copybuf(hp, dmareq, dma, attr);
		if (e != DDI_SUCCESS) {
			return (e);
		}
	} else {
		dma->dp_copybuf_size = 0;
	}

	/*
	 * Figure out if we need to do a partial mapping. If so, figure out
	 * if we need to trim the buffers when we munge the sgl.
	 */
	if ((dma->dp_copybuf_size < sinfo->si_copybuf_req) ||
	    (dmao->dmao_size > dma->dp_maxxfer) ||
	    ((unsigned)attr->dma_attr_sgllen < sinfo->si_sgl_size)) {
		dma->dp_partial_required = B_TRUE;
		if (attr->dma_attr_granular != 1) {
			dma->dp_trim_required = B_TRUE;
		}
	} else {
		dma->dp_partial_required = B_FALSE;
		dma->dp_trim_required = B_FALSE;
	}

	/* If we need to do a partial bind, make sure the driver supports it */
	if (dma->dp_partial_required &&
	    !(dmareq->dmar_flags & DDI_DMA_PARTIAL)) {

		mnum = ddi_driver_major(dma->dp_dip);
		/*
		 * patchable which allows us to print one warning per major
		 * number.
		 */
		if ((rootnex_bind_warn) &&
		    ((rootnex_warn_list[mnum] & ROOTNEX_BIND_WARNING) == 0)) {
			rootnex_warn_list[mnum] |= ROOTNEX_BIND_WARNING;
			cmn_err(CE_WARN, "!%s: coding error detected, the "
			    "driver is using ddi_dma_attr(9S) incorrectly. "
			    "There is a small risk of data corruption in "
			    "particular with large I/Os. The driver should be "
			    "replaced with a corrected version for proper "
			    "system operation. To disable this warning, add "
			    "'set rootnex:rootnex_bind_warn=0' to "
			    "/etc/system(4).", ddi_driver_name(dma->dp_dip));
		}
		return (DDI_DMA_TOOBIG);
	}

	/*
	 * we might need multiple windows, setup state to handle them. In this
	 * code path, we will have at least one window.
	 */
	e = rootnex_setup_windows(hp, dma, attr, dmao, kmflag);
	if (e != DDI_SUCCESS) {
		rootnex_teardown_copybuf(dma);
		return (e);
	}

	window = &dma->dp_window[0];
	cookie = &dma->dp_cookies[0];
	cur_offset = 0;
	rootnex_init_win(hp, dma, window, cookie, cur_offset);
	if (dmao->dmao_type == DMA_OTYP_PAGES) {
		cur_pp = dmareq->dmar_object.dmao_obj.pp_obj.pp_pp;
	}

	/* loop though all the cookies we got back from get_sgl() */
	for (i = 0; i < sinfo->si_sgl_size; i++) {
		/*
		 * If we're using the copy buffer, check this cookie and setup
		 * its associated copy buffer state. If this cookie uses the
		 * copy buffer, make sure we sync this window during dma_sync.
		 */
		if (dma->dp_copybuf_size > 0) {
			rootnex_setup_cookie(dmao, dma, cookie,
			    cur_offset, &copybuf_used, &cur_pp);
			if (cookie->dmac_type & ROOTNEX_USES_COPYBUF) {
				window->wd_dosync = B_TRUE;
			}
		}

		/*
		 * save away the cookie size, since it could be modified in
		 * the windowing code.
		 */
		dmac_size = cookie->dmac_size;

		/* if we went over max copybuf size */
		if (dma->dp_copybuf_size &&
		    (copybuf_used > dma->dp_copybuf_size)) {
			partial = B_TRUE;
			e = rootnex_copybuf_window_boundary(hp, dma, &window,
			    cookie, cur_offset, &copybuf_used);
			if (e != DDI_SUCCESS) {
				rootnex_teardown_copybuf(dma);
				rootnex_teardown_windows(dma);
				return (e);
			}

			/*
			 * if the coookie uses the copy buffer, make sure the
			 * new window we just moved to is set to sync.
			 */
			if (cookie->dmac_type & ROOTNEX_USES_COPYBUF) {
				window->wd_dosync = B_TRUE;
			}
			ROOTNEX_DPROBE1(rootnex__copybuf__window, dev_info_t *,
			    dma->dp_dip);

		/* if the cookie cnt == max sgllen, move to the next window */
		} else if (window->wd_cookie_cnt >=
		    (unsigned)attr->dma_attr_sgllen) {
			partial = B_TRUE;
			ASSERT(window->wd_cookie_cnt == attr->dma_attr_sgllen);
			e = rootnex_sgllen_window_boundary(hp, dma, &window,
			    cookie, attr, cur_offset);
			if (e != DDI_SUCCESS) {
				rootnex_teardown_copybuf(dma);
				rootnex_teardown_windows(dma);
				return (e);
			}

			/*
			 * if the coookie uses the copy buffer, make sure the
			 * new window we just moved to is set to sync.
			 */
			if (cookie->dmac_type & ROOTNEX_USES_COPYBUF) {
				window->wd_dosync = B_TRUE;
			}
			ROOTNEX_DPROBE1(rootnex__sgllen__window, dev_info_t *,
			    dma->dp_dip);

		/* else if we will be over maxxfer */
		} else if ((window->wd_size + dmac_size) >
		    dma->dp_maxxfer) {
			partial = B_TRUE;
			e = rootnex_maxxfer_window_boundary(hp, dma, &window,
			    cookie);
			if (e != DDI_SUCCESS) {
				rootnex_teardown_copybuf(dma);
				rootnex_teardown_windows(dma);
				return (e);
			}

			/*
			 * if the coookie uses the copy buffer, make sure the
			 * new window we just moved to is set to sync.
			 */
			if (cookie->dmac_type & ROOTNEX_USES_COPYBUF) {
				window->wd_dosync = B_TRUE;
			}
			ROOTNEX_DPROBE1(rootnex__maxxfer__window, dev_info_t *,
			    dma->dp_dip);

		/* else this cookie fits in the current window */
		} else {
			window->wd_cookie_cnt++;
			window->wd_size += dmac_size;
		}

		/* track our offset into the buffer, go to the next cookie */
		ASSERT(dmac_size <= dmao->dmao_size);
		ASSERT(cookie->dmac_size <= dmac_size);
		cur_offset += dmac_size;
		cookie++;
	}

	/* if we ended up with a zero sized window in the end, clean it up */
	if (window->wd_size == 0) {
		hp->dmai_nwin--;
		window--;
	}

	ASSERT(window->wd_trim.tr_trim_last == B_FALSE);

	if (!partial) {
		return (DDI_DMA_MAPPED);
	}

	ASSERT(dma->dp_partial_required);
	return (DDI_DMA_PARTIAL_MAP);
}

/*
 * rootnex_setup_copybuf()
 *    Called in bind slowpath. Figures out if we're going to use the copy
 *    buffer, and if we do, sets up the basic state to handle it.
 */
static int
rootnex_setup_copybuf(ddi_dma_impl_t *hp, struct ddi_dma_req *dmareq,
    rootnex_dma_t *dma, ddi_dma_attr_t *attr)
{
	rootnex_sglinfo_t *sinfo;
	ddi_dma_attr_t lattr;
	size_t max_copybuf;
	int cansleep;
	int e;
#if !defined(__amd64)
	int vmflag;
#endif

	ASSERT(!dma->dp_dvma_used);

	sinfo = &dma->dp_sglinfo;

	/* read this first so it's consistent through the routine  */
	max_copybuf = i_ddi_copybuf_size() & MMU_PAGEMASK;

	/* We need to call into the rootnex on ddi_dma_sync() */
	hp->dmai_rflags &= ~DMP_NOSYNC;

	/* make sure the copybuf size <= the max size */
	dma->dp_copybuf_size = MIN(sinfo->si_copybuf_req, max_copybuf);
	ASSERT((dma->dp_copybuf_size & MMU_PAGEOFFSET) == 0);

#if !defined(__amd64)
	/*
	 * if we don't have kva space to copy to/from, allocate the KVA space
	 * now. We only do this for the 32-bit kernel. We use seg kpm space for
	 * the 64-bit kernel.
	 */
	if ((dmareq->dmar_object.dmao_type == DMA_OTYP_PAGES) ||
	    (dmareq->dmar_object.dmao_obj.virt_obj.v_as != NULL)) {

		/* convert the sleep flags */
		if (dmareq->dmar_fp == DDI_DMA_SLEEP) {
			vmflag = VM_SLEEP;
		} else {
			vmflag = VM_NOSLEEP;
		}

		/* allocate Kernel VA space that we can bcopy to/from */
		dma->dp_kva = vmem_alloc(heap_arena, dma->dp_copybuf_size,
		    vmflag);
		if (dma->dp_kva == NULL) {
			return (DDI_DMA_NORESOURCES);
		}
	}
#endif

	/* convert the sleep flags */
	if (dmareq->dmar_fp == DDI_DMA_SLEEP) {
		cansleep = 1;
	} else {
		cansleep = 0;
	}

	/*
	 * Allocate the actual copy buffer. This needs to fit within the DMA
	 * engine limits, so we can't use kmem_alloc... We don't need
	 * contiguous memory (sgllen) since we will be forcing windows on
	 * sgllen anyway.
	 */
	lattr = *attr;
	lattr.dma_attr_align = MMU_PAGESIZE;
	lattr.dma_attr_sgllen = -1;	/* no limit */
	/*
	 * if we're using the copy buffer because of seg, use that for our
	 * upper address limit.
	 */
	if (sinfo->si_bounce_on_seg) {
		lattr.dma_attr_addr_hi = lattr.dma_attr_seg;
	}
	e = i_ddi_mem_alloc(dma->dp_dip, &lattr, dma->dp_copybuf_size, cansleep,
	    0, NULL, &dma->dp_cbaddr, &dma->dp_cbsize, NULL);
	if (e != DDI_SUCCESS) {
#if !defined(__amd64)
		if (dma->dp_kva != NULL) {
			vmem_free(heap_arena, dma->dp_kva,
			    dma->dp_copybuf_size);
		}
#endif
		return (DDI_DMA_NORESOURCES);
	}

	ROOTNEX_DPROBE2(rootnex__alloc__copybuf, dev_info_t *, dma->dp_dip,
	    size_t, dma->dp_copybuf_size);

	return (DDI_SUCCESS);
}


/*
 * rootnex_setup_windows()
 *    Called in bind slowpath to setup the window state. We always have windows
 *    in the slowpath. Even if the window count = 1.
 */
static int
rootnex_setup_windows(ddi_dma_impl_t *hp, rootnex_dma_t *dma,
    ddi_dma_attr_t *attr, ddi_dma_obj_t *dmao, int kmflag)
{
	rootnex_window_t *windowp;
	rootnex_sglinfo_t *sinfo;
	size_t copy_state_size;
	size_t win_state_size;
	size_t state_available;
	size_t space_needed;
	uint_t copybuf_win;
	uint_t maxxfer_win;
	size_t space_used;
	uint_t sglwin;


	sinfo = &dma->dp_sglinfo;

	dma->dp_current_win = 0;
	hp->dmai_nwin = 0;

	/* If we don't need to do a partial, we only have one window */
	if (!dma->dp_partial_required) {
		dma->dp_max_win = 1;

	/*
	 * we need multiple windows, need to figure out the worse case number
	 * of windows.
	 */
	} else {
		/*
		 * if we need windows because we need more copy buffer that
		 * we allow, the worse case number of windows we could need
		 * here would be (copybuf space required / copybuf space that
		 * we have) plus one for remainder, and plus 2 to handle the
		 * extra pages on the trim for the first and last pages of the
		 * buffer (a page is the minimum window size so under the right
		 * attr settings, you could have a window for each page).
		 * The last page will only be hit here if the size is not a
		 * multiple of the granularity (which theoretically shouldn't
		 * be the case but never has been enforced, so we could have
		 * broken things without it).
		 */
		if (sinfo->si_copybuf_req > dma->dp_copybuf_size) {
			ASSERT(dma->dp_copybuf_size > 0);
			copybuf_win = (sinfo->si_copybuf_req /
			    dma->dp_copybuf_size) + 1 + 2;
		} else {
			copybuf_win = 0;
		}

		/*
		 * if we need windows because we have more cookies than the H/W
		 * can handle, the number of windows we would need here would
		 * be (cookie count / cookies count H/W supports minus 1[for
		 * trim]) plus one for remainder.
		 */
		if ((unsigned)attr->dma_attr_sgllen < sinfo->si_sgl_size) {
			sglwin = (sinfo->si_sgl_size /
			    (attr->dma_attr_sgllen - 1)) + 1;
		} else {
			sglwin = 0;
		}

		/*
		 * if we need windows because we're binding more memory than the
		 * H/W can transfer at once, the number of windows we would need
		 * here would be (xfer count / max xfer H/W supports) plus one
		 * for remainder, and plus 2 to handle the extra pages on the
		 * trim (see above comment about trim)
		 */
		if (dmao->dmao_size > dma->dp_maxxfer) {
			maxxfer_win = (dmao->dmao_size /
			    dma->dp_maxxfer) + 1 + 2;
		} else {
			maxxfer_win = 0;
		}
		dma->dp_max_win =  copybuf_win + sglwin + maxxfer_win;
		ASSERT(dma->dp_max_win > 0);
	}
	win_state_size = dma->dp_max_win * sizeof (rootnex_window_t);

	/*
	 * Get space for window and potential copy buffer state. Before we
	 * go and allocate memory, see if we can get away with using what's
	 * left in the pre-allocted state or the dynamically allocated sgl.
	 */
	space_used = (uintptr_t)(sinfo->si_sgl_size *
	    sizeof (ddi_dma_cookie_t));

	/* if we dynamically allocated space for the cookies */
	if (dma->dp_need_to_free_cookie) {
		/* if we have more space in the pre-allocted buffer, use it */
		ASSERT(space_used <= dma->dp_cookie_size);
		if ((dma->dp_cookie_size - space_used) <=
		    rootnex_state->r_prealloc_size) {
			state_available = rootnex_state->r_prealloc_size;
			windowp = (rootnex_window_t *)dma->dp_prealloc_buffer;

		/*
		 * else, we have more free space in the dynamically allocated
		 * buffer, i.e. the buffer wasn't worse case fragmented so we
		 * didn't need a lot of cookies.
		 */
		} else {
			state_available = dma->dp_cookie_size - space_used;
			windowp = (rootnex_window_t *)
			    &dma->dp_cookies[sinfo->si_sgl_size];
		}

	/* we used the pre-alloced buffer */
	} else {
		ASSERT(space_used <= rootnex_state->r_prealloc_size);
		state_available = rootnex_state->r_prealloc_size - space_used;
		windowp = (rootnex_window_t *)
		    &dma->dp_cookies[sinfo->si_sgl_size];
	}

	/*
	 * figure out how much state we need to track the copy buffer. Add an
	 * addition 8 bytes for pointer alignemnt later.
	 */
	if (dma->dp_copybuf_size > 0) {
		copy_state_size = sinfo->si_max_pages *
		    sizeof (rootnex_pgmap_t);
	} else {
		copy_state_size = 0;
	}
	/* add an additional 8 bytes for pointer alignment */
	space_needed = win_state_size + copy_state_size + 0x8;

	/* if we have enough space already, use it */
	if (state_available >= space_needed) {
		dma->dp_window = windowp;
		dma->dp_need_to_free_window = B_FALSE;

	/* not enough space, need to allocate more. */
	} else {
		dma->dp_window = kmem_alloc(space_needed, kmflag);
		if (dma->dp_window == NULL) {
			return (DDI_DMA_NORESOURCES);
		}
		dma->dp_need_to_free_window = B_TRUE;
		dma->dp_window_size = space_needed;
		ROOTNEX_DPROBE2(rootnex__bind__sp__alloc, dev_info_t *,
		    dma->dp_dip, size_t, space_needed);
	}

	/*
	 * we allocate copy buffer state and window state at the same time.
	 * setup our copy buffer state pointers. Make sure it's aligned.
	 */
	if (dma->dp_copybuf_size > 0) {
		dma->dp_pgmap = (rootnex_pgmap_t *)(((uintptr_t)
		    &dma->dp_window[dma->dp_max_win] + 0x7) & ~0x7);

#if !defined(__amd64)
		/*
		 * make sure all pm_mapped, pm_vaddr, and pm_pp are set to
		 * false/NULL. Should be quicker to bzero vs loop and set.
		 */
		bzero(dma->dp_pgmap, copy_state_size);
#endif
	} else {
		dma->dp_pgmap = NULL;
	}

	return (DDI_SUCCESS);
}


/*
 * rootnex_teardown_copybuf()
 *    cleans up after rootnex_setup_copybuf()
 */
static void
rootnex_teardown_copybuf(rootnex_dma_t *dma)
{
#if !defined(__amd64)
	int i;

	/*
	 * if we allocated kernel heap VMEM space, go through all the pages and
	 * map out any of the ones that we're mapped into the kernel heap VMEM
	 * arena. Then free the VMEM space.
	 */
	if (dma->dp_kva != NULL) {
		for (i = 0; i < dma->dp_sglinfo.si_max_pages; i++) {
			if (dma->dp_pgmap[i].pm_mapped) {
				hat_unload(kas.a_hat, dma->dp_pgmap[i].pm_kaddr,
				    MMU_PAGESIZE, HAT_UNLOAD);
				dma->dp_pgmap[i].pm_mapped = B_FALSE;
			}
		}

		vmem_free(heap_arena, dma->dp_kva, dma->dp_copybuf_size);
	}

#endif

	/* if we allocated a copy buffer, free it */
	if (dma->dp_cbaddr != NULL) {
		i_ddi_mem_free(dma->dp_cbaddr, NULL);
	}
}


/*
 * rootnex_teardown_windows()
 *    cleans up after rootnex_setup_windows()
 */
static void
rootnex_teardown_windows(rootnex_dma_t *dma)
{
	/*
	 * if we had to allocate window state on the last bind (because we
	 * didn't have enough pre-allocated space in the handle), free it.
	 */
	if (dma->dp_need_to_free_window) {
		kmem_free(dma->dp_window, dma->dp_window_size);
	}
}


/*
 * rootnex_init_win()
 *    Called in bind slow path during creation of a new window. Initializes
 *    window state to default values.
 */
/*ARGSUSED*/
static void
rootnex_init_win(ddi_dma_impl_t *hp, rootnex_dma_t *dma,
    rootnex_window_t *window, ddi_dma_cookie_t *cookie, off_t cur_offset)
{
	hp->dmai_nwin++;
	window->wd_dosync = B_FALSE;
	window->wd_offset = cur_offset;
	window->wd_size = 0;
	window->wd_first_cookie = cookie;
	window->wd_cookie_cnt = 0;
	window->wd_trim.tr_trim_first = B_FALSE;
	window->wd_trim.tr_trim_last = B_FALSE;
	window->wd_trim.tr_first_copybuf_win = B_FALSE;
	window->wd_trim.tr_last_copybuf_win = B_FALSE;
#if !defined(__amd64)
	window->wd_remap_copybuf = dma->dp_cb_remaping;
#endif
}


/*
 * rootnex_setup_cookie()
 *    Called in the bind slow path when the sgl uses the copy buffer. If any of
 *    the sgl uses the copy buffer, we need to go through each cookie, figure
 *    out if it uses the copy buffer, and if it does, save away everything we'll
 *    need during sync.
 */
static void
rootnex_setup_cookie(ddi_dma_obj_t *dmar_object, rootnex_dma_t *dma,
    ddi_dma_cookie_t *cookie, off_t cur_offset, size_t *copybuf_used,
    page_t **cur_pp)
{
	boolean_t copybuf_sz_power_2;
	rootnex_sglinfo_t *sinfo;
	paddr_t paddr;
	uint_t pidx;
	uint_t pcnt;
	off_t poff;
#if defined(__amd64)
	pfn_t pfn;
#else
	page_t **pplist;
#endif

	ASSERT(dmar_object->dmao_type != DMA_OTYP_DVADDR);

	sinfo = &dma->dp_sglinfo;

	/*
	 * Calculate the page index relative to the start of the buffer. The
	 * index to the current page for our buffer is the offset into the
	 * first page of the buffer plus our current offset into the buffer
	 * itself, shifted of course...
	 */
	pidx = (sinfo->si_buf_offset + cur_offset) >> MMU_PAGESHIFT;
	ASSERT(pidx < sinfo->si_max_pages);

	/* if this cookie uses the copy buffer */
	if (cookie->dmac_type & ROOTNEX_USES_COPYBUF) {
		/*
		 * NOTE: we know that since this cookie uses the copy buffer, it
		 * is <= MMU_PAGESIZE.
		 */

		/*
		 * get the offset into the page. For the 64-bit kernel, get the
		 * pfn which we'll use with seg kpm.
		 */
		poff = cookie->dmac_laddress & MMU_PAGEOFFSET;
#if defined(__amd64)
		/* mfn_to_pfn() is a NOP on i86pc */
		pfn = mfn_to_pfn(cookie->dmac_laddress >> MMU_PAGESHIFT);
#endif /* __amd64 */

		/* figure out if the copybuf size is a power of 2 */
		if (!ISP2(dma->dp_copybuf_size)) {
			copybuf_sz_power_2 = B_FALSE;
		} else {
			copybuf_sz_power_2 = B_TRUE;
		}

		/* This page uses the copy buffer */
		dma->dp_pgmap[pidx].pm_uses_copybuf = B_TRUE;

		/*
		 * save the copy buffer KVA that we'll use with this page.
		 * if we still fit within the copybuf, it's a simple add.
		 * otherwise, we need to wrap over using & or % accordingly.
		 */
		if ((*copybuf_used + MMU_PAGESIZE) <= dma->dp_copybuf_size) {
			dma->dp_pgmap[pidx].pm_cbaddr = dma->dp_cbaddr +
			    *copybuf_used;
		} else {
			if (copybuf_sz_power_2) {
				dma->dp_pgmap[pidx].pm_cbaddr = (caddr_t)(
				    (uintptr_t)dma->dp_cbaddr +
				    (*copybuf_used &
				    (dma->dp_copybuf_size - 1)));
			} else {
				dma->dp_pgmap[pidx].pm_cbaddr = (caddr_t)(
				    (uintptr_t)dma->dp_cbaddr +
				    (*copybuf_used % dma->dp_copybuf_size));
			}
		}

		/*
		 * over write the cookie physical address with the address of
		 * the physical address of the copy buffer page that we will
		 * use.
		 */
		paddr = pfn_to_pa(hat_getpfnum(kas.a_hat,
		    dma->dp_pgmap[pidx].pm_cbaddr)) + poff;

		cookie->dmac_laddress = ROOTNEX_PADDR_TO_RBASE(paddr);

		/* if we have a kernel VA, it's easy, just save that address */
		if ((dmar_object->dmao_type != DMA_OTYP_PAGES) &&
		    (sinfo->si_asp == &kas)) {
			/*
			 * save away the page aligned virtual address of the
			 * driver buffer. Offsets are handled in the sync code.
			 */
			dma->dp_pgmap[pidx].pm_kaddr = (caddr_t)(((uintptr_t)
			    dmar_object->dmao_obj.virt_obj.v_addr + cur_offset)
			    & MMU_PAGEMASK);
#if !defined(__amd64)
			/*
			 * we didn't need to, and will never need to map this
			 * page.
			 */
			dma->dp_pgmap[pidx].pm_mapped = B_FALSE;
#endif

		/* we don't have a kernel VA. We need one for the bcopy. */
		} else {
#if defined(__amd64)
			/*
			 * for the 64-bit kernel, it's easy. We use seg kpm to
			 * get a Kernel VA for the corresponding pfn.
			 */
			dma->dp_pgmap[pidx].pm_kaddr = hat_kpm_pfn2va(pfn);
#else
			/*
			 * for the 32-bit kernel, this is a pain. First we'll
			 * save away the page_t or user VA for this page. This
			 * is needed in rootnex_dma_win() when we switch to a
			 * new window which requires us to re-map the copy
			 * buffer.
			 */
			pplist = dmar_object->dmao_obj.virt_obj.v_priv;
			if (dmar_object->dmao_type == DMA_OTYP_PAGES) {
				dma->dp_pgmap[pidx].pm_pp = *cur_pp;
				dma->dp_pgmap[pidx].pm_vaddr = NULL;
			} else if (pplist != NULL) {
				dma->dp_pgmap[pidx].pm_pp = pplist[pidx];
				dma->dp_pgmap[pidx].pm_vaddr = NULL;
			} else {
				dma->dp_pgmap[pidx].pm_pp = NULL;
				dma->dp_pgmap[pidx].pm_vaddr = (caddr_t)
				    (((uintptr_t)
				    dmar_object->dmao_obj.virt_obj.v_addr +
				    cur_offset) & MMU_PAGEMASK);
			}

			/*
			 * save away the page aligned virtual address which was
			 * allocated from the kernel heap arena (taking into
			 * account if we need more copy buffer than we alloced
			 * and use multiple windows to handle this, i.e. &,%).
			 * NOTE: there isn't and physical memory backing up this
			 * virtual address space currently.
			 */
			if ((*copybuf_used + MMU_PAGESIZE) <=
			    dma->dp_copybuf_size) {
				dma->dp_pgmap[pidx].pm_kaddr = (caddr_t)
				    (((uintptr_t)dma->dp_kva + *copybuf_used) &
				    MMU_PAGEMASK);
			} else {
				if (copybuf_sz_power_2) {
					dma->dp_pgmap[pidx].pm_kaddr = (caddr_t)
					    (((uintptr_t)dma->dp_kva +
					    (*copybuf_used &
					    (dma->dp_copybuf_size - 1))) &
					    MMU_PAGEMASK);
				} else {
					dma->dp_pgmap[pidx].pm_kaddr = (caddr_t)
					    (((uintptr_t)dma->dp_kva +
					    (*copybuf_used %
					    dma->dp_copybuf_size)) &
					    MMU_PAGEMASK);
				}
			}

			/*
			 * if we haven't used up the available copy buffer yet,
			 * map the kva to the physical page.
			 */
			if (!dma->dp_cb_remaping && ((*copybuf_used +
			    MMU_PAGESIZE) <= dma->dp_copybuf_size)) {
				dma->dp_pgmap[pidx].pm_mapped = B_TRUE;
				if (dma->dp_pgmap[pidx].pm_pp != NULL) {
					i86_pp_map(dma->dp_pgmap[pidx].pm_pp,
					    dma->dp_pgmap[pidx].pm_kaddr);
				} else {
					i86_va_map(dma->dp_pgmap[pidx].pm_vaddr,
					    sinfo->si_asp,
					    dma->dp_pgmap[pidx].pm_kaddr);
				}

			/*
			 * we've used up the available copy buffer, this page
			 * will have to be mapped during rootnex_dma_win() when
			 * we switch to a new window which requires a re-map
			 * the copy buffer. (32-bit kernel only)
			 */
			} else {
				dma->dp_pgmap[pidx].pm_mapped = B_FALSE;
			}
#endif
			/* go to the next page_t */
			if (dmar_object->dmao_type == DMA_OTYP_PAGES) {
				*cur_pp = (*cur_pp)->p_next;
			}
		}

		/* add to the copy buffer count */
		*copybuf_used += MMU_PAGESIZE;

	/*
	 * This cookie doesn't use the copy buffer. Walk through the pages this
	 * cookie occupies to reflect this.
	 */
	} else {
		/*
		 * figure out how many pages the cookie occupies. We need to
		 * use the original page offset of the buffer and the cookies
		 * offset in the buffer to do this.
		 */
		poff = (sinfo->si_buf_offset + cur_offset) & MMU_PAGEOFFSET;
		pcnt = mmu_btopr(cookie->dmac_size + poff);

		while (pcnt > 0) {
#if !defined(__amd64)
			/*
			 * the 32-bit kernel doesn't have seg kpm, so we need
			 * to map in the driver buffer (if it didn't come down
			 * with a kernel VA) on the fly. Since this page doesn't
			 * use the copy buffer, it's not, or will it ever, have
			 * to be mapped in.
			 */
			dma->dp_pgmap[pidx].pm_mapped = B_FALSE;
#endif
			dma->dp_pgmap[pidx].pm_uses_copybuf = B_FALSE;

			/*
			 * we need to update pidx and cur_pp or we'll loose
			 * track of where we are.
			 */
			if (dmar_object->dmao_type == DMA_OTYP_PAGES) {
				*cur_pp = (*cur_pp)->p_next;
			}
			pidx++;
			pcnt--;
		}
	}
}


/*
 * rootnex_sgllen_window_boundary()
 *    Called in the bind slow path when the next cookie causes us to exceed (in
 *    this case == since we start at 0 and sgllen starts at 1) the maximum sgl
 *    length supported by the DMA H/W.
 */
static int
rootnex_sgllen_window_boundary(ddi_dma_impl_t *hp, rootnex_dma_t *dma,
    rootnex_window_t **windowp, ddi_dma_cookie_t *cookie, ddi_dma_attr_t *attr,
    off_t cur_offset)
{
	off_t new_offset;
	size_t trim_sz;
	off_t coffset;


	/*
	 * if we know we'll never have to trim, it's pretty easy. Just move to
	 * the next window and init it. We're done.
	 */
	if (!dma->dp_trim_required) {
		(*windowp)++;
		rootnex_init_win(hp, dma, *windowp, cookie, cur_offset);
		(*windowp)->wd_cookie_cnt++;
		(*windowp)->wd_size = cookie->dmac_size;
		return (DDI_SUCCESS);
	}

	/* figure out how much we need to trim from the window */
	ASSERT(attr->dma_attr_granular != 0);
	if (dma->dp_granularity_power_2) {
		trim_sz = (*windowp)->wd_size & (attr->dma_attr_granular - 1);
	} else {
		trim_sz = (*windowp)->wd_size % attr->dma_attr_granular;
	}

	/* The window's a whole multiple of granularity. We're done */
	if (trim_sz == 0) {
		(*windowp)++;
		rootnex_init_win(hp, dma, *windowp, cookie, cur_offset);
		(*windowp)->wd_cookie_cnt++;
		(*windowp)->wd_size = cookie->dmac_size;
		return (DDI_SUCCESS);
	}

	/*
	 * The window's not a whole multiple of granularity, since we know this
	 * is due to the sgllen, we need to go back to the last cookie and trim
	 * that one, add the left over part of the old cookie into the new
	 * window, and then add in the new cookie into the new window.
	 */

	/*
	 * make sure the driver isn't making us do something bad... Trimming and
	 * sgllen == 1 don't go together.
	 */
	if (attr->dma_attr_sgllen == 1) {
		return (DDI_DMA_NOMAPPING);
	}

	/*
	 * first, setup the current window to account for the trim. Need to go
	 * back to the last cookie for this.
	 */
	cookie--;
	(*windowp)->wd_trim.tr_trim_last = B_TRUE;
	(*windowp)->wd_trim.tr_last_cookie = cookie;
	(*windowp)->wd_trim.tr_last_paddr = cookie->dmac_laddress;
	ASSERT(cookie->dmac_size > trim_sz);
	(*windowp)->wd_trim.tr_last_size = cookie->dmac_size - trim_sz;
	(*windowp)->wd_size -= trim_sz;

	/* save the buffer offsets for the next window */
	coffset = cookie->dmac_size - trim_sz;
	new_offset = (*windowp)->wd_offset + (*windowp)->wd_size;

	/*
	 * set this now in case this is the first window. all other cases are
	 * set in dma_win()
	 */
	cookie->dmac_size = (*windowp)->wd_trim.tr_last_size;

	/*
	 * initialize the next window using what's left over in the previous
	 * cookie.
	 */
	(*windowp)++;
	rootnex_init_win(hp, dma, *windowp, cookie, new_offset);
	(*windowp)->wd_cookie_cnt++;
	(*windowp)->wd_trim.tr_trim_first = B_TRUE;
	(*windowp)->wd_trim.tr_first_paddr = cookie->dmac_laddress + coffset;
	(*windowp)->wd_trim.tr_first_size = trim_sz;
	if (cookie->dmac_type & ROOTNEX_USES_COPYBUF) {
		(*windowp)->wd_dosync = B_TRUE;
	}

	/*
	 * now go back to the current cookie and add it to the new window. set
	 * the new window size to the what was left over from the previous
	 * cookie and what's in the current cookie.
	 */
	cookie++;
	(*windowp)->wd_cookie_cnt++;
	(*windowp)->wd_size = trim_sz + cookie->dmac_size;

	/*
	 * trim plus the next cookie could put us over maxxfer (a cookie can be
	 * a max size of maxxfer). Handle that case.
	 */
	if ((*windowp)->wd_size > dma->dp_maxxfer) {
		/*
		 * maxxfer is already a whole multiple of granularity, and this
		 * trim will be <= the previous trim (since a cookie can't be
		 * larger than maxxfer). Make things simple here.
		 */
		trim_sz = (*windowp)->wd_size - dma->dp_maxxfer;
		(*windowp)->wd_trim.tr_trim_last = B_TRUE;
		(*windowp)->wd_trim.tr_last_cookie = cookie;
		(*windowp)->wd_trim.tr_last_paddr = cookie->dmac_laddress;
		(*windowp)->wd_trim.tr_last_size = cookie->dmac_size - trim_sz;
		(*windowp)->wd_size -= trim_sz;
		ASSERT((*windowp)->wd_size == dma->dp_maxxfer);

		/* save the buffer offsets for the next window */
		coffset = cookie->dmac_size - trim_sz;
		new_offset = (*windowp)->wd_offset + (*windowp)->wd_size;

		/* setup the next window */
		(*windowp)++;
		rootnex_init_win(hp, dma, *windowp, cookie, new_offset);
		(*windowp)->wd_cookie_cnt++;
		(*windowp)->wd_trim.tr_trim_first = B_TRUE;
		(*windowp)->wd_trim.tr_first_paddr = cookie->dmac_laddress +
		    coffset;
		(*windowp)->wd_trim.tr_first_size = trim_sz;
	}

	return (DDI_SUCCESS);
}


/*
 * rootnex_copybuf_window_boundary()
 *    Called in bind slowpath when we get to a window boundary because we used
 *    up all the copy buffer that we have.
 */
static int
rootnex_copybuf_window_boundary(ddi_dma_impl_t *hp, rootnex_dma_t *dma,
    rootnex_window_t **windowp, ddi_dma_cookie_t *cookie, off_t cur_offset,
    size_t *copybuf_used)
{
	rootnex_sglinfo_t *sinfo;
	off_t new_offset;
	size_t trim_sz;
	paddr_t paddr;
	off_t coffset;
	uint_t pidx;
	off_t poff;


	sinfo = &dma->dp_sglinfo;

	/*
	 * the copy buffer should be a whole multiple of page size. We know that
	 * this cookie is <= MMU_PAGESIZE.
	 */
	ASSERT(cookie->dmac_size <= MMU_PAGESIZE);

	/*
	 * from now on, all new windows in this bind need to be re-mapped during
	 * ddi_dma_getwin() (32-bit kernel only). i.e. we ran out out copybuf
	 * space...
	 */
#if !defined(__amd64)
	dma->dp_cb_remaping = B_TRUE;
#endif

	/* reset copybuf used */
	*copybuf_used = 0;

	/*
	 * if we don't have to trim (since granularity is set to 1), go to the
	 * next window and add the current cookie to it. We know the current
	 * cookie uses the copy buffer since we're in this code path.
	 */
	if (!dma->dp_trim_required) {
		(*windowp)++;
		rootnex_init_win(hp, dma, *windowp, cookie, cur_offset);

		/* Add this cookie to the new window */
		(*windowp)->wd_cookie_cnt++;
		(*windowp)->wd_size += cookie->dmac_size;
		*copybuf_used += MMU_PAGESIZE;
		return (DDI_SUCCESS);
	}

	/*
	 * *** may need to trim, figure it out.
	 */

	/* figure out how much we need to trim from the window */
	if (dma->dp_granularity_power_2) {
		trim_sz = (*windowp)->wd_size &
		    (hp->dmai_attr.dma_attr_granular - 1);
	} else {
		trim_sz = (*windowp)->wd_size % hp->dmai_attr.dma_attr_granular;
	}

	/*
	 * if the window's a whole multiple of granularity, go to the next
	 * window, init it, then add in the current cookie. We know the current
	 * cookie uses the copy buffer since we're in this code path.
	 */
	if (trim_sz == 0) {
		(*windowp)++;
		rootnex_init_win(hp, dma, *windowp, cookie, cur_offset);

		/* Add this cookie to the new window */
		(*windowp)->wd_cookie_cnt++;
		(*windowp)->wd_size += cookie->dmac_size;
		*copybuf_used += MMU_PAGESIZE;
		return (DDI_SUCCESS);
	}

	/*
	 * *** We figured it out, we definitly need to trim
	 */

	/*
	 * make sure the driver isn't making us do something bad...
	 * Trimming and sgllen == 1 don't go together.
	 */
	if (hp->dmai_attr.dma_attr_sgllen == 1) {
		return (DDI_DMA_NOMAPPING);
	}

	/*
	 * first, setup the current window to account for the trim. Need to go
	 * back to the last cookie for this. Some of the last cookie will be in
	 * the current window, and some of the last cookie will be in the new
	 * window. All of the current cookie will be in the new window.
	 */
	cookie--;
	(*windowp)->wd_trim.tr_trim_last = B_TRUE;
	(*windowp)->wd_trim.tr_last_cookie = cookie;
	(*windowp)->wd_trim.tr_last_paddr = cookie->dmac_laddress;
	ASSERT(cookie->dmac_size > trim_sz);
	(*windowp)->wd_trim.tr_last_size = cookie->dmac_size - trim_sz;
	(*windowp)->wd_size -= trim_sz;

	/*
	 * we're trimming the last cookie (not the current cookie). So that
	 * last cookie may have or may not have been using the copy buffer (
	 * we know the cookie passed in uses the copy buffer since we're in
	 * this code path).
	 *
	 * If the last cookie doesn't use the copy buffer, nothing special to
	 * do. However, if it does uses the copy buffer, it will be both the
	 * last page in the current window and the first page in the next
	 * window. Since we are reusing the copy buffer (and KVA space on the
	 * 32-bit kernel), this page will use the end of the copy buffer in the
	 * current window, and the start of the copy buffer in the next window.
	 * Track that info... The cookie physical address was already set to
	 * the copy buffer physical address in setup_cookie..
	 */
	if (cookie->dmac_type & ROOTNEX_USES_COPYBUF) {
		pidx = (sinfo->si_buf_offset + (*windowp)->wd_offset +
		    (*windowp)->wd_size) >> MMU_PAGESHIFT;
		(*windowp)->wd_trim.tr_last_copybuf_win = B_TRUE;
		(*windowp)->wd_trim.tr_last_pidx = pidx;
		(*windowp)->wd_trim.tr_last_cbaddr =
		    dma->dp_pgmap[pidx].pm_cbaddr;
#if !defined(__amd64)
		(*windowp)->wd_trim.tr_last_kaddr =
		    dma->dp_pgmap[pidx].pm_kaddr;
#endif
	}

	/* save the buffer offsets for the next window */
	coffset = cookie->dmac_size - trim_sz;
	new_offset = (*windowp)->wd_offset + (*windowp)->wd_size;

	/*
	 * set this now in case this is the first window. all other cases are
	 * set in dma_win()
	 */
	cookie->dmac_size = (*windowp)->wd_trim.tr_last_size;

	/*
	 * initialize the next window using what's left over in the previous
	 * cookie.
	 */
	(*windowp)++;
	rootnex_init_win(hp, dma, *windowp, cookie, new_offset);
	(*windowp)->wd_cookie_cnt++;
	(*windowp)->wd_trim.tr_trim_first = B_TRUE;
	(*windowp)->wd_trim.tr_first_paddr = cookie->dmac_laddress + coffset;
	(*windowp)->wd_trim.tr_first_size = trim_sz;

	/*
	 * again, we're tracking if the last cookie uses the copy buffer.
	 * read the comment above for more info on why we need to track
	 * additional state.
	 *
	 * For the first cookie in the new window, we need reset the physical
	 * address to DMA into to the start of the copy buffer plus any
	 * initial page offset which may be present.
	 */
	if (cookie->dmac_type & ROOTNEX_USES_COPYBUF) {
		(*windowp)->wd_dosync = B_TRUE;
		(*windowp)->wd_trim.tr_first_copybuf_win = B_TRUE;
		(*windowp)->wd_trim.tr_first_pidx = pidx;
		(*windowp)->wd_trim.tr_first_cbaddr = dma->dp_cbaddr;
		poff = (*windowp)->wd_trim.tr_first_paddr & MMU_PAGEOFFSET;

		paddr = pfn_to_pa(hat_getpfnum(kas.a_hat, dma->dp_cbaddr)) +
		    poff;
		(*windowp)->wd_trim.tr_first_paddr =
		    ROOTNEX_PADDR_TO_RBASE(paddr);

#if !defined(__amd64)
		(*windowp)->wd_trim.tr_first_kaddr = dma->dp_kva;
#endif
		/* account for the cookie copybuf usage in the new window */
		*copybuf_used += MMU_PAGESIZE;

		/*
		 * every piece of code has to have a hack, and here is this
		 * ones :-)
		 *
		 * There is a complex interaction between setup_cookie and the
		 * copybuf window boundary. The complexity had to be in either
		 * the maxxfer window, or the copybuf window, and I chose the
		 * copybuf code.
		 *
		 * So in this code path, we have taken the last cookie,
		 * virtually broken it in half due to the trim, and it happens
		 * to use the copybuf which further complicates life. At the
		 * same time, we have already setup the current cookie, which
		 * is now wrong. More background info: the current cookie uses
		 * the copybuf, so it is only a page long max. So we need to
		 * fix the current cookies copy buffer address, physical
		 * address, and kva for the 32-bit kernel. We due this by
		 * bumping them by page size (of course, we can't due this on
		 * the physical address since the copy buffer may not be
		 * physically contiguous).
		 */
		cookie++;
		dma->dp_pgmap[pidx + 1].pm_cbaddr += MMU_PAGESIZE;
		poff = cookie->dmac_laddress & MMU_PAGEOFFSET;

		paddr = pfn_to_pa(hat_getpfnum(kas.a_hat,
		    dma->dp_pgmap[pidx + 1].pm_cbaddr)) + poff;
		cookie->dmac_laddress = ROOTNEX_PADDR_TO_RBASE(paddr);

#if !defined(__amd64)
		ASSERT(dma->dp_pgmap[pidx + 1].pm_mapped == B_FALSE);
		dma->dp_pgmap[pidx + 1].pm_kaddr += MMU_PAGESIZE;
#endif
	} else {
		/* go back to the current cookie */
		cookie++;
	}

	/*
	 * add the current cookie to the new window. set the new window size to
	 * the what was left over from the previous cookie and what's in the
	 * current cookie.
	 */
	(*windowp)->wd_cookie_cnt++;
	(*windowp)->wd_size = trim_sz + cookie->dmac_size;
	ASSERT((*windowp)->wd_size < dma->dp_maxxfer);

	/*
	 * we know that the cookie passed in always uses the copy buffer. We
	 * wouldn't be here if it didn't.
	 */
	*copybuf_used += MMU_PAGESIZE;

	return (DDI_SUCCESS);
}


/*
 * rootnex_maxxfer_window_boundary()
 *    Called in bind slowpath when we get to a window boundary because we will
 *    go over maxxfer.
 */
static int
rootnex_maxxfer_window_boundary(ddi_dma_impl_t *hp, rootnex_dma_t *dma,
    rootnex_window_t **windowp, ddi_dma_cookie_t *cookie)
{
	size_t dmac_size;
	off_t new_offset;
	size_t trim_sz;
	off_t coffset;


	/*
	 * calculate how much we have to trim off of the current cookie to equal
	 * maxxfer. We don't have to account for granularity here since our
	 * maxxfer already takes that into account.
	 */
	trim_sz = ((*windowp)->wd_size + cookie->dmac_size) - dma->dp_maxxfer;
	ASSERT(trim_sz <= cookie->dmac_size);
	ASSERT(trim_sz <= dma->dp_maxxfer);

	/* save cookie size since we need it later and we might change it */
	dmac_size = cookie->dmac_size;

	/*
	 * if we're not trimming the entire cookie, setup the current window to
	 * account for the trim.
	 */
	if (trim_sz < cookie->dmac_size) {
		(*windowp)->wd_cookie_cnt++;
		(*windowp)->wd_trim.tr_trim_last = B_TRUE;
		(*windowp)->wd_trim.tr_last_cookie = cookie;
		(*windowp)->wd_trim.tr_last_paddr = cookie->dmac_laddress;
		(*windowp)->wd_trim.tr_last_size = cookie->dmac_size - trim_sz;
		(*windowp)->wd_size = dma->dp_maxxfer;

		/*
		 * set the adjusted cookie size now in case this is the first
		 * window. All other windows are taken care of in get win
		 */
		cookie->dmac_size = (*windowp)->wd_trim.tr_last_size;
	}

	/*
	 * coffset is the current offset within the cookie, new_offset is the
	 * current offset with the entire buffer.
	 */
	coffset = dmac_size - trim_sz;
	new_offset = (*windowp)->wd_offset + (*windowp)->wd_size;

	/* initialize the next window */
	(*windowp)++;
	rootnex_init_win(hp, dma, *windowp, cookie, new_offset);
	(*windowp)->wd_cookie_cnt++;
	(*windowp)->wd_size = trim_sz;
	if (trim_sz < dmac_size) {
		(*windowp)->wd_trim.tr_trim_first = B_TRUE;
		(*windowp)->wd_trim.tr_first_paddr = cookie->dmac_laddress +
		    coffset;
		(*windowp)->wd_trim.tr_first_size = trim_sz;
	}

	return (DDI_SUCCESS);
}


/*ARGSUSED*/
static int
rootnex_coredma_sync(dev_info_t *dip, dev_info_t *rdip, ddi_dma_handle_t handle,
    off_t off, size_t len, uint_t cache_flags)
{
	rootnex_sglinfo_t *sinfo;
	rootnex_pgmap_t *cbpage;
	rootnex_window_t *win;
	ddi_dma_impl_t *hp;
	rootnex_dma_t *dma;
	caddr_t fromaddr;
	caddr_t toaddr;
	uint_t psize;
	off_t offset;
	uint_t pidx;
	size_t size;
	off_t poff;
	int e;


	hp = (ddi_dma_impl_t *)handle;
	dma = (rootnex_dma_t *)hp->dmai_private;
	sinfo = &dma->dp_sglinfo;

	/*
	 * if we don't have any windows, we don't need to sync. A copybuf
	 * will cause us to have at least one window.
	 */
	if (dma->dp_window == NULL) {
		return (DDI_SUCCESS);
	}

	/* This window may not need to be sync'd */
	win = &dma->dp_window[dma->dp_current_win];
	if (!win->wd_dosync) {
		return (DDI_SUCCESS);
	}

	/* handle off and len special cases */
	if ((off == 0) || (rootnex_sync_ignore_params)) {
		offset = win->wd_offset;
	} else {
		offset = off;
	}
	if ((len == 0) || (rootnex_sync_ignore_params)) {
		size = win->wd_size;
	} else {
		size = len;
	}

	/* check the sync args to make sure they make a little sense */
	if (rootnex_sync_check_parms) {
		e = rootnex_valid_sync_parms(hp, win, offset, size,
		    cache_flags);
		if (e != DDI_SUCCESS) {
			ROOTNEX_DPROF_INC(&rootnex_cnt[ROOTNEX_CNT_SYNC_FAIL]);
			return (DDI_FAILURE);
		}
	}

	/*
	 * special case the first page to handle the offset into the page. The
	 * offset to the current page for our buffer is the offset into the
	 * first page of the buffer plus our current offset into the buffer
	 * itself, masked of course.
	 */
	poff = (sinfo->si_buf_offset + offset) & MMU_PAGEOFFSET;
	psize = MIN((MMU_PAGESIZE - poff), size);

	/* go through all the pages that we want to sync */
	while (size > 0) {
		/*
		 * Calculate the page index relative to the start of the buffer.
		 * The index to the current page for our buffer is the offset
		 * into the first page of the buffer plus our current offset
		 * into the buffer itself, shifted of course...
		 */
		pidx = (sinfo->si_buf_offset + offset) >> MMU_PAGESHIFT;
		ASSERT(pidx < sinfo->si_max_pages);

		/*
		 * if this page uses the copy buffer, we need to sync it,
		 * otherwise, go on to the next page.
		 */
		cbpage = &dma->dp_pgmap[pidx];
		ASSERT((cbpage->pm_uses_copybuf == B_TRUE) ||
		    (cbpage->pm_uses_copybuf == B_FALSE));
		if (cbpage->pm_uses_copybuf) {
			/* cbaddr and kaddr should be page aligned */
			ASSERT(((uintptr_t)cbpage->pm_cbaddr &
			    MMU_PAGEOFFSET) == 0);
			ASSERT(((uintptr_t)cbpage->pm_kaddr &
			    MMU_PAGEOFFSET) == 0);

			/*
			 * if we're copying for the device, we are going to
			 * copy from the drivers buffer and to the rootnex
			 * allocated copy buffer.
			 */
			if (cache_flags == DDI_DMA_SYNC_FORDEV) {
				fromaddr = cbpage->pm_kaddr + poff;
				toaddr = cbpage->pm_cbaddr + poff;
				ROOTNEX_DPROBE2(rootnex__sync__dev,
				    dev_info_t *, dma->dp_dip, size_t, psize);

			/*
			 * if we're copying for the cpu/kernel, we are going to
			 * copy from the rootnex allocated copy buffer to the
			 * drivers buffer.
			 */
			} else {
				fromaddr = cbpage->pm_cbaddr + poff;
				toaddr = cbpage->pm_kaddr + poff;
				ROOTNEX_DPROBE2(rootnex__sync__cpu,
				    dev_info_t *, dma->dp_dip, size_t, psize);
			}

			bcopy(fromaddr, toaddr, psize);
		}

		/*
		 * decrement size until we're done, update our offset into the
		 * buffer, and get the next page size.
		 */
		size -= psize;
		offset += psize;
		psize = MIN(MMU_PAGESIZE, size);

		/* page offset is zero for the rest of this loop */
		poff = 0;
	}

	return (DDI_SUCCESS);
}

/*
 * rootnex_dma_sync()
 *    called from ddi_dma_sync() if DMP_NOSYNC is not set in hp->dmai_rflags.
 *    We set DMP_NOSYNC if we're not using the copy buffer. If DMP_NOSYNC
 *    is set, ddi_dma_sync() returns immediately passing back success.
 */
/*ARGSUSED*/
static int
rootnex_dma_sync(dev_info_t *dip, dev_info_t *rdip, ddi_dma_handle_t handle,
    off_t off, size_t len, uint_t cache_flags)
{
#if defined(__amd64) && !defined(__xpv)
	if (IOMMU_USED(rdip)) {
		return (iommulib_nexdma_sync(dip, rdip, handle, off, len,
		    cache_flags));
	}
#endif
	return (rootnex_coredma_sync(dip, rdip, handle, off, len,
	    cache_flags));
}

/*
 * rootnex_valid_sync_parms()
 *    checks the parameters passed to sync to verify they are correct.
 */
static int
rootnex_valid_sync_parms(ddi_dma_impl_t *hp, rootnex_window_t *win,
    off_t offset, size_t size, uint_t cache_flags)
{
	off_t woffset;


	/*
	 * the first part of the test to make sure the offset passed in is
	 * within the window.
	 */
	if (offset < win->wd_offset) {
		return (DDI_FAILURE);
	}

	/*
	 * second and last part of the test to make sure the offset and length
	 * passed in is within the window.
	 */
	woffset = offset - win->wd_offset;
	if ((woffset + size) > win->wd_size) {
		return (DDI_FAILURE);
	}

	/*
	 * if we are sync'ing for the device, the DDI_DMA_WRITE flag should
	 * be set too.
	 */
	if ((cache_flags == DDI_DMA_SYNC_FORDEV) &&
	    (hp->dmai_rflags & DDI_DMA_WRITE)) {
		return (DDI_SUCCESS);
	}

	/*
	 * at this point, either DDI_DMA_SYNC_FORCPU or DDI_DMA_SYNC_FORKERNEL
	 * should be set. Also DDI_DMA_READ should be set in the flags.
	 */
	if (((cache_flags == DDI_DMA_SYNC_FORCPU) ||
	    (cache_flags == DDI_DMA_SYNC_FORKERNEL)) &&
	    (hp->dmai_rflags & DDI_DMA_READ)) {
		return (DDI_SUCCESS);
	}

	return (DDI_FAILURE);
}


/*ARGSUSED*/
static int
rootnex_coredma_win(dev_info_t *dip, dev_info_t *rdip, ddi_dma_handle_t handle,
    uint_t win, off_t *offp, size_t *lenp, ddi_dma_cookie_t *cookiep,
    uint_t *ccountp)
{
	rootnex_window_t *window;
	rootnex_trim_t *trim;
	ddi_dma_impl_t *hp;
	rootnex_dma_t *dma;
	ddi_dma_obj_t *dmao;
#if !defined(__amd64)
	rootnex_sglinfo_t *sinfo;
	rootnex_pgmap_t *pmap;
	uint_t pidx;
	uint_t pcnt;
	off_t poff;
	int i;
#endif


	hp = (ddi_dma_impl_t *)handle;
	dma = (rootnex_dma_t *)hp->dmai_private;
#if !defined(__amd64)
	sinfo = &dma->dp_sglinfo;
#endif

	/* If we try and get a window which doesn't exist, return failure */
	if (win >= hp->dmai_nwin) {
		ROOTNEX_DPROF_INC(&rootnex_cnt[ROOTNEX_CNT_GETWIN_FAIL]);
		return (DDI_FAILURE);
	}

	dmao = dma->dp_dvma_used ? &dma->dp_dvma : &dma->dp_dma;

	/*
	 * if we don't have any windows, and they're asking for the first
	 * window, setup the cookie pointer to the first cookie in the bind.
	 * setup our return values, then increment the cookie since we return
	 * the first cookie on the stack.
	 */
	if (dma->dp_window == NULL) {
		if (win != 0) {
			ROOTNEX_DPROF_INC(
			    &rootnex_cnt[ROOTNEX_CNT_GETWIN_FAIL]);
			return (DDI_FAILURE);
		}
		hp->dmai_cookie = dma->dp_cookies;
		*offp = 0;
		*lenp = dmao->dmao_size;
		*ccountp = dma->dp_sglinfo.si_sgl_size;
		*cookiep = hp->dmai_cookie[0];
		hp->dmai_cookie++;
		return (DDI_SUCCESS);
	}

	/* sync the old window before moving on to the new one */
	window = &dma->dp_window[dma->dp_current_win];
	if ((window->wd_dosync) && (hp->dmai_rflags & DDI_DMA_READ)) {
		(void) rootnex_coredma_sync(dip, rdip, handle, 0, 0,
		    DDI_DMA_SYNC_FORCPU);
	}

#if !defined(__amd64)
	/*
	 * before we move to the next window, if we need to re-map, unmap all
	 * the pages in this window.
	 */
	if (dma->dp_cb_remaping) {
		/*
		 * If we switch to this window again, we'll need to map in
		 * on the fly next time.
		 */
		window->wd_remap_copybuf = B_TRUE;

		/*
		 * calculate the page index into the buffer where this window
		 * starts, and the number of pages this window takes up.
		 */
		pidx = (sinfo->si_buf_offset + window->wd_offset) >>
		    MMU_PAGESHIFT;
		poff = (sinfo->si_buf_offset + window->wd_offset) &
		    MMU_PAGEOFFSET;
		pcnt = mmu_btopr(window->wd_size + poff);
		ASSERT((pidx + pcnt) <= sinfo->si_max_pages);

		/* unmap pages which are currently mapped in this window */
		for (i = 0; i < pcnt; i++) {
			if (dma->dp_pgmap[pidx].pm_mapped) {
				hat_unload(kas.a_hat,
				    dma->dp_pgmap[pidx].pm_kaddr, MMU_PAGESIZE,
				    HAT_UNLOAD);
				dma->dp_pgmap[pidx].pm_mapped = B_FALSE;
			}
			pidx++;
		}
	}
#endif

	/*
	 * Move to the new window.
	 * NOTE: current_win must be set for sync to work right
	 */
	dma->dp_current_win = win;
	window = &dma->dp_window[win];

	/* if needed, adjust the first and/or last cookies for trim */
	trim = &window->wd_trim;
	if (trim->tr_trim_first) {
		window->wd_first_cookie->dmac_laddress = trim->tr_first_paddr;
		window->wd_first_cookie->dmac_size = trim->tr_first_size;
#if !defined(__amd64)
		window->wd_first_cookie->dmac_type =
		    (window->wd_first_cookie->dmac_type &
		    ROOTNEX_USES_COPYBUF) + window->wd_offset;
#endif
		if (trim->tr_first_copybuf_win) {
			dma->dp_pgmap[trim->tr_first_pidx].pm_cbaddr =
			    trim->tr_first_cbaddr;
#if !defined(__amd64)
			dma->dp_pgmap[trim->tr_first_pidx].pm_kaddr =
			    trim->tr_first_kaddr;
#endif
		}
	}
	if (trim->tr_trim_last) {
		trim->tr_last_cookie->dmac_laddress = trim->tr_last_paddr;
		trim->tr_last_cookie->dmac_size = trim->tr_last_size;
		if (trim->tr_last_copybuf_win) {
			dma->dp_pgmap[trim->tr_last_pidx].pm_cbaddr =
			    trim->tr_last_cbaddr;
#if !defined(__amd64)
			dma->dp_pgmap[trim->tr_last_pidx].pm_kaddr =
			    trim->tr_last_kaddr;
#endif
		}
	}

	/*
	 * setup the cookie pointer to the first cookie in the window. setup
	 * our return values, then increment the cookie since we return the
	 * first cookie on the stack.
	 */
	hp->dmai_cookie = window->wd_first_cookie;
	*offp = window->wd_offset;
	*lenp = window->wd_size;
	*ccountp = window->wd_cookie_cnt;
	*cookiep = hp->dmai_cookie[0];
	hp->dmai_cookie++;

#if !defined(__amd64)
	/* re-map copybuf if required for this window */
	if (dma->dp_cb_remaping) {
		/*
		 * calculate the page index into the buffer where this
		 * window starts.
		 */
		pidx = (sinfo->si_buf_offset + window->wd_offset) >>
		    MMU_PAGESHIFT;
		ASSERT(pidx < sinfo->si_max_pages);

		/*
		 * the first page can get unmapped if it's shared with the
		 * previous window. Even if the rest of this window is already
		 * mapped in, we need to still check this one.
		 */
		pmap = &dma->dp_pgmap[pidx];
		if ((pmap->pm_uses_copybuf) && (pmap->pm_mapped == B_FALSE)) {
			if (pmap->pm_pp != NULL) {
				pmap->pm_mapped = B_TRUE;
				i86_pp_map(pmap->pm_pp, pmap->pm_kaddr);
			} else if (pmap->pm_vaddr != NULL) {
				pmap->pm_mapped = B_TRUE;
				i86_va_map(pmap->pm_vaddr, sinfo->si_asp,
				    pmap->pm_kaddr);
			}
		}
		pidx++;

		/* map in the rest of the pages if required */
		if (window->wd_remap_copybuf) {
			window->wd_remap_copybuf = B_FALSE;

			/* figure out many pages this window takes up */
			poff = (sinfo->si_buf_offset + window->wd_offset) &
			    MMU_PAGEOFFSET;
			pcnt = mmu_btopr(window->wd_size + poff);
			ASSERT(((pidx - 1) + pcnt) <= sinfo->si_max_pages);

			/* map pages which require it */
			for (i = 1; i < pcnt; i++) {
				pmap = &dma->dp_pgmap[pidx];
				if (pmap->pm_uses_copybuf) {
					ASSERT(pmap->pm_mapped == B_FALSE);
					if (pmap->pm_pp != NULL) {
						pmap->pm_mapped = B_TRUE;
						i86_pp_map(pmap->pm_pp,
						    pmap->pm_kaddr);
					} else if (pmap->pm_vaddr != NULL) {
						pmap->pm_mapped = B_TRUE;
						i86_va_map(pmap->pm_vaddr,
						    sinfo->si_asp,
						    pmap->pm_kaddr);
					}
				}
				pidx++;
			}
		}
	}
#endif

	/* if the new window uses the copy buffer, sync it for the device */
	if ((window->wd_dosync) && (hp->dmai_rflags & DDI_DMA_WRITE)) {
		(void) rootnex_coredma_sync(dip, rdip, handle, 0, 0,
		    DDI_DMA_SYNC_FORDEV);
	}

	return (DDI_SUCCESS);
}

/*
 * rootnex_dma_win()
 *    called from ddi_dma_getwin()
 */
/*ARGSUSED*/
static int
rootnex_dma_win(dev_info_t *dip, dev_info_t *rdip, ddi_dma_handle_t handle,
    uint_t win, off_t *offp, size_t *lenp, ddi_dma_cookie_t *cookiep,
    uint_t *ccountp)
{
#if defined(__amd64) && !defined(__xpv)
	if (IOMMU_USED(rdip)) {
		return (iommulib_nexdma_win(dip, rdip, handle, win, offp, lenp,
		    cookiep, ccountp));
	}
#endif

	return (rootnex_coredma_win(dip, rdip, handle, win, offp, lenp,
	    cookiep, ccountp));
}

#if defined(__amd64) && !defined(__xpv)
/*ARGSUSED*/
static int
rootnex_coredma_hdl_setprivate(dev_info_t *dip, dev_info_t *rdip,
    ddi_dma_handle_t handle, void *v)
{
	ddi_dma_impl_t *hp;
	rootnex_dma_t *dma;

	hp = (ddi_dma_impl_t *)handle;
	dma = (rootnex_dma_t *)hp->dmai_private;
	dma->dp_iommu_private = v;

	return (DDI_SUCCESS);
}

/*ARGSUSED*/
static void *
rootnex_coredma_hdl_getprivate(dev_info_t *dip, dev_info_t *rdip,
    ddi_dma_handle_t handle)
{
	ddi_dma_impl_t *hp;
	rootnex_dma_t *dma;

	hp = (ddi_dma_impl_t *)handle;
	dma = (rootnex_dma_t *)hp->dmai_private;

	return (dma->dp_iommu_private);
}
#endif

/*
 * ************************
 *  obsoleted dma routines
 * ************************
 */

/*
 * rootnex_dma_mctl()
 *
 * We don't support this legacy interface any more on x86.
 */
/* ARGSUSED */
static int
rootnex_dma_mctl(dev_info_t *dip, dev_info_t *rdip, ddi_dma_handle_t handle,
    enum ddi_dma_ctlops request, off_t *offp, size_t *lenp, caddr_t *objpp,
    uint_t cache_flags)
{
	/*
	 * The only thing dma_mctl is usef for anymore is legacy SPARC
	 * dvma and sbus-specific routines.
	 */
	return (DDI_FAILURE);
}

/*
 * *********
 *  FMA Code
 * *********
 */

/*
 * rootnex_fm_init()
 *    FMA init busop
 */
/* ARGSUSED */
static int
rootnex_fm_init(dev_info_t *dip, dev_info_t *tdip, int tcap,
    ddi_iblock_cookie_t *ibc)
{
	*ibc = rootnex_state->r_err_ibc;

	return (ddi_system_fmcap);
}

/*
 * rootnex_dma_check()
 *    Function called after a dma fault occurred to find out whether the
 *    fault address is associated with a driver that is able to handle faults
 *    and recover from faults.
 */
/* ARGSUSED */
static int
rootnex_dma_check(dev_info_t *dip, const void *handle, const void *addr,
    const void *not_used)
{
	rootnex_window_t *window;
	uint64_t start_addr;
	uint64_t fault_addr;
	ddi_dma_impl_t *hp;
	rootnex_dma_t *dma;
	uint64_t end_addr;
	size_t csize;
	int i;
	int j;


	/* The driver has to set DDI_DMA_FLAGERR to recover from dma faults */
	hp = (ddi_dma_impl_t *)handle;
	ASSERT(hp);

	dma = (rootnex_dma_t *)hp->dmai_private;

	/* Get the address that we need to search for */
	fault_addr = *(uint64_t *)addr;

	/*
	 * if we don't have any windows, we can just walk through all the
	 * cookies.
	 */
	if (dma->dp_window == NULL) {
		/* for each cookie */
		for (i = 0; i < dma->dp_sglinfo.si_sgl_size; i++) {
			/*
			 * if the faulted address is within the physical address
			 * range of the cookie, return DDI_FM_NONFATAL.
			 */
			if ((fault_addr >= dma->dp_cookies[i].dmac_laddress) &&
			    (fault_addr <= (dma->dp_cookies[i].dmac_laddress +
			    dma->dp_cookies[i].dmac_size))) {
				return (DDI_FM_NONFATAL);
			}
		}

		/* fault_addr not within this DMA handle */
		return (DDI_FM_UNKNOWN);
	}

	/* we have mutiple windows, walk through each window */
	for (i = 0; i < hp->dmai_nwin; i++) {
		window = &dma->dp_window[i];

		/* Go through all the cookies in the window */
		for (j = 0; j < window->wd_cookie_cnt; j++) {

			start_addr = window->wd_first_cookie[j].dmac_laddress;
			csize = window->wd_first_cookie[j].dmac_size;

			/*
			 * if we are trimming the first cookie in the window,
			 * and this is the first cookie, adjust the start
			 * address and size of the cookie to account for the
			 * trim.
			 */
			if (window->wd_trim.tr_trim_first && (j == 0)) {
				start_addr = window->wd_trim.tr_first_paddr;
				csize = window->wd_trim.tr_first_size;
			}

			/*
			 * if we are trimming the last cookie in the window,
			 * and this is the last cookie, adjust the start
			 * address and size of the cookie to account for the
			 * trim.
			 */
			if (window->wd_trim.tr_trim_last &&
			    (j == (window->wd_cookie_cnt - 1))) {
				start_addr = window->wd_trim.tr_last_paddr;
				csize = window->wd_trim.tr_last_size;
			}

			end_addr = start_addr + csize;

			/*
			 * if the faulted address is within the physical
			 * address of the cookie, return DDI_FM_NONFATAL.
			 */
			if ((fault_addr >= start_addr) &&
			    (fault_addr <= end_addr)) {
				return (DDI_FM_NONFATAL);
			}
		}
	}

	/* fault_addr not within this DMA handle */
	return (DDI_FM_UNKNOWN);
}

/*ARGSUSED*/
static int
rootnex_quiesce(dev_info_t *dip)
{
#if defined(__amd64) && !defined(__xpv)
	return (immu_quiesce());
#else
	return (DDI_SUCCESS);
#endif
}

#if defined(__xpv)
void
immu_init(void)
{
	;
}

void
immu_startup(void)
{
	;
}
/*ARGSUSED*/
void
immu_physmem_update(uint64_t addr, uint64_t size)
{
	;
}
#endif<|MERGE_RESOLUTION|>--- conflicted
+++ resolved
@@ -819,11 +819,7 @@
 rootnex_map(dev_info_t *dip, dev_info_t *rdip, ddi_map_req_t *mp, off_t offset,
     off_t len, caddr_t *vaddrp)
 {
-<<<<<<< HEAD
-	struct regspec *orp;
-=======
 	struct regspec *orp = NULL;
->>>>>>> fb4cdc19
 	struct regspec64 rp = { 0 };
 	ddi_map_req_t mr = *mp;		/* Get private copy of request */
 
@@ -863,11 +859,7 @@
 #endif	/* DDI_MAP_DEBUG */
 
 		orp = i_ddi_rnumber_to_regspec(rdip, rnumber);
-<<<<<<< HEAD
-		if (orp == NULL)  {
-=======
 		if (orp == NULL) {
->>>>>>> fb4cdc19
 #ifdef	DDI_MAP_DEBUG
 			cmn_err(CE_WARN, out_of_range, rnumber,
 			    ddi_get_name(rdip));
@@ -878,36 +870,6 @@
 		orp = mp->map_obj.rp;
 	}
 
-<<<<<<< HEAD
-		rp.regspec_bustype = orp->regspec_bustype;
-		rp.regspec_addr = orp->regspec_addr;
-		rp.regspec_size = orp->regspec_size;
-		mp->map_type = DDI_MT_REGSPEC;
-		mp->map_flags |= DDI_MF_EXT_REGSPEC;
-		mp->map_obj.rp = (struct regspec *)&rp;
-	}
-
-	/*
-	 * Ensure that we are always using a 64-bit regspec regardless of what
-	 * was passed into us. If the child driver is using a 64-bit regspec,
-	 * then we need to make sure that we copy this to the local regspec64,
-	 * rp.
-	 */
-	if (!(mp->map_flags & DDI_MF_EXT_REGSPEC)) {
-		orp = mp->map_obj.rp;
-
-		rp.regspec_bustype = orp->regspec_bustype;
-		rp.regspec_addr = orp->regspec_addr;
-		rp.regspec_size = orp->regspec_size;
-
-		mp->map_obj.rp = (struct regspec *)&rp;
-		mp->map_flags |= DDI_MF_EXT_REGSPEC;
-	} else if (mp->map_type != DDI_MT_RNUMBER) {
-		struct regspec64 *rp64;
-		rp64 = (struct regspec64 *)mp->map_obj.rp;
-		rp = *rp64;
-		mp->map_obj.rp = (struct regspec *)&rp;
-=======
 	/*
 	 * Ensure that we are always using a 64-bit extended regspec regardless
 	 * of what was passed into us. If the child driver is using a 64-bit
@@ -922,7 +884,6 @@
 		struct regspec64 *rp64;
 		rp64 = (struct regspec64 *)mp->map_obj.rp;
 		rp = *rp64;
->>>>>>> fb4cdc19
 	}
 
 	mp->map_type = DDI_MT_REGSPEC;
