--- conflicted
+++ resolved
@@ -21,11 +21,7 @@
 
 #
 # Copyright (c) 1999, 2010, Oracle and/or its affiliates. All rights reserved.
-<<<<<<< HEAD
-# Copyright 2019 Joyent, Inc.
-=======
 # Copyright 2019, Joyent, Inc.
->>>>>>> f2dbfd32
 # Copyright 2018 Nexenta Systems, Inc.
 #
 
@@ -432,13 +428,9 @@
 #
 # AMD Family 17 northbridge driver
 #
-<<<<<<< HEAD
 AMDF17NBDF_OBJS = amdf17nbdf.o
 
 #
 # Intel Platform Controller Hub Temperature Module
 #
-PCHTEMP_OBJS = pchtemp.o
-=======
-AMDF17NBDF_OBJS = amdf17nbdf.o
->>>>>>> f2dbfd32
+PCHTEMP_OBJS = pchtemp.o