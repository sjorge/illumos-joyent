--- conflicted
+++ resolved
@@ -1709,1186 +1709,4 @@
 
 $(OBJS_DIR)/bz2%.o:		$(COMMONBASE)/bzip2/%.c
 	$(COMPILE.c) -o $@ -I$(COMMONBASE)/bzip2 $<
-	$(CTFCONVERT_O)
-<<<<<<< HEAD
-
-BZ2LINT = -erroff=%all -I$(UTSBASE)/common/bzip2
-
-$(LINTS_DIR)/bz2%.ln:		$(COMMONBASE)/bzip2/%.c
-	 @($(LHEAD) $(LINT.c) -C $(LINTS_DIR)/`basename $@ .ln` $(BZ2LINT) $< $(LTAIL))
-
-#
-#	Section 1b:	Lint `objects'
-#
-$(LINTS_DIR)/%.ln:		$(COMMONBASE)/crypto/aes/%.c
-	@($(LHEAD) $(LINT.c) $< $(LTAIL))
-
-$(LINTS_DIR)/%.ln:		$(COMMONBASE)/crypto/arcfour/%.c
-	@($(LHEAD) $(LINT.c) $< $(LTAIL))
-
-$(LINTS_DIR)/%.ln:		$(COMMONBASE)/crypto/blowfish/%.c
-	@($(LHEAD) $(LINT.c) $< $(LTAIL))
-
-$(LINTS_DIR)/%.ln:		$(COMMONBASE)/crypto/ecc/%.c
-	@($(LHEAD) $(LINT.c) $< $(LTAIL))
-
-$(LINTS_DIR)/%.ln:		$(COMMONBASE)/crypto/modes/%.c
-	@($(LHEAD) $(LINT.c) $< $(LTAIL))
-
-$(LINTS_DIR)/%.ln:		$(COMMONBASE)/crypto/padding/%.c
-	@($(LHEAD) $(LINT.c) $< $(LTAIL))
-
-$(LINTS_DIR)/%.ln:		$(COMMONBASE)/crypto/rng/%.c
-	@($(LHEAD) $(LINT.c) $< $(LTAIL))
-
-$(LINTS_DIR)/%.ln:		$(COMMONBASE)/crypto/rsa/%.c
-	@($(LHEAD) $(LINT.c) $< $(LTAIL))
-
-$(LINTS_DIR)/%.ln:		$(COMMONBASE)/bignum/%.c
-	@($(LHEAD) $(LINT.c) $< $(LTAIL))
-
-$(LINTS_DIR)/%.ln:		$(UTSBASE)/common/bignum/%.c
-	@($(LHEAD) $(LINT.c) $< $(LTAIL))
-
-$(LINTS_DIR)/%.ln:		$(COMMONBASE)/mpi/%.c
-	@($(LHEAD) $(LINT.c) $< $(LTAIL))
-
-$(LINTS_DIR)/%.ln:		$(COMMONBASE)/acl/%.c
-	@($(LHEAD) $(LINT.c) $< $(LTAIL))
-
-$(LINTS_DIR)/%.ln:		$(COMMONBASE)/avl/%.c
-	@($(LHEAD) $(LINT.c) $< $(LTAIL))
-
-$(LINTS_DIR)/%.ln:		$(COMMONBASE)/inet/%.c
-	@($(LHEAD) $(LINT.c) $< $(LTAIL))
-
-$(LINTS_DIR)/%.ln:		$(COMMONBASE)/ucode/%.c
-	@($(LHEAD) $(LINT.c) $< $(LTAIL))
-
-$(LINTS_DIR)/%.ln:		$(UTSBASE)/common/brand/sn1/%.c
-	@($(LHEAD) $(LINT.c) $< $(LTAIL))
-
-$(LINTS_DIR)/%.ln:		$(UTSBASE)/common/brand/solaris10/%.c
-	@($(LHEAD) $(LINT.c) $< $(LTAIL))
-
-$(LINTS_DIR)/%.ln:		$(UTSBASE)/common/c2/%.c
-	@($(LHEAD) $(LINT.c) $< $(LTAIL))
-
-$(LINTS_DIR)/%.ln:		$(UTSBASE)/common/conf/%.c
-	@($(LHEAD) $(LINT.c) $< $(LTAIL))
-
-$(LINTS_DIR)/%.ln:		$(UTSBASE)/common/contract/%.c
-	@($(LHEAD) $(LINT.c) $< $(LTAIL))
-
-$(LINTS_DIR)/%.ln:		$(UTSBASE)/common/cpr/%.c
-	@($(LHEAD) $(LINT.c) $< $(LTAIL))
-
-$(LINTS_DIR)/%.ln:		$(UTSBASE)/common/ctf/%.c
-	@($(LHEAD) $(LINT.c) $< $(LTAIL))
-
-$(LINTS_DIR)/%.ln:		$(COMMONBASE)/ctf/%.c
-	@($(LHEAD) $(LINT.c) $< $(LTAIL))
-
-$(LINTS_DIR)/%.ln:		$(COMMONBASE)/pci/%.c
-	@($(LHEAD) $(LINT.c) $< $(LTAIL))
-
-$(LINTS_DIR)/%.ln:		$(COMMONBASE)/devid/%.c
-	@($(LHEAD) $(LINT.c) $< $(LTAIL))
-
-$(LINTS_DIR)/%.ln:		$(COMMONBASE)/crypto/des/%.c
-	@($(LHEAD) $(LINT.c) $< $(LTAIL))
-
-$(LINTS_DIR)/%.ln:		$(COMMONBASE)/secflags/%.c
-	@($(LHEAD) $(LINT.c) $< $(LTAIL))
-
-$(LINTS_DIR)/%.ln:		$(COMMONBASE)/smbios/%.c
-	@($(LHEAD) $(LINT.c) $< $(LTAIL))
-
-$(LINTS_DIR)/%.ln:		$(UTSBASE)/common/des/%.c
-	@($(LHEAD) $(LINT.c) $< $(LTAIL))
-
-$(LINTS_DIR)/%.ln:		$(UTSBASE)/common/crypto/api/%.c
-	@($(LHEAD) $(LINT.c) $< $(LTAIL))
-
-$(LINTS_DIR)/%.ln:		$(UTSBASE)/common/crypto/core/%.c
-	@($(LHEAD) $(LINT.c) $< $(LTAIL))
-
-$(LINTS_DIR)/%.ln:		$(UTSBASE)/common/crypto/io/%.c
-	@($(LHEAD) $(LINT.c) $< $(LTAIL))
-
-$(LINTS_DIR)/%.ln:		$(UTSBASE)/common/crypto/spi/%.c
-	@($(LHEAD) $(LINT.c) $< $(LTAIL))
-
-$(LINTS_DIR)/%.ln:		$(UTSBASE)/common/disp/%.c
-	@($(LHEAD) $(LINT.c) $< $(LTAIL))
-
-$(LINTS_DIR)/%.ln:		$(UTSBASE)/common/dtrace/%.c
-	@($(LHEAD) $(LINT.c) $< $(LTAIL))
-
-$(LINTS_DIR)/%.ln:		$(COMMONBASE)/exacct/%.c
-	@($(LHEAD) $(LINT.c) $< $(LTAIL))
-
-$(LINTS_DIR)/%.ln:		$(UTSBASE)/common/exec/aout/%.c
-	@($(LHEAD) $(LINT.c) $< $(LTAIL))
-
-$(LINTS_DIR)/%.ln:		$(UTSBASE)/common/exec/elf/%.c
-	@($(LHEAD) $(LINT.c) $< $(LTAIL))
-
-$(LINTS_DIR)/%.ln:		$(UTSBASE)/common/exec/intp/%.c
-	@($(LHEAD) $(LINT.c) $< $(LTAIL))
-
-$(LINTS_DIR)/%.ln:		$(UTSBASE)/common/exec/shbin/%.c
-	@($(LHEAD) $(LINT.c) $< $(LTAIL))
-
-$(LINTS_DIR)/%.ln:		$(UTSBASE)/common/exec/java/%.c
-	@($(LHEAD) $(LINT.c) $< $(LTAIL))
-
-$(LINTS_DIR)/%.ln:		$(UTSBASE)/common/fs/%.c
-	@($(LHEAD) $(LINT.c) $< $(LTAIL))
-
-$(LINTS_DIR)/%.ln:		$(UTSBASE)/common/fs/autofs/%.c
-	@($(LHEAD) $(LINT.c) $< $(LTAIL))
-
-$(LINTS_DIR)/%.ln:		$(UTSBASE)/common/fs/bootfs/%.c
-	@($(LHEAD) $(LINT.c) $< $(LTAIL))
-
-$(LINTS_DIR)/%.ln:		$(UTSBASE)/common/fs/ctfs/%.c
-	@($(LHEAD) $(LINT.c) $< $(LTAIL))
-
-$(LINTS_DIR)/%.ln:		$(UTSBASE)/common/fs/doorfs/%.c
-	@($(LHEAD) $(LINT.c) $< $(LTAIL))
-
-$(LINTS_DIR)/%.ln:		$(UTSBASE)/common/fs/dcfs/%.c
-	@($(LHEAD) $(LINT.c) $< $(LTAIL))
-
-$(LINTS_DIR)/%.ln:		$(UTSBASE)/common/fs/devfs/%.c
-	@($(LHEAD) $(LINT.c) $< $(LTAIL))
-
-$(LINTS_DIR)/%.ln:		$(UTSBASE)/common/fs/dev/%.c
-	@($(LHEAD) $(LINT.c) $< $(LTAIL))
-
-$(LINTS_DIR)/%.ln:		$(UTSBASE)/common/fs/fd/%.c
-	@($(LHEAD) $(LINT.c) $< $(LTAIL))
-
-$(LINTS_DIR)/%.ln:		$(UTSBASE)/common/fs/fifofs/%.c
-	@($(LHEAD) $(LINT.c) $< $(LTAIL))
-
-$(LINTS_DIR)/%.ln:		$(UTSBASE)/common/fs/hsfs/%.c
-	@($(LHEAD) $(LINT.c) $< $(LTAIL))
-
-$(LINTS_DIR)/%.ln:		$(UTSBASE)/common/fs/hyprlofs/%.c
-	@($(LHEAD) $(LINT.c) $< $(LTAIL))
-
-$(LINTS_DIR)/%.ln:		$(UTSBASE)/common/fs/lofs/%.c
-	@($(LHEAD) $(LINT.c) $< $(LTAIL))
-
-$(LINTS_DIR)/%.ln:		$(UTSBASE)/common/fs/lxproc/%.c
-	@($(LHEAD) $(LINT.c) $< $(LTAIL))
-
-$(LINTS_DIR)/%.ln:		$(UTSBASE)/common/fs/mntfs/%.c
-	@($(LHEAD) $(LINT.c) $< $(LTAIL))
-
-$(LINTS_DIR)/%.ln:		$(UTSBASE)/common/fs/namefs/%.c
-	@($(LHEAD) $(LINT.c) $< $(LTAIL))
-
-$(LINTS_DIR)/%.ln:		$(COMMONBASE)/smbsrv/%.c
-	@($(LHEAD) $(LINT.c) $< $(LTAIL))
-
-$(LINTS_DIR)/%.ln:		$(UTSBASE)/common/fs/smbsrv/%.c
-	@($(LHEAD) $(LINT.c) $< $(LTAIL))
-
-$(LINTS_DIR)/%.ln:		$(UTSBASE)/common/fs/nfs/%.c
-	@($(LHEAD) $(LINT.c) $< $(LTAIL))
-
-$(LINTS_DIR)/%.ln:		$(UTSBASE)/common/fs/objfs/%.c
-	@($(LHEAD) $(LINT.c) $< $(LTAIL))
-
-$(LINTS_DIR)/%.ln:		$(UTSBASE)/common/fs/pcfs/%.c
-	@($(LHEAD) $(LINT.c) $< $(LTAIL))
-
-$(LINTS_DIR)/%.ln:		$(UTSBASE)/common/fs/portfs/%.c
-	@($(LHEAD) $(LINT.c) $< $(LTAIL))
-
-$(LINTS_DIR)/%.ln:		$(UTSBASE)/common/fs/proc/%.c
-	@($(LHEAD) $(LINT.c) $< $(LTAIL))
-
-$(LINTS_DIR)/%.ln:		$(UTSBASE)/common/fs/sharefs/%.c
-	@($(LHEAD) $(LINT.c) $< $(LTAIL))
-
-$(LINTS_DIR)/%.ln:		$(COMMONBASE)/smbclnt/%.c
-	@($(LHEAD) $(LINT.c) $< $(LTAIL))
-
-$(LINTS_DIR)/%.ln:		$(UTSBASE)/common/fs/smbclnt/netsmb/%.c
-	@($(LHEAD) $(LINT.c) $< $(LTAIL))
-
-$(LINTS_DIR)/%.ln:		$(UTSBASE)/common/fs/smbclnt/smbfs/%.c
-	@($(LHEAD) $(LINT.c) $< $(LTAIL))
-
-$(LINTS_DIR)/%.ln:		$(UTSBASE)/common/fs/sockfs/%.c
-	@($(LHEAD) $(LINT.c) $< $(LTAIL))
-
-$(LINTS_DIR)/%.ln:		$(UTSBASE)/common/fs/specfs/%.c
-	@($(LHEAD) $(LINT.c) $< $(LTAIL))
-
-$(LINTS_DIR)/%.ln:		$(UTSBASE)/common/fs/swapfs/%.c
-	@($(LHEAD) $(LINT.c) $< $(LTAIL))
-
-$(LINTS_DIR)/%.ln:		$(UTSBASE)/common/fs/tmpfs/%.c
-	@($(LHEAD) $(LINT.c) $< $(LTAIL))
-
-$(LINTS_DIR)/%.ln:		$(UTSBASE)/common/fs/udfs/%.c
-	@($(LHEAD) $(LINT.c) $< $(LTAIL))
-
-$(LINTS_DIR)/%.ln:		$(UTSBASE)/common/fs/ufs/%.c
-	@($(LHEAD) $(LINT.c) $< $(LTAIL))
-
-$(LINTS_DIR)/%.ln:		$(UTSBASE)/common/fs/ufs_log/%.c
-	@($(LHEAD) $(LINT.c) $< $(LTAIL))
-
-$(LINTS_DIR)/%.ln:		$(UTSBASE)/common/io/vscan/%.c
-	@($(LHEAD) $(LINT.c) $< $(LTAIL))
-
-$(LINTS_DIR)/%.ln:		$(UTSBASE)/common/fs/zfs/%.c
-	@($(LHEAD) $(LINT.c) $< $(LTAIL))
-
-$(LINTS_DIR)/%.ln:		$(UTSBASE)/common/fs/zfs/lua/%.c
-	@($(LHEAD) $(LINT.c) $< $(LTAIL))
-
-$(LINTS_DIR)/%.ln:		$(UTSBASE)/common/fs/zut/%.c
-	@($(LHEAD) $(LINT.c) $< $(LTAIL))
-
-$(LINTS_DIR)/%.ln:		$(COMMONBASE)/xattr/%.c
-	@($(LHEAD) $(LINT.c) $< $(LTAIL))
-
-$(LINTS_DIR)/%.ln:		$(COMMONBASE)/zfs/%.c
-	@($(LHEAD) $(LINT.c) $< $(LTAIL))
-
-$(LINTS_DIR)/%.ln:		$(UTSBASE)/common/gssapi/%.c
-	@($(LHEAD) $(LINT.c) $(KGSSDFLAGS) $< $(LTAIL))
-
-$(LINTS_DIR)/%.ln:		$(UTSBASE)/common/gssapi/mechs/dummy/%.c
-	@($(LHEAD) $(LINT.c) $(KGSSDFLAGS) $< $(LTAIL))
-
-$(LINTS_DIR)/%.ln:		$(KMECHKRB5_BASE)/%.c
-	@($(LHEAD) $(LINT.c) $(KGSSDFLAGS) $< $(LTAIL))
-
-$(LINTS_DIR)/%.ln:		$(KMECHKRB5_BASE)/crypto/%.c
-	@($(LHEAD) $(LINT.c) $(KGSSDFLAGS) $< $(LTAIL))
-
-$(LINTS_DIR)/%.ln:		$(KMECHKRB5_BASE)/crypto/des/%.c
-	@($(LHEAD) $(LINT.c) $(KGSSDFLAGS) $< $(LTAIL))
-
-$(LINTS_DIR)/%.ln:		$(KMECHKRB5_BASE)/crypto/dk/%.c
-	@($(LHEAD) $(LINT.c) $(KGSSDFLAGS) $< $(LTAIL))
-
-$(LINTS_DIR)/%.ln:		$(KMECHKRB5_BASE)/crypto/os/%.c
-	@($(LHEAD) $(LINT.c) $(KGSSDFLAGS) $< $(LTAIL))
-
-$(LINTS_DIR)/%.ln:		$(KMECHKRB5_BASE)/crypto/arcfour/%.c
-	@($(LHEAD) $(LINT.c) $(KGSSDFLAGS) $< $(LTAIL))
-
-$(LINTS_DIR)/%.ln:		$(KMECHKRB5_BASE)/crypto/enc_provider/%.c
-	@($(LHEAD) $(LINT.c) $(KGSSDFLAGS) $< $(LTAIL))
-
-$(LINTS_DIR)/%.ln:		$(KMECHKRB5_BASE)/crypto/hash_provider/%.c
-	@($(LHEAD) $(LINT.c) $(KGSSDFLAGS) $< $(LTAIL))
-
-$(LINTS_DIR)/%.ln:		$(KMECHKRB5_BASE)/crypto/keyhash_provider/%.c
-	@($(LHEAD) $(LINT.c) $(KGSSDFLAGS) $< $(LTAIL))
-
-$(LINTS_DIR)/%.ln:		$(KMECHKRB5_BASE)/crypto/raw/%.c
-	@($(LHEAD) $(LINT.c) $(KGSSDFLAGS) $< $(LTAIL))
-
-$(LINTS_DIR)/%.ln:		$(KMECHKRB5_BASE)/crypto/old/%.c
-	@($(LHEAD) $(LINT.c) $(KGSSDFLAGS) $< $(LTAIL))
-
-$(LINTS_DIR)/%.ln:		$(KMECHKRB5_BASE)/krb5/krb/%.c
-	@($(LHEAD) $(LINT.c) $(KGSSDFLAGS) $< $(LTAIL))
-
-$(LINTS_DIR)/%.ln:		$(KMECHKRB5_BASE)/krb5/os/%.c
-	@($(LHEAD) $(LINT.c) $(KGSSDFLAGS) $< $(LTAIL))
-
-$(LINTS_DIR)/%.ln:		$(KMECHKRB5_BASE)/mech/%.c
-	@($(LHEAD) $(LINT.c) $(KGSSDFLAGS) $< $(LTAIL))
-
-$(LINTS_DIR)/%.ln:		$(UTSBASE)/common/idmap/%.c
-	@($(LHEAD) $(LINT.c) $< $(LTAIL))
-
-$(LINTS_DIR)/%.ln:		$(UTSBASE)/common/inet/%.c
-	@($(LHEAD) $(LINT.c) $< $(LTAIL))
-
-$(LINTS_DIR)/%.ln:		$(UTSBASE)/common/inet/sockmods/%.c
-	@($(LHEAD) $(LINT.c) $< $(LTAIL))
-
-$(LINTS_DIR)/%.ln:		$(UTSBASE)/common/inet/arp/%.c
-	@($(LHEAD) $(LINT.c) $< $(LTAIL))
-
-$(LINTS_DIR)/%.ln:		$(UTSBASE)/common/inet/ip/%.c
-	@($(LHEAD) $(LINT.c) $< $(LTAIL))
-
-$(LINTS_DIR)/%.ln:		$(UTSBASE)/common/inet/ipnet/%.c
-	@($(LHEAD) $(LINT.c) $< $(LTAIL))
-
-$(LINTS_DIR)/%.ln:		$(UTSBASE)/common/inet/iptun/%.c
-	@($(LHEAD) $(LINT.c) $< $(LTAIL))
-
-$(LINTS_DIR)/%.ln:		$(UTSBASE)/common/inet/ipd/%.c
-	@($(LHEAD) $(LINT.c) $< $(LTAIL))
-
-$(LINTS_DIR)/%.ln:		$(UTSBASE)/common/inet/ipf/%.c
-	@($(LHEAD) $(LINT.c) $(IPFFLAGS) $< $(LTAIL))
-
-$(LINTS_DIR)/%.ln:		$(UTSBASE)/common/inet/kssl/%.c
-	@($(LHEAD) $(LINT.c) $< $(LTAIL))
-
-$(LINTS_DIR)/%.ln:		$(COMMONBASE)/net/patricia/%.c
-	@($(LHEAD) $(LINT.c) $(IPFFLAGS) $< $(LTAIL))
-
-$(LINTS_DIR)/%.ln:		$(UTSBASE)/common/inet/udp/%.c
-	@($(LHEAD) $(LINT.c) $< $(LTAIL))
-
-$(LINTS_DIR)/%.ln:		$(UTSBASE)/common/inet/sctp/%.c
-	@($(LHEAD) $(LINT.c) $< $(LTAIL))
-
-$(LINTS_DIR)/%.ln:		$(UTSBASE)/common/inet/tcp/%.c
-	@($(LHEAD) $(LINT.c) $< $(LTAIL))
-
-$(LINTS_DIR)/%.ln:		$(UTSBASE)/common/inet/ilb/%.c
-	@($(LHEAD) $(LINT.c) $< $(LTAIL))
-
-$(LINTS_DIR)/%.ln:		$(UTSBASE)/common/inet/nca/%.c
-	@($(LHEAD) $(LINT.c) $< $(LTAIL))
-
-$(LINTS_DIR)/%.ln:		$(UTSBASE)/common/inet/dlpistub/%.c
-	@($(LHEAD) $(LINT.c) $< $(LTAIL))
-
-$(LINTS_DIR)/%.ln:		$(UTSBASE)/common/inet/cc/%.c
-	@($(LHEAD) $(LINT.c) $< $(LTAIL))
-
-$(LINTS_DIR)/%.ln:		$(UTSBASE)/common/io/%.c
-	@($(LHEAD) $(LINT.c) $< $(LTAIL))
-
-$(LINTS_DIR)/%.ln:		$(SRC)/common/font/%.c
-	@($(LHEAD) $(LINT.c) $< $(LTAIL))
-
-$(LINTS_DIR)/%.ln:		$(UTSBASE)/common/io/1394/%.c
-	@($(LHEAD) $(LINT.c) $< $(LTAIL))
-
-$(LINTS_DIR)/%.ln:		$(UTSBASE)/common/io/1394/adapters/%.c
-	@($(LHEAD) $(LINT.c) $< $(LTAIL))
-
-$(LINTS_DIR)/%.ln:		$(UTSBASE)/common/io/1394/targets/av1394/%.c
-	@($(LHEAD) $(LINT.c) $< $(LTAIL))
-
-$(LINTS_DIR)/%.ln:		$(UTSBASE)/common/io/1394/targets/dcam1394/%.c
-	@($(LHEAD) $(LINT.c) $< $(LTAIL))
-
-$(LINTS_DIR)/%.ln:		$(UTSBASE)/common/io/1394/targets/scsa1394/%.c
-	@($(LHEAD) $(LINT.c) $< $(LTAIL))
-
-$(LINTS_DIR)/%.ln:		$(UTSBASE)/common/io/sbp2/%.c
-	@($(LHEAD) $(LINT.c) $< $(LTAIL))
-
-$(LINTS_DIR)/%.ln:              $(UTSBASE)/common/io/aac/%.c
-	@($(LHEAD) $(LINT.c) $< $(LTAIL))
-
-$(LINTS_DIR)/%.ln:              $(UTSBASE)/common/io/afe/%.c
-	@($(LHEAD) $(LINT.c) $< $(LTAIL))
-
-$(LINTS_DIR)/%.ln:              $(UTSBASE)/common/io/atge/%.c
-	@($(LHEAD) $(LINT.c) $< $(LTAIL))
-
-$(LINTS_DIR)/%.ln:              $(UTSBASE)/common/io/arn/%.c
-	@($(LHEAD) $(LINT.c) $< $(LTAIL))
-
-$(LINTS_DIR)/%.ln:              $(UTSBASE)/common/io/ath/%.c
-	@($(LHEAD) $(LINT.c) $< $(LTAIL))
-
-$(LINTS_DIR)/%.ln:              $(UTSBASE)/common/io/atu/%.c
-	@($(LHEAD) $(LINT.c) $< $(LTAIL))
-
-$(LINTS_DIR)/%.ln:		$(UTSBASE)/common/io/audio/impl/%.c
-	@($(LHEAD) $(LINT.c) $< $(LTAIL))
-
-$(LINTS_DIR)/%.ln:		$(UTSBASE)/common/io/audio/ac97/%.c
-	@($(LHEAD) $(LINT.c) $< $(LTAIL))
-
-$(LINTS_DIR)/%.ln:		$(UTSBASE)/common/io/audio/drv/audio1575/%.c
-	@($(LHEAD) $(LINT.c) $< $(LTAIL))
-
-$(LINTS_DIR)/%.ln:		$(UTSBASE)/common/io/audio/drv/audio810/%.c
-	@($(LHEAD) $(LINT.c) $< $(LTAIL))
-
-$(LINTS_DIR)/%.ln:		$(UTSBASE)/common/io/audio/drv/audiocmi/%.c
-	@($(LHEAD) $(LINT.c) $< $(LTAIL))
-
-$(LINTS_DIR)/%.ln:		$(UTSBASE)/common/io/audio/drv/audiocmihd/%.c
-	@($(LHEAD) $(LINT.c) $< $(LTAIL))
-
-$(LINTS_DIR)/%.ln:		$(UTSBASE)/common/io/audio/drv/audioens/%.c
-	@($(LHEAD) $(LINT.c) $< $(LTAIL))
-
-$(LINTS_DIR)/%.ln:		$(UTSBASE)/common/io/audio/drv/audioemu10k/%.c
-	@($(LHEAD) $(LINT.c) $< $(LTAIL))
-
-$(LINTS_DIR)/%.ln:		$(UTSBASE)/common/io/audio/drv/audiohd/%.c
-	@($(LHEAD) $(LINT.c) $< $(LTAIL))
-
-$(LINTS_DIR)/%.ln:		$(UTSBASE)/common/io/audio/drv/audioixp/%.c
-	@($(LHEAD) $(LINT.c) $< $(LTAIL))
-
-$(LINTS_DIR)/%.ln:		$(UTSBASE)/common/io/audio/drv/audiols/%.c
-	@($(LHEAD) $(LINT.c) $< $(LTAIL))
-
-$(LINTS_DIR)/%.ln:		$(UTSBASE)/common/io/audio/drv/audiopci/%.c
-	@($(LHEAD) $(LINT.c) $< $(LTAIL))
-
-$(LINTS_DIR)/%.ln:		$(UTSBASE)/common/io/audio/drv/audiop16x/%.c
-	@($(LHEAD) $(LINT.c) $< $(LTAIL))
-
-$(LINTS_DIR)/%.ln:		$(UTSBASE)/common/io/audio/drv/audiosolo/%.c
-	@($(LHEAD) $(LINT.c) $< $(LTAIL))
-
-$(LINTS_DIR)/%.ln:		$(UTSBASE)/common/io/audio/drv/audiots/%.c
-	@($(LHEAD) $(LINT.c) $< $(LTAIL))
-
-$(LINTS_DIR)/%.ln:		$(UTSBASE)/common/io/audio/drv/audiovia823x/%.c
-	@($(LHEAD) $(LINT.c) $< $(LTAIL))
-
-$(LINTS_DIR)/%.ln:		$(UTSBASE)/common/io/bfe/%.c
-	@($(LHEAD) $(LINT.c) $< $(LTAIL))
-
-$(LINTS_DIR)/%.ln:		$(UTSBASE)/common/io/bpf/%.c
-	@($(LHEAD) $(LINT.c) $< $(LTAIL))
-
-$(LINTS_DIR)/%.ln:		$(UTSBASE)/common/io/bge/%.c
-	@($(LHEAD) $(LINT.c) $< $(LTAIL))
-
-$(LINTS_DIR)/%.ln:		$(UTSBASE)/common/io/blkdev/%.c
-	@($(LHEAD) $(LINT.c) $< $(LTAIL))
-
-$(LINTS_DIR)/%.ln:		$(UTSBASE)/common/io/bnxe/%.c
-	@($(LHEAD) $(LINT.c) $< $(LTAIL))
-
-$(LINTS_DIR)/%.ln:		$(UTSBASE)/common/io/bnxe/577xx/common/%.c
-	@($(LHEAD) $(LINT.c) $< $(LTAIL))
-
-$(LINTS_DIR)/%.ln:		$(UTSBASE)/common/io/bnxe/577xx/drivers/common/ecore/%.c
-	@($(LHEAD) $(LINT.c) $< $(LTAIL))
-
-$(LINTS_DIR)/%.ln:		$(UTSBASE)/common/io/bnxe/577xx/drivers/common/lm/device/%.c
-	@($(LHEAD) $(LINT.c) $< $(LTAIL))
-
-$(LINTS_DIR)/%.ln:		$(UTSBASE)/common/io/bnxe/577xx/drivers/common/lm/fw/%.c
-	@($(LHEAD) $(LINT.c) $< $(LTAIL))
-
-$(LINTS_DIR)/%.ln:		$(UTSBASE)/common/io/bnxe/577xx/drivers/common/lm/l4/%.c
-	@($(LHEAD) $(LINT.c) $< $(LTAIL))
-
-$(LINTS_DIR)/%.ln:		$(UTSBASE)/common/io/bnxe/577xx/drivers/common/lm/l5/%.c
-	@($(LHEAD) $(LINT.c) $< $(LTAIL))
-
-$(LINTS_DIR)/%.ln:		$(UTSBASE)/common/io/bnxe/577xx/drivers/common/lm/device/%.c
-	@($(LHEAD) $(LINT.c) $< $(LTAIL))
-
-$(LINTS_DIR)/%.ln:		$(UTSBASE)/common/io/cardbus/%.c
-	@($(LHEAD) $(LINT.c) $< $(LTAIL))
-
-$(LINTS_DIR)/%.ln:		$(UTSBASE)/common/io/comstar/lu/stmf_sbd/%.c
-	@($(LHEAD) $(LINT.c) $< $(LTAIL))
-
-$(LINTS_DIR)/%.ln:		$(UTSBASE)/common/io/comstar/port/fct/%.c
-	@($(LHEAD) $(LINT.c) $< $(LTAIL))
-
-$(LINTS_DIR)/%.ln:		$(UTSBASE)/common/io/comstar/port/qlt/%.c
-	@($(LHEAD) $(LINT.c) $< $(LTAIL))
-
-$(LINTS_DIR)/%.ln:		$(UTSBASE)/common/io/comstar/port/srpt/%.c
-	@($(LHEAD) $(LINT.c) $< $(LTAIL))
-
-$(LINTS_DIR)/%.ln:		$(COMMONBASE)/iscsit/%.c
-	@($(LHEAD) $(LINT.c) $< $(LTAIL))
-
-$(LINTS_DIR)/%.ln:		$(UTSBASE)/common/io/comstar/port/fcoet/%.c
-	@($(LHEAD) $(LINT.c) $< $(LTAIL))
-
-$(LINTS_DIR)/%.ln:		$(UTSBASE)/common/io/comstar/port/iscsit/%.c
-	@($(LHEAD) $(LINT.c) $< $(LTAIL))
-
-$(LINTS_DIR)/%.ln:		$(UTSBASE)/common/io/comstar/port/pppt/%.c
-	@($(LHEAD) $(LINT.c) $< $(LTAIL))
-
-$(LINTS_DIR)/%.ln:		$(UTSBASE)/common/io/comstar/stmf/%.c
-	@($(LHEAD) $(LINT.c) $< $(LTAIL))
-
-$(LINTS_DIR)/%.ln:		$(UTSBASE)/common/io/cpqary3/%.c
-	@($(LHEAD) $(LINT.c) $< $(LTAIL))
-
-$(LINTS_DIR)/%.ln:		$(UTSBASE)/common/io/dld/%.c
-	@($(LHEAD) $(LINT.c) $< $(LTAIL))
-
-$(LINTS_DIR)/%.ln:		$(UTSBASE)/common/io/dls/%.c
-	@($(LHEAD) $(LINT.c) $< $(LTAIL))
-
-$(LINTS_DIR)/%.ln:		$(UTSBASE)/common/io/dmfe/%.c
-	@($(LHEAD) $(LINT.c) $< $(LTAIL))
-
-$(LINTS_DIR)/%.ln:		$(UTSBASE)/common/io/dr_sas/%.c
-	@($(LHEAD) $(LINT.c) $< $(LTAIL))
-
-$(LINTS_DIR)/%.ln:		$(UTSBASE)/common/io/efe/%.c
-	@($(LHEAD) $(LINT.c) $< $(LTAIL))
-
-$(LINTS_DIR)/%.ln:		$(UTSBASE)/common/io/elxl/%.c
-	@($(LHEAD) $(LINT.c) $< $(LTAIL))
-
-$(LINTS_DIR)/%.ln:		$(UTSBASE)/common/io/fcoe/%.c
-	@($(LHEAD) $(LINT.c) $< $(LTAIL))
-
-$(LINTS_DIR)/%.ln:		$(UTSBASE)/common/io/hme/%.c
-	@($(LHEAD) $(LINT.c) $< $(LTAIL))
-
-$(LINTS_DIR)/%.ln:		$(UTSBASE)/common/io/pciex/%.c
-	@($(LHEAD) $(LINT.c) $< $(LTAIL))
-
-$(LINTS_DIR)/%.ln:		$(UTSBASE)/common/io/hotplug/hpcsvc/%.c
-	@($(LHEAD) $(LINT.c) $< $(LTAIL))
-
-$(LINTS_DIR)/%.ln:		$(UTSBASE)/common/io/pciex/hotplug/%.c
-	@($(LHEAD) $(LINT.c) $< $(LTAIL))
-
-$(LINTS_DIR)/%.ln:		$(UTSBASE)/common/io/hotplug/pcihp/%.c
-	@($(LHEAD) $(LINT.c) $< $(LTAIL))
-
-$(LINTS_DIR)/%.ln:		$(UTSBASE)/common/io/ib/clients/rds/%.c
-	@($(LHEAD) $(LINT.c) $< $(LTAIL))
-
-$(LINTS_DIR)/%.ln:		$(UTSBASE)/common/io/ib/clients/rdsv3/%.c
-	@($(LHEAD) $(LINT.c) $< $(LTAIL))
-
-$(LINTS_DIR)/%.ln:		$(UTSBASE)/common/io/ib/clients/iser/%.c
-	@($(LHEAD) $(LINT.c) $< $(LTAIL))
-
-$(LINTS_DIR)/%.ln:		$(UTSBASE)/common/io/ib/clients/ibd/%.c
-	@($(LHEAD) $(LINT.c) $< $(LTAIL))
-
-$(LINTS_DIR)/%.ln:		$(UTSBASE)/common/io/ib/clients/eoib/%.c
-	@($(LHEAD) $(LINT.c) $< $(LTAIL))
-
-$(LINTS_DIR)/%.ln:		$(UTSBASE)/common/io/ib/clients/of/sol_ofs/%.c
-	@($(LHEAD) $(LINT.c) $< $(LTAIL))
-
-$(LINTS_DIR)/%.ln:		$(UTSBASE)/common/io/ib/clients/of/sol_ucma/%.c
-	@($(LHEAD) $(LINT.c) $< $(LTAIL))
-
-$(LINTS_DIR)/%.ln:		$(UTSBASE)/common/io/ib/clients/of/sol_umad/%.c
-	@($(LHEAD) $(LINT.c) $< $(LTAIL))
-
-$(LINTS_DIR)/%.ln:		$(UTSBASE)/common/io/ib/clients/of/sol_uverbs/%.c
-	@($(LHEAD) $(LINT.c) $< $(LTAIL))
-
-$(LINTS_DIR)/%.ln:		$(UTSBASE)/common/io/ib/clients/sdp/%.c
-	@($(LHEAD) $(LINT.c) $< $(LTAIL))
-
-$(LINTS_DIR)/%.ln:		$(UTSBASE)/common/io/ib/mgt/ibcm/%.c
-	@($(LHEAD) $(LINT.c) $< $(LTAIL))
-
-$(LINTS_DIR)/%.ln:		$(UTSBASE)/common/io/ib/mgt/ibdm/%.c
-	@($(LHEAD) $(LINT.c) $< $(LTAIL))
-
-$(LINTS_DIR)/%.ln:		$(UTSBASE)/common/io/ib/mgt/ibdma/%.c
-	@($(LHEAD) $(LINT.c) $< $(LTAIL))
-
-$(LINTS_DIR)/%.ln:		$(UTSBASE)/common/io/ib/mgt/ibmf/%.c
-	@($(LHEAD) $(LINT.c) $< $(LTAIL))
-
-$(LINTS_DIR)/%.ln:		$(UTSBASE)/common/io/ib/ibnex/%.c
-	@($(LHEAD) $(LINT.c) $< $(LTAIL))
-
-$(LINTS_DIR)/%.ln:		$(UTSBASE)/common/io/ib/ibtl/%.c
-	@($(LHEAD) $(LINT.c) $< $(LTAIL))
-
-$(LINTS_DIR)/%.ln:		$(UTSBASE)/common/io/ib/adapters/tavor/%.c
-	@($(LHEAD) $(LINT.c) $< $(LTAIL))
-
-$(LINTS_DIR)/%.ln:		$(UTSBASE)/common/io/ib/adapters/hermon/%.c
-	@($(LHEAD) $(LINT.c) $< $(LTAIL))
-
-$(LINTS_DIR)/%.ln:		$(UTSBASE)/common/io/ib/clients/daplt/%.c
-	@($(LHEAD) $(LINT.c) $< $(LTAIL))
-
-$(LINTS_DIR)/%.ln:              $(COMMONBASE)/iscsi/%.c
-	@($(LHEAD) $(LINT.c) $< $(LTAIL))
-
-$(LINTS_DIR)/%.ln:              $(UTSBASE)/common/io/idm/%.c
-	@($(LHEAD) $(LINT.c) $< $(LTAIL))
-
-$(LINTS_DIR)/%.ln:              $(UTSBASE)/common/io/ipw/%.c
-	@($(LHEAD) $(LINT.c) $< $(LTAIL))
-
-$(LINTS_DIR)/%.ln:		$(UTSBASE)/common/io/iwh/%.c
-	@($(LHEAD) $(LINT.c) $< $(LTAIL))
-
-$(LINTS_DIR)/%.ln:              $(UTSBASE)/common/io/iwi/%.c
-	@($(LHEAD) $(LINT.c) $< $(LTAIL))
-
-$(LINTS_DIR)/%.ln:              $(UTSBASE)/common/io/iwk/%.c
-	@($(LHEAD) $(LINT.c) $< $(LTAIL))
-
-$(LINTS_DIR)/%.ln:              $(UTSBASE)/common/io/iwp/%.c
-	@($(LHEAD) $(LINT.c) $< $(LTAIL))
-
-$(LINTS_DIR)/%.ln:		$(UTSBASE)/common/io/kb8042/%.c
-	@($(LHEAD) $(LINT.c) $< $(LTAIL))
-
-$(LINTS_DIR)/%.ln:		$(UTSBASE)/common/io/kbtrans/%.c
-	@($(LHEAD) $(LINT.c) $< $(LTAIL))
-
-$(LINTS_DIR)/%.ln:		$(UTSBASE)/common/io/ksocket/%.c
-	@($(LHEAD) $(LINT.c) $< $(LTAIL))
-
-$(LINTS_DIR)/%.ln:		$(UTSBASE)/common/io/aggr/%.c
-	@($(LHEAD) $(LINT.c) $< $(LTAIL))
-
-$(LINTS_DIR)/%.ln:		$(UTSBASE)/common/io/lp/%.c
-	@($(LHEAD) $(LINT.c) $< $(LTAIL))
-
-$(LINTS_DIR)/%.ln:		$(UTSBASE)/common/io/mac/%.c
-	@($(LHEAD) $(LINT.c) $< $(LTAIL))
-
-$(LINTS_DIR)/%.ln:		$(UTSBASE)/common/io/mac/plugins/%.c
-	@($(LHEAD) $(LINT.c) $< $(LTAIL))
-
-$(LINTS_DIR)/%.ln:		$(UTSBASE)/common/io/mega_sas/%.c
-	@($(LHEAD) $(LINT.c) $< $(LTAIL))
-
-$(LINTS_DIR)/%.ln:		$(UTSBASE)/common/io/mii/%.c
-	@($(LHEAD) $(LINT.c) $< $(LTAIL))
-
-$(LINTS_DIR)/%.ln:		$(UTSBASE)/common/io/mr_sas/%.c
-	@($(LHEAD) $(LINT.c) $< $(LTAIL))
-
-$(LINTS_DIR)/%.ln:		$(UTSBASE)/common/io/scsi/adapters/mpt_sas/%.c
-	@($(LHEAD) $(LINT.c) $< $(LTAIL))
-
-$(LINTS_DIR)/%.ln:		$(UTSBASE)/common/io/mxfe/%.c
-	@($(LHEAD) $(LINT.c) $< $(LTAIL))
-
-$(LINTS_DIR)/%.ln:		$(UTSBASE)/common/io/mwl/%.c
-	@($(LHEAD) $(LINT.c) $< $(LTAIL))
-
-$(LINTS_DIR)/%.ln:		$(UTSBASE)/common/io/mwl/mwl_fw/%.c
-	@($(LHEAD) $(LINT.c) $< $(LTAIL))
-
-$(LINTS_DIR)/%.ln:		$(UTSBASE)/common/io/net80211/%.c
-	@($(LHEAD) $(LINT.c) $< $(LTAIL))
-
-$(LINTS_DIR)/%.ln:		$(UTSBASE)/common/io/nfp/%.c
-	@($(LHEAD) $(LINT.c) $< $(LTAIL))
-
-$(LINTS_DIR)/%.ln:              $(UTSBASE)/common/io/nge/%.c
-	@($(LHEAD) $(LINT.c) $< $(LTAIL))
-
-$(LINTS_DIR)/%.ln:		$(UTSBASE)/common/io/nvme/%.c
-	@($(LHEAD) $(LINT.c) $< $(LTAIL))
-
-$(LINTS_DIR)/%.ln:		$(UTSBASE)/common/io/nxge/%.c
-	@($(LHEAD) $(LINT.c) $< $(LTAIL))
-
-$(LINTS_DIR)/%.ln:		$(UTSBASE)/common/io/nxge/%.s
-	@($(LHEAD) $(LINT.c) $< $(LTAIL))
-
-$(LINTS_DIR)/%.ln:		$(UTSBASE)/common/io/nxge/npi/%.c
-	@($(LHEAD) $(LINT.c) $< $(LTAIL))
-
-$(LINTS_DIR)/%.ln:		$(UTSBASE)/common/io/overlay/%.c
-	@($(LHEAD) $(LINT.c) $< $(LTAIL))
-
-$(LINTS_DIR)/%.ln:		$(UTSBASE)/common/io/overlay/plugins/%.c
-	@($(LHEAD) $(LINT.c) $< $(LTAIL))
-
-$(LINTS_DIR)/%.ln:		$(UTSBASE)/common/io/pci-ide/%.c
-	@($(LHEAD) $(LINT.c) $< $(LTAIL))
-
-$(LINTS_DIR)/%.ln:		$(UTSBASE)/common/io/pcn/%.c
-	@($(LHEAD) $(LINT.c) $< $(LTAIL))
-
-$(LINTS_DIR)/%.ln:		$(UTSBASE)/common/io/ppp/sppp/%.c
-	@($(LHEAD) $(LINT.c) $< $(LTAIL))
-
-$(LINTS_DIR)/%.ln:		$(UTSBASE)/common/io/ppp/spppasyn/%.c
-	@($(LHEAD) $(LINT.c) $< $(LTAIL))
-
-$(LINTS_DIR)/%.ln:		$(UTSBASE)/common/io/ppp/sppptun/%.c
-	@($(LHEAD) $(LINT.c) $< $(LTAIL))
-
-$(LINTS_DIR)/%.ln:		$(UTSBASE)/common/io/qede/%.c
-	@($(LHEAD) $(LINT.c) $< $(LTAIL))
-
-$(LINTS_DIR)/%.ln:		$(UTSBASE)/common/io/ral/%.c
-	@($(LHEAD) $(LINT.c) $< $(LTAIL))
-
-$(LINTS_DIR)/%.ln:		$(UTSBASE)/common/io/rge/%.c
-	@($(LHEAD) $(LINT.c) $< $(LTAIL))
-
-$(LINTS_DIR)/%.ln:		$(UTSBASE)/common/io/rtls/%.c
-	@($(LHEAD) $(LINT.c) $< $(LTAIL))
-
-$(LINTS_DIR)/%.ln:		$(UTSBASE)/common/io/rsm/%.c
-	@($(LHEAD) $(LINT.c) $< $(LTAIL))
-
-$(LINTS_DIR)/%.ln:		$(UTSBASE)/common/io/rtw/%.c
-	@($(LHEAD) $(LINT.c) $< $(LTAIL))
-
-$(LINTS_DIR)/%.ln:		$(UTSBASE)/common/io/rum/%.c
-	@($(LHEAD) $(LINT.c) $< $(LTAIL))
-
-$(LINTS_DIR)/%.ln:		$(UTSBASE)/common/io/rwd/%.c
-	@($(LHEAD) $(LINT.c) $< $(LTAIL))
-
-$(LINTS_DIR)/%.ln:		$(UTSBASE)/common/io/rwn/%.c
-	@($(LHEAD) $(LINT.c) $< $(LTAIL))
-
-$(LINTS_DIR)/%.ln:		$(UTSBASE)/common/io/sata/adapters/ahci/%.c
-	@($(LHEAD) $(LINT.c) $< $(LTAIL))
-
-$(LINTS_DIR)/%.ln:		$(UTSBASE)/common/io/sata/adapters/nv_sata/%.c
-	@($(LHEAD) $(LINT.c) $< $(LTAIL))
-
-$(LINTS_DIR)/%.ln:		$(UTSBASE)/common/io/sata/adapters/si3124/%.c
-	@($(LHEAD) $(LINT.c) $< $(LTAIL))
-
-$(LINTS_DIR)/%.ln:		$(UTSBASE)/common/io/sata/impl/%.c
-	@($(LHEAD) $(LINT.c) $< $(LTAIL))
-
-$(LINTS_DIR)/%.ln:		$(UTSBASE)/common/io/scsi/adapters/%.c
-	@($(LHEAD) $(LINT.c) $< $(LTAIL))
-
-$(LINTS_DIR)/%.ln:		$(UTSBASE)/common/io/scsi/adapters/blk2scsa/%.c
-	@($(LHEAD) $(LINT.c) $< $(LTAIL))
-
-$(LINTS_DIR)/%.ln:		$(UTSBASE)/common/io/scsi/adapters/pmcs/%.c
-	@($(LHEAD) $(LINT.c) $< $(LTAIL))
-
-$(LINTS_DIR)/%.ln:		$(UTSBASE)/common/io/scsi/adapters/scsi_vhci/%.c
-	@($(LHEAD) $(LINT.c) $< $(LTAIL))
-
-$(LINTS_DIR)/%.ln:		$(UTSBASE)/common/io/scsi/adapters/scsi_vhci/fops/%.c
-	@($(LHEAD) $(LINT.c) $< $(LTAIL))
-
-$(LINTS_DIR)/%.ln:		$(UTSBASE)/common/io/scsi/adapters/smrt/%.c
-	@($(LHEAD) $(LINT.c) $< $(LTAIL))
-
-$(LINTS_DIR)/%.ln:		$(UTSBASE)/common/io/fibre-channel/ulp/%.c
-	@($(LHEAD) $(LINT.c) $< $(LTAIL))
-
-$(LINTS_DIR)/%.ln:		$(UTSBASE)/common/io/fibre-channel/impl/%.c
-	@($(LHEAD) $(LINT.c) $< $(LTAIL))
-
-$(LINTS_DIR)/%.ln:		$(UTSBASE)/common/io/fibre-channel/fca/qlc/%.c
-	@($(LHEAD) $(LINT.c) $< $(LTAIL))
-
-$(LINTS_DIR)/%.ln:		$(UTSBASE)/common/io/fibre-channel/fca/qlge/%.c
-	@($(LHEAD) $(LINT.c) $< $(LTAIL))
-
-$(LINTS_DIR)/%.ln:		$(UTSBASE)/common/io/fibre-channel/fca/emlxs/%.c
-	@($(LHEAD) $(LINT.c) $< $(LTAIL))
-
-$(LINTS_DIR)/%.ln:		$(UTSBASE)/common/io/fibre-channel/fca/oce/%.c
-	@($(LHEAD) $(LINT.c) $< $(LTAIL))
-
-$(LINTS_DIR)/%.ln:		$(UTSBASE)/common/io/fibre-channel/fca/fcoei/%.c
-	@($(LHEAD) $(LINT.c) $< $(LTAIL))
-
-$(LINTS_DIR)/%.ln:		$(UTSBASE)/common/io/scsi/conf/%.c
-	@($(LHEAD) $(LINT.c) $< $(LTAIL))
-
-$(LINTS_DIR)/%.ln:		$(UTSBASE)/common/io/scsi/impl/%.c
-	@($(LHEAD) $(LINT.c) $< $(LTAIL))
-
-$(LINTS_DIR)/%.ln:		$(UTSBASE)/common/io/scsi/targets/%.c
-	@($(LHEAD) $(LINT.c) $< $(LTAIL))
-
-$(LINTS_DIR)/%.ln:		$(UTSBASE)/common/io/sdcard/adapters/sdhost/%.c
-	@($(LHEAD) $(LINT.c) $< $(LTAIL))
-
-$(LINTS_DIR)/%.ln:		$(UTSBASE)/common/io/sdcard/impl/%.c
-	@($(LHEAD) $(LINT.c) $< $(LTAIL))
-
-$(LINTS_DIR)/%.ln:		$(UTSBASE)/common/io/sdcard/targets/sdcard/%.c
-	@($(LHEAD) $(LINT.c) $< $(LTAIL))
-
-$(LINTS_DIR)/%.ln:              $(UTSBASE)/common/io/gsqueue/%.c
-	@($(LHEAD) $(LINT.c) $< $(LTAIL))
-
-$(LINTS_DIR)/%.ln:              $(UTSBASE)/common/io/sfe/%.c
-	@($(LHEAD) $(LINT.c) $< $(LTAIL))
-
-$(LINTS_DIR)/%.ln:		$(UTSBASE)/common/io/simnet/%.c
-	@($(LHEAD) $(LINT.c) $< $(LTAIL))
-
-$(LINTS_DIR)/%.ln:		$(UTSBASE)/common/io/softmac/%.c
-	@($(LHEAD) $(LINT.c) $< $(LTAIL))
-
-$(LINTS_DIR)/%.ln:		$(UTSBASE)/common/io/vnd/%.c
-	@($(LHEAD) $(LINT.c) $< $(LTAIL))
-
-$(LINTS_DIR)/%.ln:		$(UTSBASE)/common/io/uath/%.c
-	@($(LHEAD) $(LINT.c) $< $(LTAIL))
-
-$(LINTS_DIR)/%.ln:		$(UTSBASE)/common/io/uath/uath_fw/%.c
-	@($(LHEAD) $(LINT.c) $< $(LTAIL))
-
-$(LINTS_DIR)/%.ln:              $(UTSBASE)/common/io/ural/%.c
-	@($(LHEAD) $(LINT.c) $< $(LTAIL))
-
-$(LINTS_DIR)/%.ln:              $(UTSBASE)/common/io/urtw/%.c
-	@($(LHEAD) $(LINT.c) $< $(LTAIL))
-
-$(LINTS_DIR)/%.ln:		$(UTSBASE)/common/io/usb/clients/audio/usb_ac/%.c
-	@($(LHEAD) $(LINT.c) $< $(LTAIL))
-
-$(LINTS_DIR)/%.ln:		$(UTSBASE)/common/io/usb/clients/audio/usb_as/%.c
-	@($(LHEAD) $(LINT.c) $< $(LTAIL))
-
-$(LINTS_DIR)/%.ln:		$(UTSBASE)/common/io/usb/clients/audio/usb_ah/%.c
-	@($(LHEAD) $(LINT.c) $< $(LTAIL))
-
-$(LINTS_DIR)/%.ln:		$(UTSBASE)/common/io/usb/clients/usbskel/%.c
-	@($(LHEAD) $(LINT.c) $< $(LTAIL))
-
-$(LINTS_DIR)/%.ln:		$(UTSBASE)/common/io/usb/clients/video/usbvc/%.c
-	@($(LHEAD) $(LINT.c) $< $(LTAIL))
-
-$(LINTS_DIR)/%.ln:		$(UTSBASE)/common/io/usb/clients/hid/%.c
-	@($(LHEAD) $(LINT.c) $< $(LTAIL))
-
-$(LINTS_DIR)/%.ln:		$(UTSBASE)/common/io/usb/clients/hidparser/%.c
-	@($(LHEAD) $(LINT.c) $< $(LTAIL))
-
-$(LINTS_DIR)/%.ln:		$(UTSBASE)/common/io/usb/clients/usbkbm/%.c
-	@($(LHEAD) $(LINT.c) $< $(LTAIL))
-
-$(LINTS_DIR)/%.ln:		$(UTSBASE)/common/io/usb/clients/usbms/%.c
-	@($(LHEAD) $(LINT.c) $< $(LTAIL))
-
-$(LINTS_DIR)/%.ln:		$(UTSBASE)/common/io/usb/clients/usbinput/usbwcm/%.c
-	@($(LHEAD) $(LINT.c) $< $(LTAIL))
-
-$(LINTS_DIR)/%.ln:		$(UTSBASE)/common/io/usb/clients/ugen/%.c
-	@($(LHEAD) $(LINT.c) $< $(LTAIL))
-
-$(LINTS_DIR)/%.ln:		$(UTSBASE)/common/io/usb/clients/printer/%.c
-	@($(LHEAD) $(LINT.c) $< $(LTAIL))
-
-$(LINTS_DIR)/%.ln:		$(UTSBASE)/common/io/usb/clients/usbser/%.c
-	@($(LHEAD) $(LINT.c) $< $(LTAIL))
-
-$(LINTS_DIR)/%.ln:		$(UTSBASE)/common/io/usb/clients/usbser/usbsacm/%.c
-	@($(LHEAD) $(LINT.c) $< $(LTAIL))
-
-$(LINTS_DIR)/%.ln:		$(UTSBASE)/common/io/usb/clients/usbser/usbftdi/%.c
-	@($(LHEAD) $(LINT.c) $< $(LTAIL))
-
-$(LINTS_DIR)/%.ln:		$(UTSBASE)/common/io/usb/clients/usbser/usbser_keyspan/%.c
-	@($(LHEAD) $(LINT.c) $< $(LTAIL))
-
-$(LINTS_DIR)/%.ln:		$(UTSBASE)/common/io/usb/clients/usbser/usbsprl/%.c
-	@($(LHEAD) $(LINT.c) $< $(LTAIL))
-
-$(LINTS_DIR)/%.ln:		$(UTSBASE)/common/io/usb/clients/usbecm/%.c
-	@($(LHEAD) $(LINT.c) $< $(LTAIL))
-
-$(LINTS_DIR)/%.ln:		$(UTSBASE)/common/io/usb/hcd/openhci/%.c
-	@($(LHEAD) $(LINT.c) $< $(LTAIL))
-
-$(LINTS_DIR)/%.ln:		$(UTSBASE)/common/io/usb/hcd/ehci/%.c
-	@($(LHEAD) $(LINT.c) $< $(LTAIL))
-
-$(LINTS_DIR)/%.ln:		$(UTSBASE)/common/io/usb/hcd/xhci/%.c
-	@($(LHEAD) $(LINT.c) $< $(LTAIL))
-
-$(LINTS_DIR)/%.ln:		$(UTSBASE)/common/io/usb/hcd/uhci/%.c
-	@($(LHEAD) $(LINT.c) $< $(LTAIL))
-
-$(LINTS_DIR)/%.ln:		$(UTSBASE)/common/io/usb/hubd/%.c
-	@($(LHEAD) $(LINT.c) $< $(LTAIL))
-
-$(LINTS_DIR)/%.ln:		$(UTSBASE)/common/io/usb/scsa2usb/%.c
-	@($(LHEAD) $(LINT.c) $< $(LTAIL))
-
-$(LINTS_DIR)/%.ln:		$(UTSBASE)/common/io/usb/usb_mid/%.c
-	@($(LHEAD) $(LINT.c) $< $(LTAIL))
-
-$(LINTS_DIR)/%.ln:		$(UTSBASE)/common/io/usb/usb_ia/%.c
-	@($(LHEAD) $(LINT.c) $< $(LTAIL))
-
-$(LINTS_DIR)/%.ln:		$(UTSBASE)/common/io/usb/usba/%.c
-	@($(LHEAD) $(LINT.c) $< $(LTAIL))
-
-$(LINTS_DIR)/%.ln:		$(UTSBASE)/common/io/usb/usba10/%.c
-	@($(LHEAD) $(LINT.c) $< $(LTAIL))
-
-$(LINTS_DIR)/%.ln:		$(UTSBASE)/common/io/usbgem/%.c
-	@($(LHEAD) $(LINT.c) $< $(LTAIL))
-
-$(LINTS_DIR)/%.ln:		$(UTSBASE)/common/io/axf/%.c
-	@($(LHEAD) $(LINT.c) $< $(LTAIL))
-
-$(LINTS_DIR)/%.ln:		$(UTSBASE)/common/io/udmf/%.c
-	@($(LHEAD) $(LINT.c) $< $(LTAIL))
-
-$(LINTS_DIR)/%.ln:		$(UTSBASE)/common/io/upf/%.c
-	@($(LHEAD) $(LINT.c) $< $(LTAIL))
-
-$(LINTS_DIR)/%.ln:		$(UTSBASE)/common/io/urf/%.c
-	@($(LHEAD) $(LINT.c) $< $(LTAIL))
-
-$(LINTS_DIR)/%.ln:		$(UTSBASE)/common/io/vuidmice/%.c
-	@($(LHEAD) $(LINT.c) $< $(LTAIL))
-
-$(LINTS_DIR)/%.ln:		$(UTSBASE)/common/io/vnic/%.c
-	@($(LHEAD) $(LINT.c) $< $(LTAIL))
-
-$(LINTS_DIR)/%.ln:              $(UTSBASE)/common/io/wpi/%.c
-	@($(LHEAD) $(LINT.c) $< $(LTAIL))
-
-$(LINTS_DIR)/%.ln:              $(UTSBASE)/common/io/zyd/%.c
-	@($(LHEAD) $(LINT.c) $< $(LTAIL))
-
-$(LINTS_DIR)/%.ln:		$(UTSBASE)/common/io/chxge/com/%.c
-	@($(LHEAD) $(LINT.c) $< $(LTAIL))
-
-$(LINTS_DIR)/%.ln:		$(UTSBASE)/common/io/chxge/%.c
-	@($(LHEAD) $(LINT.c) $< $(LTAIL))
-
-$(LINTS_DIR)/%.ln:		$(UTSBASE)/common/io/cxgbe/common/%.c
-	@($(LHEAD) $(LINT.c) $< $(LTAIL))
-
-$(LINTS_DIR)/%.ln:		$(UTSBASE)/common/io/cxgbe/shared/%.c
-	@($(LHEAD) $(LINT.c) $< $(LTAIL))
-
-$(LINTS_DIR)/%.ln:		$(UTSBASE)/common/io/cxgbe/firmware/%.c
-	@($(LHEAD) $(LINT.c) $< $(LTAIL))
-
-$(LINTS_DIR)/%.ln:		$(UTSBASE)/common/io/cxgbe/t4nex/%.c
-	@($(LHEAD) $(LINT.c) $< $(LTAIL))
-
-$(LINTS_DIR)/%.ln:		$(UTSBASE)/common/io/cxgbe/cxgbe/%.c
-	@($(LHEAD) $(LINT.c) $< $(LTAIL))
-
-$(LINTS_DIR)/%.ln:		$(UTSBASE)/common/io/ixgb/%.c
-	@($(LHEAD) $(LINT.c) $< $(LTAIL))
-
-$(LINTS_DIR)/%.ln:		$(UTSBASE)/common/io/xge/drv/%.c
-	@($(LHEAD) $(LINT.c) $< $(LTAIL))
-
-$(LINTS_DIR)/%.ln:		$(UTSBASE)/common/io/xge/hal/xgehal/%.c
-	@($(LHEAD) $(LINT.c) $< $(LTAIL))
-
-$(LINTS_DIR)/%.ln:		$(UTSBASE)/common/io/e1000g/%.c
-	@($(LHEAD) $(LINT.c) $< $(LTAIL))
-
-$(LINTS_DIR)/%.ln:		$(UTSBASE)/common/io/e1000api/%.c
-	@($(LHEAD) $(LINT.c) $< $(LTAIL))
-
-$(LINTS_DIR)/%.ln:		$(UTSBASE)/common/io/igb/%.c
-	@($(LHEAD) $(LINT.c) $< $(LTAIL))
-
-$(LINTS_DIR)/%.ln:		$(UTSBASE)/common/io/iprb/%.c
-	@($(LHEAD) $(LINT.c) $< $(LTAIL))
-
-$(LINTS_DIR)/%.ln:		$(UTSBASE)/common/io/ixgbe/%.c
-	@($(LHEAD) $(LINT.c) $< $(LTAIL))
-
-$(LINTS_DIR)/%.ln:		$(UTSBASE)/common/io/ixgbe/core/%.c
-	@($(LHEAD) $(LINT.c) $< $(LTAIL))
-
-$(LINTS_DIR)/%.ln:		$(UTSBASE)/common/io/i40e/%.c
-	@($(LHEAD) $(LINT.c) $< $(LTAIL))
-
-$(LINTS_DIR)/%.ln:		$(UTSBASE)/common/io/ntxn/%.c
-	@($(LHEAD) $(LINT.c) $< $(LTAIL))
-
-$(LINTS_DIR)/%.ln:		$(UTSBASE)/common/io/myri10ge/drv/%.c
-	@($(LHEAD) $(LINT.c) $< $(LTAIL))
-
-$(LINTS_DIR)/%.ln:		$(UTSBASE)/common/ipp/%.c
-	@($(LHEAD) $(LINT.c) $< $(LTAIL))
-
-$(LINTS_DIR)/%.ln:		$(UTSBASE)/common/ipp/ipgpc/%.c
-	@($(LHEAD) $(LINT.c) $< $(LTAIL))
-
-$(LINTS_DIR)/%.ln:		$(UTSBASE)/common/ipp/dlcosmk/%.c
-	@($(LHEAD) $(LINT.c) $< $(LTAIL))
-
-$(LINTS_DIR)/%.ln:		$(UTSBASE)/common/ipp/flowacct/%.c
-	@($(LHEAD) $(LINT.c) $< $(LTAIL))
-
-$(LINTS_DIR)/%.ln:		$(UTSBASE)/common/ipp/dscpmk/%.c
-	@($(LHEAD) $(LINT.c) $< $(LTAIL))
-
-$(LINTS_DIR)/%.ln:		$(UTSBASE)/common/ipp/meters/%.c
-	@($(LHEAD) $(LINT.c) $< $(LTAIL))
-
-$(LINTS_DIR)/%.ln:		$(UTSBASE)/common/kiconv/kiconv_emea/%.c
-	@($(LHEAD) $(LINT.c) $< $(LTAIL))
-
-$(LINTS_DIR)/%.ln:		$(UTSBASE)/common/kiconv/kiconv_ja/%.c
-	@($(LHEAD) $(LINT.c) $< $(LTAIL))
-
-$(LINTS_DIR)/%.ln:		$(UTSBASE)/common/kiconv/kiconv_ko/%.c
-	@($(LHEAD) $(LINT.c) $< $(LTAIL))
-
-$(LINTS_DIR)/%.ln:		$(UTSBASE)/common/kiconv/kiconv_sc/%.c
-	@($(LHEAD) $(LINT.c) $< $(LTAIL))
-
-$(LINTS_DIR)/%.ln:		$(UTSBASE)/common/kiconv/kiconv_tc/%.c
-	@($(LHEAD) $(LINT.c) $< $(LTAIL))
-
-$(LINTS_DIR)/%.ln:		$(UTSBASE)/common/klm/%.c
-	@($(LHEAD) $(LINT.c) $< $(LTAIL))
-
-$(LINTS_DIR)/%.ln:		$(UTSBASE)/common/kmdb/%.c
-	@($(LHEAD) $(LINT.c) $< $(LTAIL))
-
-$(LINTS_DIR)/%.ln:		$(UTSBASE)/common/krtld/%.c
-	@($(LHEAD) $(LINT.c) $< $(LTAIL))
-
-$(LINTS_DIR)/%.ln:		$(UTSBASE)/common/ktli/%.c
-	@($(LHEAD) $(LINT.c) $< $(LTAIL))
-
-$(LINTS_DIR)/%.ln:		$(COMMONBASE)/list/%.c
-	@($(LHEAD) $(LINT.c) $< $(LTAIL))
-
-$(LINTS_DIR)/%.ln:		$(COMMONBASE)/lzma/%.c
-	@($(LHEAD) $(LINT.c) $< $(LTAIL))
-
-$(LINTS_DIR)/%.ln:		$(COMMONBASE)/crypto/md4/%.c
-	@($(LHEAD) $(LINT.c) $< $(LTAIL))
-
-$(LINTS_DIR)/%.ln:		$(COMMONBASE)/crypto/md5/%.c
-	@($(LHEAD) $(LINT.c) $< $(LTAIL))
-
-$(LINTS_DIR)/%.ln:		$(COMMONBASE)/net/dhcp/%.c
-	@($(LHEAD) $(LINT.c) $< $(LTAIL))
-
-$(LINTS_DIR)/%.ln:		$(COMMONBASE)/nvpair/%.c
-	@($(LHEAD) $(LINT.c) $< $(LTAIL))
-
-$(LINTS_DIR)/%.ln:		$(UTSBASE)/common/os/%.c
-	@($(LHEAD) $(LINT.c) $< $(LTAIL))
-
-$(LINTS_DIR)/%.ln:		$(UTSBASE)/common/rpc/%.c
-	@($(LHEAD) $(LINT.c) $< $(LTAIL))
-
-$(LINTS_DIR)/%.ln:		$(UTSBASE)/common/pcmcia/cs/%.c
-	@($(LHEAD) $(LINT.c) $< $(LTAIL))
-
-$(LINTS_DIR)/%.ln:		$(UTSBASE)/common/pcmcia/cis/%.c
-	@($(LHEAD) $(LINT.c) $< $(LTAIL))
-
-$(LINTS_DIR)/%.ln:		$(UTSBASE)/common/pcmcia/nexus/%.c
-	@($(LHEAD) $(LINT.c) $< $(LTAIL))
-
-$(LINTS_DIR)/%.ln:		$(UTSBASE)/common/pcmcia/pcs/%.c
-	@($(LHEAD) $(LINT.c) $< $(LTAIL))
-
-$(LINTS_DIR)/%.ln:		$(UTSBASE)/common/rpc/%.c
-	@($(LHEAD) $(LINT.c) $< $(LTAIL))
-
-$(LINTS_DIR)/%.ln:		$(UTSBASE)/common/rpc/sec/%.c
-	@($(LHEAD) $(LINT.c) $< $(LTAIL))
-
-$(LINTS_DIR)/%.ln:		$(UTSBASE)/common/rpc/sec_gss/%.c
-	@($(LHEAD) $(LINT.c) $< $(LTAIL))
-
-$(LINTS_DIR)/%.ln:		$(COMMONBASE)/crypto/edonr/%.c
-	@($(LHEAD) $(LINT.c) $< $(LTAIL))
-
-$(LINTS_DIR)/%.ln:		$(COMMONBASE)/crypto/sha1/%.c
-	@($(LHEAD) $(LINT.c) $< $(LTAIL))
-
-$(LINTS_DIR)/%.ln:		$(COMMONBASE)/crypto/sha2/%.c
-	@($(LHEAD) $(LINT.c) $< $(LTAIL))
-
-$(LINTS_DIR)/%.ln:		$(COMMONBASE)/crypto/skein/%.c
-	@($(LHEAD) $(LINT.c) $< $(LTAIL))
-
-$(LINTS_DIR)/%.ln:		$(UTSBASE)/common/syscall/%.c
-	@($(LHEAD) $(LINT.c) $< $(LTAIL))
-
-$(LINTS_DIR)/%.ln:		$(UTSBASE)/common/tnf/%.c
-	@($(LHEAD) $(LINT.c) $< $(LTAIL))
-
-$(LINTS_DIR)/%.ln:		$(COMMONBASE)/tsol/%.c
-	@($(LHEAD) $(LINT.c) $< $(LTAIL))
-
-$(LINTS_DIR)/%.ln:		$(COMMONBASE)/util/%.c
-	@($(LHEAD) $(LINT.c) $< $(LTAIL))
-
-$(LINTS_DIR)/%.ln:		$(COMMONBASE)/unicode/%.c
-	@($(LHEAD) $(LINT.c) $< $(LTAIL))
-
-$(LINTS_DIR)/%.ln:		$(UTSBASE)/common/vm/%.c
-	@($(LHEAD) $(LINT.c) $< $(LTAIL))
-
-$(LINTS_DIR)/%.ln:		$(UTSBASE)/common/io/scsi/adapters/iscsi/%.c
-	@($(LHEAD) $(LINT.c) $< $(LTAIL))
-
-$(LINTS_DIR)/%.ln:		$(COMMONBASE)/iscsi/%.c
-	@($(LHEAD) $(LINT.c) $< $(LTAIL))
-
-$(LINTS_DIR)/%.ln:		$(UTSBASE)/common/inet/kifconf/%.c
-	@($(LHEAD) $(LINT.c) $< $(LTAIL))
-
-$(LINTS_DIR)/%.ln:		$(UTSBASE)/common/io/virtio/%.c
-	@($(LHEAD) $(LINT.c) $< $(LTAIL))
-
-$(LINTS_DIR)/%.ln:		$(UTSBASE)/common/io/vioblk/%.c
-	@($(LHEAD) $(LINT.c) $< $(LTAIL))
-
-$(LINTS_DIR)/%.ln:		$(UTSBASE)/common/io/vioif/%.c
-	@($(LHEAD) $(LINT.c) $< $(LTAIL))
-
-ZMODLINTFLAGS = -erroff=E_CONSTANT_CONDITION
-
-$(LINTS_DIR)/%.ln:		$(UTSBASE)/common/zmod/%.c
-	@($(LHEAD) $(LINT.c) $(ZMODLINTFLAGS) $< $(LTAIL))
-
-$(LINTS_DIR)/zlib_obj.ln:	$(ZLIB_OBJS:%.o=$(LINTS_DIR)/%.ln) \
-				$(UTSBASE)/common/zmod/zlib_lint.c
-	@($(LHEAD) $(LINT.c) -C $(LINTS_DIR)/zlib_obj \
-	    $(UTSBASE)/common/zmod/zlib_lint.c $(LTAIL))
-
-$(LINTS_DIR)/%.ln:		$(UTSBASE)/common/io/hxge/%.c
-	@($(LHEAD) $(LINT.c) $< $(LTAIL))
-
-$(LINTS_DIR)/%.ln:		$(UTSBASE)/common/io/tpm/%.c
-	@($(LHEAD) $(LINT.c) $< $(LTAIL))
-
-$(LINTS_DIR)/%.ln:		$(UTSBASE)/common/io/tpm/%.s
-	@($(LHEAD) $(LINT.c) $< $(LTAIL))
-
-$(LINTS_DIR)/%.ln:		$(UTSBASE)/common/io/vr/%.c
-	@($(LHEAD) $(LINT.c) $< $(LTAIL))
-
-$(LINTS_DIR)/%.ln:		$(UTSBASE)/common/io/yge/%.c
-	@($(LHEAD) $(LINT.c) $< $(LTAIL))
-
-$(LINTS_DIR)/%.ln:		$(UTSBASE)/common/io/sfxge/%.c
-	@($(LHEAD) $(LINT.c) $< $(LTAIL))
-
-$(LINTS_DIR)/%.ln:		$(UTSBASE)/common/io/sfxge/common/%.c
-	@($(LHEAD) $(LINT.c) $< $(LTAIL))
-
-$(LINTS_DIR)/%.ln:		$(UTSBASE)/common/io/skd/%.c
-	@($(LHEAD) $(LINT.c) $< $(LTAIL))
-
-$(LINTS_DIR)/%.ln:		$(COMMONBASE)/fsreparse/%.c
-	@($(LHEAD) $(LINT.c) $< $(LTAIL))
-
-$(LINTS_DIR)/%.ln:		$(COMMONBASE)/idspace/%.c
-	@($(LHEAD) $(LINT.c) $< $(LTAIL))
-=======
->>>>>>> 93d78aba
+	$(CTFCONVERT_O)