--- conflicted
+++ resolved
@@ -22,11 +22,8 @@
  * Copyright (c) 1991, 2010, Oracle and/or its affiliates. All rights reserved.
  * Copyright 2013 Nexenta Systems, Inc.  All rights reserved.
  * Copyright 2014, OmniTI Computer Consulting, Inc. All rights reserved.
-<<<<<<< HEAD
  * Copyright 2018, Joyent, Inc.
-=======
  * Copyright 2020 OmniOS Community Edition (OmniOSce) Association.
->>>>>>> 221e47fb
  */
 /* Copyright (c) 1990 Mentat Inc. */
 
