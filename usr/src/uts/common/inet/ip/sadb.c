/*
 * CDDL HEADER START
 *
 * The contents of this file are subject to the terms of the
 * Common Development and Distribution License (the "License").
 * You may not use this file except in compliance with the License.
 *
 * You can obtain a copy of the license at usr/src/OPENSOLARIS.LICENSE
 * or http://www.opensolaris.org/os/licensing.
 * See the License for the specific language governing permissions
 * and limitations under the License.
 *
 * When distributing Covered Code, include this CDDL HEADER in each
 * file and include the License file at usr/src/OPENSOLARIS.LICENSE.
 * If applicable, add the following below this CDDL HEADER, with the
 * fields enclosed by brackets "[]" replaced with your own identifying
 * information: Portions Copyright [yyyy] [name of copyright owner]
 *
 * CDDL HEADER END
 */
/*
 * Copyright 2010 Sun Microsystems, Inc.  All rights reserved.
 * Use is subject to license terms.
 * Copyright (c) 2012 Nexenta Systems, Inc. All rights reserved.
 * Copyright (c) 2017 Joyent, Inc.
 */

#include <sys/types.h>
#include <sys/stream.h>
#include <sys/stropts.h>
#include <sys/strsubr.h>
#include <sys/errno.h>
#include <sys/ddi.h>
#include <sys/debug.h>
#include <sys/cmn_err.h>
#include <sys/stream.h>
#include <sys/strlog.h>
#include <sys/kmem.h>
#include <sys/sunddi.h>
#include <sys/tihdr.h>
#include <sys/atomic.h>
#include <sys/socket.h>
#include <sys/sysmacros.h>
#include <sys/crypto/common.h>
#include <sys/crypto/api.h>
#include <sys/zone.h>
#include <netinet/in.h>
#include <net/if.h>
#include <net/pfkeyv2.h>
#include <net/pfpolicy.h>
#include <inet/common.h>
#include <netinet/ip6.h>
#include <inet/ip.h>
#include <inet/ip_ire.h>
#include <inet/ip6.h>
#include <inet/ipsec_info.h>
#include <inet/tcp.h>
#include <inet/sadb.h>
#include <inet/ipsec_impl.h>
#include <inet/ipsecah.h>
#include <inet/ipsecesp.h>
#include <sys/random.h>
#include <sys/dlpi.h>
#include <sys/strsun.h>
#include <sys/strsubr.h>
#include <inet/ip_if.h>
#include <inet/ipdrop.h>
#include <inet/ipclassifier.h>
#include <inet/sctp_ip.h>
#include <sys/tsol/tnet.h>

/*
 * This source file contains Security Association Database (SADB) common
 * routines.  They are linked in with the AH module.  Since AH has no chance
 * of falling under export control, it was safe to link it in there.
 */

static uint8_t *sadb_action_to_ecomb(uint8_t *, uint8_t *, ipsec_action_t *,
    netstack_t *);
static ipsa_t *sadb_torch_assoc(isaf_t *, ipsa_t *);
static void sadb_destroy_acqlist(iacqf_t **, uint_t, boolean_t,
			    netstack_t *);
static void sadb_destroy(sadb_t *, netstack_t *);
static mblk_t *sadb_sa2msg(ipsa_t *, sadb_msg_t *);
static ts_label_t *sadb_label_from_sens(sadb_sens_t *, uint64_t *);

static time_t sadb_add_time(time_t, uint64_t);
static void lifetime_fuzz(ipsa_t *);
static void age_pair_peer_list(templist_t *, sadb_t *, boolean_t);
static int get_ipsa_pair(ipsa_query_t *, ipsap_t *, int *);
static void init_ipsa_pair(ipsap_t *);
static void destroy_ipsa_pair(ipsap_t *);
static int update_pairing(ipsap_t *, ipsa_query_t *, keysock_in_t *, int *);
static void ipsa_set_replay(ipsa_t *ipsa, uint32_t offset);

/*
 * ipsacq_maxpackets is defined here to make it tunable
 * from /etc/system.
 */
extern uint64_t ipsacq_maxpackets;

#define	SET_EXPIRE(sa, delta, exp) {				\
	if (((sa)->ipsa_ ## delta) != 0) {				\
		(sa)->ipsa_ ## exp = sadb_add_time((sa)->ipsa_addtime,	\
			(sa)->ipsa_ ## delta);				\
	}								\
}

#define	UPDATE_EXPIRE(sa, delta, exp) {					\
	if (((sa)->ipsa_ ## delta) != 0) {				\
		time_t tmp = sadb_add_time((sa)->ipsa_usetime,		\
			(sa)->ipsa_ ## delta);				\
		if (((sa)->ipsa_ ## exp) == 0)				\
			(sa)->ipsa_ ## exp = tmp;			\
		else							\
			(sa)->ipsa_ ## exp = 				\
			    MIN((sa)->ipsa_ ## exp, tmp); 		\
	}								\
}


/* wrap the macro so we can pass it as a function pointer */
void
sadb_sa_refrele(void *target)
{
	IPSA_REFRELE(((ipsa_t *)target));
}

/*
 * We presume that sizeof (long) == sizeof (time_t) and that time_t is
 * a signed type.
 */
#define	TIME_MAX LONG_MAX

/*
 * PF_KEY gives us lifetimes in uint64_t seconds.  We presume that
 * time_t is defined to be a signed type with the same range as
 * "long".  On ILP32 systems, we thus run the risk of wrapping around
 * at end of time, as well as "overwrapping" the clock back around
 * into a seemingly valid but incorrect future date earlier than the
 * desired expiration.
 *
 * In order to avoid odd behavior (either negative lifetimes or loss
 * of high order bits) when someone asks for bizarrely long SA
 * lifetimes, we do a saturating add for expire times.
 *
 * We presume that ILP32 systems will be past end of support life when
 * the 32-bit time_t overflows (a dangerous assumption, mind you..).
 *
 * On LP64, 2^64 seconds are about 5.8e11 years, at which point we
 * will hopefully have figured out clever ways to avoid the use of
 * fixed-sized integers in computation.
 */
static time_t
sadb_add_time(time_t base, uint64_t delta)
{
	time_t sum;

	/*
	 * Clip delta to the maximum possible time_t value to
	 * prevent "overwrapping" back into a shorter-than-desired
	 * future time.
	 */
	if (delta > TIME_MAX)
		delta = TIME_MAX;
	/*
	 * This sum may still overflow.
	 */
	sum = base + delta;

	/*
	 * .. so if the result is less than the base, we overflowed.
	 */
	if (sum < base)
		sum = TIME_MAX;

	return (sum);
}

/*
 * Callers of this function have already created a working security
 * association, and have found the appropriate table & hash chain.  All this
 * function does is check duplicates, and insert the SA.  The caller needs to
 * hold the hash bucket lock and increment the refcnt before insertion.
 *
 * Return 0 if success, EEXIST if collision.
 */
#define	SA_UNIQUE_MATCH(sa1, sa2) \
	(((sa1)->ipsa_unique_id & (sa1)->ipsa_unique_mask) == \
	((sa2)->ipsa_unique_id & (sa2)->ipsa_unique_mask))

int
sadb_insertassoc(ipsa_t *ipsa, isaf_t *bucket)
{
	ipsa_t **ptpn = NULL;
	ipsa_t *walker;
	boolean_t unspecsrc;

	ASSERT(MUTEX_HELD(&bucket->isaf_lock));

	unspecsrc = IPSA_IS_ADDR_UNSPEC(ipsa->ipsa_srcaddr, ipsa->ipsa_addrfam);

	walker = bucket->isaf_ipsa;
	ASSERT(walker == NULL || ipsa->ipsa_addrfam == walker->ipsa_addrfam);

	/*
	 * Find insertion point (pointed to with **ptpn).  Insert at the head
	 * of the list unless there's an unspecified source address, then
	 * insert it after the last SA with a specified source address.
	 *
	 * BTW, you'll have to walk the whole chain, matching on {DST, SPI}
	 * checking for collisions.
	 */

	while (walker != NULL) {
		if (IPSA_ARE_ADDR_EQUAL(walker->ipsa_dstaddr,
		    ipsa->ipsa_dstaddr, ipsa->ipsa_addrfam)) {
			if (walker->ipsa_spi == ipsa->ipsa_spi)
				return (EEXIST);

			mutex_enter(&walker->ipsa_lock);
			if (ipsa->ipsa_state == IPSA_STATE_MATURE &&
			    (walker->ipsa_flags & IPSA_F_USED) &&
			    SA_UNIQUE_MATCH(walker, ipsa)) {
				walker->ipsa_flags |= IPSA_F_CINVALID;
			}
			mutex_exit(&walker->ipsa_lock);
		}

		if (ptpn == NULL && unspecsrc) {
			if (IPSA_IS_ADDR_UNSPEC(walker->ipsa_srcaddr,
			    walker->ipsa_addrfam))
				ptpn = walker->ipsa_ptpn;
			else if (walker->ipsa_next == NULL)
				ptpn = &walker->ipsa_next;
		}

		walker = walker->ipsa_next;
	}

	if (ptpn == NULL)
		ptpn = &bucket->isaf_ipsa;
	ipsa->ipsa_next = *ptpn;
	ipsa->ipsa_ptpn = ptpn;
	if (ipsa->ipsa_next != NULL)
		ipsa->ipsa_next->ipsa_ptpn = &ipsa->ipsa_next;
	*ptpn = ipsa;
	ipsa->ipsa_linklock = &bucket->isaf_lock;

	return (0);
}
#undef SA_UNIQUE_MATCH

/*
 * Free a security association.  Its reference count is 0, which means
 * I must free it.  The SA must be unlocked and must not be linked into
 * any fanout list.
 */
static void
sadb_freeassoc(ipsa_t *ipsa)
{
	ipsec_stack_t	*ipss = ipsa->ipsa_netstack->netstack_ipsec;
	mblk_t		*asyncmp, *mp;

	ASSERT(ipss != NULL);
	ASSERT(MUTEX_NOT_HELD(&ipsa->ipsa_lock));
	ASSERT(ipsa->ipsa_refcnt == 0);
	ASSERT(ipsa->ipsa_next == NULL);
	ASSERT(ipsa->ipsa_ptpn == NULL);


	asyncmp = sadb_clear_lpkt(ipsa);
	if (asyncmp != NULL) {
		mp = ip_recv_attr_free_mblk(asyncmp);
		ip_drop_packet(mp, B_TRUE, NULL,
		    DROPPER(ipss, ipds_sadb_inlarval_timeout),
		    &ipss->ipsec_sadb_dropper);
	}
	mutex_enter(&ipsa->ipsa_lock);

	if (ipsa->ipsa_tsl != NULL) {
		label_rele(ipsa->ipsa_tsl);
		ipsa->ipsa_tsl = NULL;
	}

	if (ipsa->ipsa_otsl != NULL) {
		label_rele(ipsa->ipsa_otsl);
		ipsa->ipsa_otsl = NULL;
	}

	ipsec_destroy_ctx_tmpl(ipsa, IPSEC_ALG_AUTH);
	ipsec_destroy_ctx_tmpl(ipsa, IPSEC_ALG_ENCR);
	mutex_exit(&ipsa->ipsa_lock);

	/* bzero() these fields for paranoia's sake. */
	if (ipsa->ipsa_authkey != NULL) {
		bzero(ipsa->ipsa_authkey, ipsa->ipsa_authkeylen);
		kmem_free(ipsa->ipsa_authkey, ipsa->ipsa_authkeylen);
	}
	if (ipsa->ipsa_encrkey != NULL) {
		bzero(ipsa->ipsa_encrkey, ipsa->ipsa_encrkeylen);
		kmem_free(ipsa->ipsa_encrkey, ipsa->ipsa_encrkeylen);
	}
	if (ipsa->ipsa_nonce_buf != NULL) {
		bzero(ipsa->ipsa_nonce_buf, sizeof (ipsec_nonce_t));
		kmem_free(ipsa->ipsa_nonce_buf, sizeof (ipsec_nonce_t));
	}
	if (ipsa->ipsa_src_cid != NULL) {
		IPSID_REFRELE(ipsa->ipsa_src_cid);
	}
	if (ipsa->ipsa_dst_cid != NULL) {
		IPSID_REFRELE(ipsa->ipsa_dst_cid);
	}
	if (ipsa->ipsa_emech.cm_param != NULL)
		kmem_free(ipsa->ipsa_emech.cm_param,
		    ipsa->ipsa_emech.cm_param_len);

	mutex_destroy(&ipsa->ipsa_lock);
	kmem_free(ipsa, sizeof (*ipsa));
}

/*
 * Unlink a security association from a hash bucket.  Assume the hash bucket
 * lock is held, but the association's lock is not.
 *
 * Note that we do not bump the bucket's generation number here because
 * we might not be making a visible change to the set of visible SA's.
 * All callers MUST bump the bucket's generation number before they unlock
 * the bucket if they use sadb_unlinkassoc to permanetly remove an SA which
 * was present in the bucket at the time it was locked.
 */
void
sadb_unlinkassoc(ipsa_t *ipsa)
{
	ASSERT(ipsa->ipsa_linklock != NULL);
	ASSERT(MUTEX_HELD(ipsa->ipsa_linklock));

	/* These fields are protected by the link lock. */
	*(ipsa->ipsa_ptpn) = ipsa->ipsa_next;
	if (ipsa->ipsa_next != NULL) {
		ipsa->ipsa_next->ipsa_ptpn = ipsa->ipsa_ptpn;
		ipsa->ipsa_next = NULL;
	}

	ipsa->ipsa_ptpn = NULL;

	/* This may destroy the SA. */
	IPSA_REFRELE(ipsa);
}

void
sadb_delete_cluster(ipsa_t *assoc)
{
	uint8_t protocol;

	if (cl_inet_deletespi &&
	    ((assoc->ipsa_state == IPSA_STATE_LARVAL) ||
	    (assoc->ipsa_state == IPSA_STATE_MATURE))) {
		protocol = (assoc->ipsa_type == SADB_SATYPE_AH) ?
		    IPPROTO_AH : IPPROTO_ESP;
		cl_inet_deletespi(assoc->ipsa_netstack->netstack_stackid,
		    protocol, assoc->ipsa_spi, NULL);
	}
}

/*
 * Create a larval security association with the specified SPI.	 All other
 * fields are zeroed.
 */
static ipsa_t *
sadb_makelarvalassoc(uint32_t spi, uint32_t *src, uint32_t *dst, int addrfam,
    netstack_t *ns)
{
	ipsa_t *newbie;

	/*
	 * Allocate...
	 */

	newbie = (ipsa_t *)kmem_zalloc(sizeof (ipsa_t), KM_NOSLEEP);
	if (newbie == NULL) {
		/* Can't make new larval SA. */
		return (NULL);
	}

	/* Assigned requested SPI, assume caller does SPI allocation magic. */
	newbie->ipsa_spi = spi;
	newbie->ipsa_netstack = ns;	/* No netstack_hold */

	/*
	 * Copy addresses...
	 */

	IPSA_COPY_ADDR(newbie->ipsa_srcaddr, src, addrfam);
	IPSA_COPY_ADDR(newbie->ipsa_dstaddr, dst, addrfam);

	newbie->ipsa_addrfam = addrfam;

	/*
	 * Set common initialization values, including refcnt.
	 */
	mutex_init(&newbie->ipsa_lock, NULL, MUTEX_DEFAULT, NULL);
	newbie->ipsa_state = IPSA_STATE_LARVAL;
	newbie->ipsa_refcnt = 1;
	newbie->ipsa_freefunc = sadb_freeassoc;

	/*
	 * There aren't a lot of other common initialization values, as
	 * they are copied in from the PF_KEY message.
	 */

	return (newbie);
}

/*
 * Call me to initialize a security association fanout.
 */
static int
sadb_init_fanout(isaf_t **tablep, uint_t size, int kmflag)
{
	isaf_t *table;
	int i;

	table = (isaf_t *)kmem_alloc(size * sizeof (*table), kmflag);
	*tablep = table;

	if (table == NULL)
		return (ENOMEM);

	for (i = 0; i < size; i++) {
		mutex_init(&(table[i].isaf_lock), NULL, MUTEX_DEFAULT, NULL);
		table[i].isaf_ipsa = NULL;
		table[i].isaf_gen = 0;
	}

	return (0);
}

/*
 * Call me to initialize an acquire fanout
 */
static int
sadb_init_acfanout(iacqf_t **tablep, uint_t size, int kmflag)
{
	iacqf_t *table;
	int i;

	table = (iacqf_t *)kmem_alloc(size * sizeof (*table), kmflag);
	*tablep = table;

	if (table == NULL)
		return (ENOMEM);

	for (i = 0; i < size; i++) {
		mutex_init(&(table[i].iacqf_lock), NULL, MUTEX_DEFAULT, NULL);
		table[i].iacqf_ipsacq = NULL;
	}

	return (0);
}

/*
 * Attempt to initialize an SADB instance.  On failure, return ENOMEM;
 * caller must clean up partial allocations.
 */
static int
sadb_init_trial(sadb_t *sp, uint_t size, int kmflag)
{
	ASSERT(sp->sdb_of == NULL);
	ASSERT(sp->sdb_if == NULL);
	ASSERT(sp->sdb_acq == NULL);

	sp->sdb_hashsize = size;
	if (sadb_init_fanout(&sp->sdb_of, size, kmflag) != 0)
		return (ENOMEM);
	if (sadb_init_fanout(&sp->sdb_if, size, kmflag) != 0)
		return (ENOMEM);
	if (sadb_init_acfanout(&sp->sdb_acq, size, kmflag) != 0)
		return (ENOMEM);

	return (0);
}

/*
 * Call me to initialize an SADB instance; fall back to default size on failure.
 */
static void
sadb_init(const char *name, sadb_t *sp, uint_t size, uint_t ver,
    netstack_t *ns)
{
	ASSERT(sp->sdb_of == NULL);
	ASSERT(sp->sdb_if == NULL);
	ASSERT(sp->sdb_acq == NULL);

	if (size < IPSEC_DEFAULT_HASH_SIZE)
		size = IPSEC_DEFAULT_HASH_SIZE;

	if (sadb_init_trial(sp, size, KM_NOSLEEP) != 0) {

		cmn_err(CE_WARN,
		    "Unable to allocate %u entry IPv%u %s SADB hash table",
		    size, ver, name);

		sadb_destroy(sp, ns);
		size = IPSEC_DEFAULT_HASH_SIZE;
		cmn_err(CE_WARN, "Falling back to %d entries", size);
		(void) sadb_init_trial(sp, size, KM_SLEEP);
	}
}


/*
 * Initialize an SADB-pair.
 */
void
sadbp_init(const char *name, sadbp_t *sp, int type, int size, netstack_t *ns)
{
	sadb_init(name, &sp->s_v4, size, 4, ns);
	sadb_init(name, &sp->s_v6, size, 6, ns);

	sp->s_satype = type;

	ASSERT((type == SADB_SATYPE_AH) || (type == SADB_SATYPE_ESP));
	if (type == SADB_SATYPE_AH) {
		ipsec_stack_t	*ipss = ns->netstack_ipsec;

		ip_drop_register(&ipss->ipsec_sadb_dropper, "IPsec SADB");
		sp->s_addflags = AH_ADD_SETTABLE_FLAGS;
		sp->s_updateflags = AH_UPDATE_SETTABLE_FLAGS;
	} else {
		sp->s_addflags = ESP_ADD_SETTABLE_FLAGS;
		sp->s_updateflags = ESP_UPDATE_SETTABLE_FLAGS;
	}
}

/*
 * Deliver a single SADB_DUMP message representing a single SA.  This is
 * called many times by sadb_dump().
 *
 * If the return value of this is ENOBUFS (not the same as ENOMEM), then
 * the caller should take that as a hint that dupb() on the "original answer"
 * failed, and that perhaps the caller should try again with a copyb()ed
 * "original answer".
 */
static int
sadb_dump_deliver(queue_t *pfkey_q, mblk_t *original_answer, ipsa_t *ipsa,
    sadb_msg_t *samsg)
{
	mblk_t *answer;

	answer = dupb(original_answer);
	if (answer == NULL)
		return (ENOBUFS);
	answer->b_cont = sadb_sa2msg(ipsa, samsg);
	if (answer->b_cont == NULL) {
		freeb(answer);
		return (ENOMEM);
	}

	/* Just do a putnext, and let keysock deal with flow control. */
	putnext(pfkey_q, answer);
	return (0);
}

/*
 * Common function to allocate and prepare a keysock_out_t M_CTL message.
 */
mblk_t *
sadb_keysock_out(minor_t serial)
{
	mblk_t *mp;
	keysock_out_t *kso;

	mp = allocb(sizeof (ipsec_info_t), BPRI_HI);
	if (mp != NULL) {
		mp->b_datap->db_type = M_CTL;
		mp->b_wptr += sizeof (ipsec_info_t);
		kso = (keysock_out_t *)mp->b_rptr;
		kso->ks_out_type = KEYSOCK_OUT;
		kso->ks_out_len = sizeof (*kso);
		kso->ks_out_serial = serial;
	}

	return (mp);
}

/*
 * Perform an SADB_DUMP, spewing out every SA in an array of SA fanouts
 * to keysock.
 */
static int
sadb_dump_fanout(queue_t *pfkey_q, mblk_t *mp, minor_t serial, isaf_t *fanout,
    int num_entries, boolean_t do_peers, time_t active_time)
{
	int i, error = 0;
	mblk_t *original_answer;
	ipsa_t *walker;
	sadb_msg_t *samsg;
	time_t	current;

	/*
	 * For each IPSA hash bucket do:
	 *	- Hold the mutex
	 *	- Walk each entry, doing an sadb_dump_deliver() on it.
	 */
	ASSERT(mp->b_cont != NULL);
	samsg = (sadb_msg_t *)mp->b_cont->b_rptr;

	original_answer = sadb_keysock_out(serial);
	if (original_answer == NULL)
		return (ENOMEM);

	current = gethrestime_sec();
	for (i = 0; i < num_entries; i++) {
		mutex_enter(&fanout[i].isaf_lock);
		for (walker = fanout[i].isaf_ipsa; walker != NULL;
		    walker = walker->ipsa_next) {
			if (!do_peers && walker->ipsa_haspeer)
				continue;
			if ((active_time != 0) &&
			    ((current - walker->ipsa_lastuse) > active_time))
				continue;
			error = sadb_dump_deliver(pfkey_q, original_answer,
			    walker, samsg);
			if (error == ENOBUFS) {
				mblk_t *new_original_answer;

				/* Ran out of dupb's.  Try a copyb. */
				new_original_answer = copyb(original_answer);
				if (new_original_answer == NULL) {
					error = ENOMEM;
				} else {
					freeb(original_answer);
					original_answer = new_original_answer;
					error = sadb_dump_deliver(pfkey_q,
					    original_answer, walker, samsg);
				}
			}
			if (error != 0)
				break;	/* out of for loop. */
		}
		mutex_exit(&fanout[i].isaf_lock);
		if (error != 0)
			break;	/* out of for loop. */
	}

	freeb(original_answer);
	return (error);
}

/*
 * Dump an entire SADB; outbound first, then inbound.
 */

int
sadb_dump(queue_t *pfkey_q, mblk_t *mp, keysock_in_t *ksi, sadb_t *sp)
{
	int error;
	time_t	active_time = 0;
	sadb_x_edump_t	*edump =
	    (sadb_x_edump_t *)ksi->ks_in_extv[SADB_X_EXT_EDUMP];

	if (edump != NULL) {
		active_time = edump->sadb_x_edump_timeout;
	}

	/* Dump outbound */
	error = sadb_dump_fanout(pfkey_q, mp, ksi->ks_in_serial, sp->sdb_of,
	    sp->sdb_hashsize, B_TRUE, active_time);
	if (error)
		return (error);

	/* Dump inbound */
	return sadb_dump_fanout(pfkey_q, mp, ksi->ks_in_serial, sp->sdb_if,
	    sp->sdb_hashsize, B_FALSE, active_time);
}

/*
 * Generic sadb table walker.
 *
 * Call "walkfn" for each SA in each bucket in "table"; pass the
 * bucket, the entry and "cookie" to the callback function.
 * Take care to ensure that walkfn can delete the SA without screwing
 * up our traverse.
 *
 * The bucket is locked for the duration of the callback, both so that the
 * callback can just call sadb_unlinkassoc() when it wants to delete something,
 * and so that no new entries are added while we're walking the list.
 */
static void
sadb_walker(isaf_t *table, uint_t numentries,
    void (*walkfn)(isaf_t *head, ipsa_t *entry, void *cookie),
    void *cookie)
{
	int i;
	for (i = 0; i < numentries; i++) {
		ipsa_t *entry, *next;

		mutex_enter(&table[i].isaf_lock);

		for (entry = table[i].isaf_ipsa; entry != NULL;
		    entry = next) {
			next = entry->ipsa_next;
			(*walkfn)(&table[i], entry, cookie);
		}
		mutex_exit(&table[i].isaf_lock);
	}
}

/*
 * Call me to free up a security association fanout.  Use the forever
 * variable to indicate freeing up the SAs (forever == B_FALSE, e.g.
 * an SADB_FLUSH message), or destroying everything (forever == B_TRUE,
 * when a module is unloaded).
 */
static void
sadb_destroyer(isaf_t **tablep, uint_t numentries, boolean_t forever,
    boolean_t inbound)
{
	int i;
	isaf_t *table = *tablep;
	uint8_t protocol;
	ipsa_t *sa;
	netstackid_t sid;

	if (table == NULL)
		return;

	for (i = 0; i < numentries; i++) {
		mutex_enter(&table[i].isaf_lock);
		while ((sa = table[i].isaf_ipsa) != NULL) {
			if (inbound && cl_inet_deletespi &&
			    (sa->ipsa_state != IPSA_STATE_ACTIVE_ELSEWHERE) &&
			    (sa->ipsa_state != IPSA_STATE_IDLE)) {
				protocol = (sa->ipsa_type == SADB_SATYPE_AH) ?
				    IPPROTO_AH : IPPROTO_ESP;
				sid = sa->ipsa_netstack->netstack_stackid;
				cl_inet_deletespi(sid, protocol, sa->ipsa_spi,
				    NULL);
			}
			sadb_unlinkassoc(sa);
		}
		table[i].isaf_gen++;
		mutex_exit(&table[i].isaf_lock);
		if (forever)
			mutex_destroy(&(table[i].isaf_lock));
	}

	if (forever) {
		*tablep = NULL;
		kmem_free(table, numentries * sizeof (*table));
	}
}

/*
 * Entry points to sadb_destroyer().
 */
static void
sadb_flush(sadb_t *sp, netstack_t *ns)
{
	/*
	 * Flush out each bucket, one at a time.  Were it not for keysock's
	 * enforcement, there would be a subtlety where I could add on the
	 * heels of a flush.  With keysock's enforcement, however, this
	 * makes ESP's job easy.
	 */
	sadb_destroyer(&sp->sdb_of, sp->sdb_hashsize, B_FALSE, B_FALSE);
	sadb_destroyer(&sp->sdb_if, sp->sdb_hashsize, B_FALSE, B_TRUE);

	/* For each acquire, destroy it; leave the bucket mutex alone. */
	sadb_destroy_acqlist(&sp->sdb_acq, sp->sdb_hashsize, B_FALSE, ns);
}

static void
sadb_destroy(sadb_t *sp, netstack_t *ns)
{
	sadb_destroyer(&sp->sdb_of, sp->sdb_hashsize, B_TRUE, B_FALSE);
	sadb_destroyer(&sp->sdb_if, sp->sdb_hashsize, B_TRUE, B_TRUE);

	/* For each acquire, destroy it, including the bucket mutex. */
	sadb_destroy_acqlist(&sp->sdb_acq, sp->sdb_hashsize, B_TRUE, ns);

	ASSERT(sp->sdb_of == NULL);
	ASSERT(sp->sdb_if == NULL);
	ASSERT(sp->sdb_acq == NULL);
}

void
sadbp_flush(sadbp_t *spp, netstack_t *ns)
{
	sadb_flush(&spp->s_v4, ns);
	sadb_flush(&spp->s_v6, ns);
}

void
sadbp_destroy(sadbp_t *spp, netstack_t *ns)
{
	sadb_destroy(&spp->s_v4, ns);
	sadb_destroy(&spp->s_v6, ns);

	if (spp->s_satype == SADB_SATYPE_AH) {
		ipsec_stack_t	*ipss = ns->netstack_ipsec;

		ip_drop_unregister(&ipss->ipsec_sadb_dropper);
	}
}


/*
 * Check hard vs. soft lifetimes.  If there's a reality mismatch (e.g.
 * soft lifetimes > hard lifetimes) return an appropriate diagnostic for
 * EINVAL.
 */
int
sadb_hardsoftchk(sadb_lifetime_t *hard, sadb_lifetime_t *soft,
    sadb_lifetime_t *idle)
{
	if (hard == NULL || soft == NULL)
		return (0);

	if (hard->sadb_lifetime_allocations != 0 &&
	    soft->sadb_lifetime_allocations != 0 &&
	    hard->sadb_lifetime_allocations < soft->sadb_lifetime_allocations)
		return (SADB_X_DIAGNOSTIC_ALLOC_HSERR);

	if (hard->sadb_lifetime_bytes != 0 &&
	    soft->sadb_lifetime_bytes != 0 &&
	    hard->sadb_lifetime_bytes < soft->sadb_lifetime_bytes)
		return (SADB_X_DIAGNOSTIC_BYTES_HSERR);

	if (hard->sadb_lifetime_addtime != 0 &&
	    soft->sadb_lifetime_addtime != 0 &&
	    hard->sadb_lifetime_addtime < soft->sadb_lifetime_addtime)
		return (SADB_X_DIAGNOSTIC_ADDTIME_HSERR);

	if (hard->sadb_lifetime_usetime != 0 &&
	    soft->sadb_lifetime_usetime != 0 &&
	    hard->sadb_lifetime_usetime < soft->sadb_lifetime_usetime)
		return (SADB_X_DIAGNOSTIC_USETIME_HSERR);

	if (idle != NULL) {
		if (hard->sadb_lifetime_addtime != 0 &&
		    idle->sadb_lifetime_addtime != 0 &&
		    hard->sadb_lifetime_addtime < idle->sadb_lifetime_addtime)
			return (SADB_X_DIAGNOSTIC_ADDTIME_HSERR);

		if (soft->sadb_lifetime_addtime != 0 &&
		    idle->sadb_lifetime_addtime != 0 &&
		    soft->sadb_lifetime_addtime < idle->sadb_lifetime_addtime)
			return (SADB_X_DIAGNOSTIC_ADDTIME_HSERR);

		if (hard->sadb_lifetime_usetime != 0 &&
		    idle->sadb_lifetime_usetime != 0 &&
		    hard->sadb_lifetime_usetime < idle->sadb_lifetime_usetime)
			return (SADB_X_DIAGNOSTIC_USETIME_HSERR);

		if (soft->sadb_lifetime_usetime != 0 &&
		    idle->sadb_lifetime_usetime != 0 &&
		    soft->sadb_lifetime_usetime < idle->sadb_lifetime_usetime)
			return (SADB_X_DIAGNOSTIC_USETIME_HSERR);
	}

	return (0);
}

/*
 * Sanity check sensitivity labels.
 *
 * For now, just reject labels on unlabeled systems.
 */
int
sadb_labelchk(keysock_in_t *ksi)
{
	if (!is_system_labeled()) {
		if (ksi->ks_in_extv[SADB_EXT_SENSITIVITY] != NULL)
			return (SADB_X_DIAGNOSTIC_BAD_LABEL);

		if (ksi->ks_in_extv[SADB_X_EXT_OUTER_SENS] != NULL)
			return (SADB_X_DIAGNOSTIC_BAD_LABEL);
	}

	return (0);
}

/*
 * Clone a security association for the purposes of inserting a single SA
 * into inbound and outbound tables respectively. This function should only
 * be called from sadb_common_add().
 */
static ipsa_t *
sadb_cloneassoc(ipsa_t *ipsa)
{
	ipsa_t *newbie;
	boolean_t error = B_FALSE;

	ASSERT(MUTEX_NOT_HELD(&(ipsa->ipsa_lock)));

	newbie = kmem_alloc(sizeof (ipsa_t), KM_NOSLEEP);
	if (newbie == NULL)
		return (NULL);

	/* Copy over what we can. */
	*newbie = *ipsa;

	/* bzero and initialize locks, in case *_init() allocates... */
	mutex_init(&newbie->ipsa_lock, NULL, MUTEX_DEFAULT, NULL);

	if (newbie->ipsa_tsl != NULL)
		label_hold(newbie->ipsa_tsl);

	if (newbie->ipsa_otsl != NULL)
		label_hold(newbie->ipsa_otsl);

	/*
	 * While somewhat dain-bramaged, the most graceful way to
	 * recover from errors is to keep plowing through the
	 * allocations, and getting what I can.  It's easier to call
	 * sadb_freeassoc() on the stillborn clone when all the
	 * pointers aren't pointing to the parent's data.
	 */

	if (ipsa->ipsa_authkey != NULL) {
		newbie->ipsa_authkey = kmem_alloc(newbie->ipsa_authkeylen,
		    KM_NOSLEEP);
		if (newbie->ipsa_authkey == NULL) {
			error = B_TRUE;
		} else {
			bcopy(ipsa->ipsa_authkey, newbie->ipsa_authkey,
			    newbie->ipsa_authkeylen);

			newbie->ipsa_kcfauthkey.ck_data =
			    newbie->ipsa_authkey;
		}

		if (newbie->ipsa_amech.cm_param != NULL) {
			newbie->ipsa_amech.cm_param =
			    (char *)&newbie->ipsa_mac_len;
		}
	}

	if (ipsa->ipsa_encrkey != NULL) {
		newbie->ipsa_encrkey = kmem_alloc(newbie->ipsa_encrkeylen,
		    KM_NOSLEEP);
		if (newbie->ipsa_encrkey == NULL) {
			error = B_TRUE;
		} else {
			bcopy(ipsa->ipsa_encrkey, newbie->ipsa_encrkey,
			    newbie->ipsa_encrkeylen);

			newbie->ipsa_kcfencrkey.ck_data =
			    newbie->ipsa_encrkey;
		}
	}

	newbie->ipsa_authtmpl = NULL;
	newbie->ipsa_encrtmpl = NULL;
	newbie->ipsa_haspeer = B_TRUE;

	if (ipsa->ipsa_src_cid != NULL) {
		newbie->ipsa_src_cid = ipsa->ipsa_src_cid;
		IPSID_REFHOLD(ipsa->ipsa_src_cid);
	}

	if (ipsa->ipsa_dst_cid != NULL) {
		newbie->ipsa_dst_cid = ipsa->ipsa_dst_cid;
		IPSID_REFHOLD(ipsa->ipsa_dst_cid);
	}

	if (error) {
		sadb_freeassoc(newbie);
		return (NULL);
	}

	return (newbie);
}

/*
 * Initialize a SADB address extension at the address specified by addrext.
 * Return a pointer to the end of the new address extension.
 */
static uint8_t *
sadb_make_addr_ext(uint8_t *start, uint8_t *end, uint16_t exttype,
    sa_family_t af, uint32_t *addr, uint16_t port, uint8_t proto, int prefix)
{
	struct sockaddr_in *sin;
	struct sockaddr_in6 *sin6;
	uint8_t *cur = start;
	int addrext_len;
	int sin_len;
	sadb_address_t *addrext	= (sadb_address_t *)cur;

	if (cur == NULL)
		return (NULL);

	cur += sizeof (*addrext);
	if (cur > end)
		return (NULL);

	addrext->sadb_address_proto = proto;
	addrext->sadb_address_prefixlen = prefix;
	addrext->sadb_address_reserved = 0;
	addrext->sadb_address_exttype = exttype;

	switch (af) {
	case AF_INET:
		sin = (struct sockaddr_in *)cur;
		sin_len = sizeof (*sin);
		cur += sin_len;
		if (cur > end)
			return (NULL);

		sin->sin_family = af;
		bzero(sin->sin_zero, sizeof (sin->sin_zero));
		sin->sin_port = port;
		IPSA_COPY_ADDR(&sin->sin_addr, addr, af);
		break;
	case AF_INET6:
		sin6 = (struct sockaddr_in6 *)cur;
		sin_len = sizeof (*sin6);
		cur += sin_len;
		if (cur > end)
			return (NULL);

		bzero(sin6, sizeof (*sin6));
		sin6->sin6_family = af;
		sin6->sin6_port = port;
		IPSA_COPY_ADDR(&sin6->sin6_addr, addr, af);
		break;
	}

	addrext_len = roundup(cur - start, sizeof (uint64_t));
	addrext->sadb_address_len = SADB_8TO64(addrext_len);

	cur = start + addrext_len;
	if (cur > end)
		cur = NULL;

	return (cur);
}

/*
 * Construct a key management cookie extension.
 */

static uint8_t *
sadb_make_kmc_ext(uint8_t *cur, uint8_t *end, uint32_t kmp, uint64_t kmc)
{
	sadb_x_kmc_t *kmcext = (sadb_x_kmc_t *)cur;

	if (cur == NULL)
		return (NULL);

	cur += sizeof (*kmcext);

	if (cur > end)
		return (NULL);

	kmcext->sadb_x_kmc_len = SADB_8TO64(sizeof (*kmcext));
	kmcext->sadb_x_kmc_exttype = SADB_X_EXT_KM_COOKIE;
	kmcext->sadb_x_kmc_proto = kmp;
	kmcext->sadb_x_kmc_cookie64 = kmc;

	return (cur);
}

/*
 * Given an original message header with sufficient space following it, and an
 * SA, construct a full PF_KEY message with all of the relevant extensions.
 * This is mostly used for SADB_GET, and SADB_DUMP.
 */
static mblk_t *
sadb_sa2msg(ipsa_t *ipsa, sadb_msg_t *samsg)
{
	int alloclen, addrsize, paddrsize, authsize, encrsize;
	int srcidsize, dstidsize, senslen, osenslen;
	sa_family_t fam, pfam;	/* Address family for SADB_EXT_ADDRESS */
				/* src/dst and proxy sockaddrs. */
	/*
	 * The following are pointers into the PF_KEY message this PF_KEY
	 * message creates.
	 */
	sadb_msg_t *newsamsg;
	sadb_sa_t *assoc;
	sadb_lifetime_t *lt;
	sadb_key_t *key;
	sadb_ident_t *ident;
	sadb_sens_t *sens;
	sadb_ext_t *walker;	/* For when we need a generic ext. pointer. */
	sadb_x_replay_ctr_t *repl_ctr;
	sadb_x_pair_t *pair_ext;

	mblk_t *mp;
	uint8_t *cur, *end;
	/* These indicate the presence of the above extension fields. */
	boolean_t soft = B_FALSE, hard = B_FALSE;
	boolean_t isrc = B_FALSE, idst = B_FALSE;
	boolean_t auth = B_FALSE, encr = B_FALSE;
	boolean_t sensinteg = B_FALSE, osensinteg = B_FALSE;
	boolean_t srcid = B_FALSE, dstid = B_FALSE;
	boolean_t idle;
	boolean_t paired;
	uint32_t otherspi;

	/* First off, figure out the allocation length for this message. */
	/*
	 * Constant stuff.  This includes base, SA, address (src, dst),
	 * and lifetime (current).
	 */
	alloclen = sizeof (sadb_msg_t) + sizeof (sadb_sa_t) +
	    sizeof (sadb_lifetime_t);

	fam = ipsa->ipsa_addrfam;
	switch (fam) {
	case AF_INET:
		addrsize = roundup(sizeof (struct sockaddr_in) +
		    sizeof (sadb_address_t), sizeof (uint64_t));
		break;
	case AF_INET6:
		addrsize = roundup(sizeof (struct sockaddr_in6) +
		    sizeof (sadb_address_t), sizeof (uint64_t));
		break;
	default:
		return (NULL);
	}
	/*
	 * Allocate TWO address extensions, for source and destination.
	 * (Thus, the * 2.)
	 */
	alloclen += addrsize * 2;
	if (ipsa->ipsa_flags & IPSA_F_NATT_REM)
		alloclen += addrsize;
	if (ipsa->ipsa_flags & IPSA_F_NATT_LOC)
		alloclen += addrsize;

	if (ipsa->ipsa_flags & IPSA_F_PAIRED) {
		paired = B_TRUE;
		alloclen += sizeof (sadb_x_pair_t);
		otherspi = ipsa->ipsa_otherspi;
	} else {
		paired = B_FALSE;
	}

	/* How 'bout other lifetimes? */
	if (ipsa->ipsa_softaddlt != 0 || ipsa->ipsa_softuselt != 0 ||
	    ipsa->ipsa_softbyteslt != 0 || ipsa->ipsa_softalloc != 0) {
		alloclen += sizeof (sadb_lifetime_t);
		soft = B_TRUE;
	}

	if (ipsa->ipsa_hardaddlt != 0 || ipsa->ipsa_harduselt != 0 ||
	    ipsa->ipsa_hardbyteslt != 0 || ipsa->ipsa_hardalloc != 0) {
		alloclen += sizeof (sadb_lifetime_t);
		hard = B_TRUE;
	}

	if (ipsa->ipsa_idleaddlt != 0 || ipsa->ipsa_idleuselt != 0) {
		alloclen += sizeof (sadb_lifetime_t);
		idle = B_TRUE;
	} else {
		idle = B_FALSE;
	}

	/* Inner addresses. */
	if (ipsa->ipsa_innerfam != 0) {
		pfam = ipsa->ipsa_innerfam;
		switch (pfam) {
		case AF_INET6:
			paddrsize = roundup(sizeof (struct sockaddr_in6) +
			    sizeof (sadb_address_t), sizeof (uint64_t));
			break;
		case AF_INET:
			paddrsize = roundup(sizeof (struct sockaddr_in) +
			    sizeof (sadb_address_t), sizeof (uint64_t));
			break;
		default:
			cmn_err(CE_PANIC,
			    "IPsec SADB: Proxy length failure.\n");
			break;
		}
		isrc = B_TRUE;
		idst = B_TRUE;
		alloclen += 2 * paddrsize;
	}

	/* For the following fields, assume that length != 0 ==> stuff */
	if (ipsa->ipsa_authkeylen != 0) {
		authsize = roundup(sizeof (sadb_key_t) + ipsa->ipsa_authkeylen,
		    sizeof (uint64_t));
		alloclen += authsize;
		auth = B_TRUE;
	}

	if (ipsa->ipsa_encrkeylen != 0) {
		encrsize = roundup(sizeof (sadb_key_t) + ipsa->ipsa_encrkeylen +
		    ipsa->ipsa_nonce_len, sizeof (uint64_t));
		alloclen += encrsize;
		encr = B_TRUE;
	} else {
		encr = B_FALSE;
	}

	if (ipsa->ipsa_tsl != NULL) {
		senslen = sadb_sens_len_from_label(ipsa->ipsa_tsl);
		alloclen += senslen;
		sensinteg = B_TRUE;
	}

	if (ipsa->ipsa_otsl != NULL) {
		osenslen = sadb_sens_len_from_label(ipsa->ipsa_otsl);
		alloclen += osenslen;
		osensinteg = B_TRUE;
	}

	/*
	 * Must use strlen() here for lengths.	Identities use NULL
	 * pointers to indicate their nonexistence.
	 */
	if (ipsa->ipsa_src_cid != NULL) {
		srcidsize = roundup(sizeof (sadb_ident_t) +
		    strlen(ipsa->ipsa_src_cid->ipsid_cid) + 1,
		    sizeof (uint64_t));
		alloclen += srcidsize;
		srcid = B_TRUE;
	}

	if (ipsa->ipsa_dst_cid != NULL) {
		dstidsize = roundup(sizeof (sadb_ident_t) +
		    strlen(ipsa->ipsa_dst_cid->ipsid_cid) + 1,
		    sizeof (uint64_t));
		alloclen += dstidsize;
		dstid = B_TRUE;
	}

	if ((ipsa->ipsa_kmp != 0) || (ipsa->ipsa_kmc != 0))
		alloclen += sizeof (sadb_x_kmc_t);

	if (ipsa->ipsa_replay != 0) {
		alloclen += sizeof (sadb_x_replay_ctr_t);
	}

	/* Make sure the allocation length is a multiple of 8 bytes. */
	ASSERT((alloclen & 0x7) == 0);

	/* XXX Possibly make it esballoc, with a bzero-ing free_ftn. */
	mp = allocb(alloclen, BPRI_HI);
	if (mp == NULL)
		return (NULL);
	bzero(mp->b_rptr, alloclen);

	mp->b_wptr += alloclen;
	end = mp->b_wptr;
	newsamsg = (sadb_msg_t *)mp->b_rptr;
	*newsamsg = *samsg;
	newsamsg->sadb_msg_len = (uint16_t)SADB_8TO64(alloclen);

	mutex_enter(&ipsa->ipsa_lock);	/* Since I'm grabbing SA fields... */

	newsamsg->sadb_msg_satype = ipsa->ipsa_type;

	assoc = (sadb_sa_t *)(newsamsg + 1);
	assoc->sadb_sa_len = SADB_8TO64(sizeof (*assoc));
	assoc->sadb_sa_exttype = SADB_EXT_SA;
	assoc->sadb_sa_spi = ipsa->ipsa_spi;
	assoc->sadb_sa_replay = ipsa->ipsa_replay_wsize;
	assoc->sadb_sa_state = ipsa->ipsa_state;
	assoc->sadb_sa_auth = ipsa->ipsa_auth_alg;
	assoc->sadb_sa_encrypt = ipsa->ipsa_encr_alg;
	assoc->sadb_sa_flags = ipsa->ipsa_flags;

	lt = (sadb_lifetime_t *)(assoc + 1);
	lt->sadb_lifetime_len = SADB_8TO64(sizeof (*lt));
	lt->sadb_lifetime_exttype = SADB_EXT_LIFETIME_CURRENT;
	/* We do not support the concept. */
	lt->sadb_lifetime_allocations = 0;
	lt->sadb_lifetime_bytes = ipsa->ipsa_bytes;
	lt->sadb_lifetime_addtime = ipsa->ipsa_addtime;
	lt->sadb_lifetime_usetime = ipsa->ipsa_usetime;

	if (hard) {
		lt++;
		lt->sadb_lifetime_len = SADB_8TO64(sizeof (*lt));
		lt->sadb_lifetime_exttype = SADB_EXT_LIFETIME_HARD;
		lt->sadb_lifetime_allocations = ipsa->ipsa_hardalloc;
		lt->sadb_lifetime_bytes = ipsa->ipsa_hardbyteslt;
		lt->sadb_lifetime_addtime = ipsa->ipsa_hardaddlt;
		lt->sadb_lifetime_usetime = ipsa->ipsa_harduselt;
	}

	if (soft) {
		lt++;
		lt->sadb_lifetime_len = SADB_8TO64(sizeof (*lt));
		lt->sadb_lifetime_exttype = SADB_EXT_LIFETIME_SOFT;
		lt->sadb_lifetime_allocations = ipsa->ipsa_softalloc;
		lt->sadb_lifetime_bytes = ipsa->ipsa_softbyteslt;
		lt->sadb_lifetime_addtime = ipsa->ipsa_softaddlt;
		lt->sadb_lifetime_usetime = ipsa->ipsa_softuselt;
	}

	if (idle) {
		lt++;
		lt->sadb_lifetime_len = SADB_8TO64(sizeof (*lt));
		lt->sadb_lifetime_exttype = SADB_X_EXT_LIFETIME_IDLE;
		lt->sadb_lifetime_addtime = ipsa->ipsa_idleaddlt;
		lt->sadb_lifetime_usetime = ipsa->ipsa_idleuselt;
	}

	cur = (uint8_t *)(lt + 1);

	/* NOTE:  Don't fill in ports here if we are a tunnel-mode SA. */
	cur = sadb_make_addr_ext(cur, end, SADB_EXT_ADDRESS_SRC, fam,
	    ipsa->ipsa_srcaddr, (!isrc && !idst) ? SA_SRCPORT(ipsa) : 0,
	    SA_PROTO(ipsa), 0);
	if (cur == NULL) {
		freemsg(mp);
		mp = NULL;
		goto bail;
	}

	cur = sadb_make_addr_ext(cur, end, SADB_EXT_ADDRESS_DST, fam,
	    ipsa->ipsa_dstaddr, (!isrc && !idst) ? SA_DSTPORT(ipsa) : 0,
	    SA_PROTO(ipsa), 0);
	if (cur == NULL) {
		freemsg(mp);
		mp = NULL;
		goto bail;
	}

	if (ipsa->ipsa_flags & IPSA_F_NATT_LOC) {
		cur = sadb_make_addr_ext(cur, end, SADB_X_EXT_ADDRESS_NATT_LOC,
		    fam, &ipsa->ipsa_natt_addr_loc, ipsa->ipsa_local_nat_port,
		    IPPROTO_UDP, 0);
		if (cur == NULL) {
			freemsg(mp);
			mp = NULL;
			goto bail;
		}
	}

	if (ipsa->ipsa_flags & IPSA_F_NATT_REM) {
		cur = sadb_make_addr_ext(cur, end, SADB_X_EXT_ADDRESS_NATT_REM,
		    fam, &ipsa->ipsa_natt_addr_rem, ipsa->ipsa_remote_nat_port,
		    IPPROTO_UDP, 0);
		if (cur == NULL) {
			freemsg(mp);
			mp = NULL;
			goto bail;
		}
	}

	/* If we are a tunnel-mode SA, fill in the inner-selectors. */
	if (isrc) {
		cur = sadb_make_addr_ext(cur, end, SADB_X_EXT_ADDRESS_INNER_SRC,
		    pfam, ipsa->ipsa_innersrc, SA_SRCPORT(ipsa),
		    SA_IPROTO(ipsa), ipsa->ipsa_innersrcpfx);
		if (cur == NULL) {
			freemsg(mp);
			mp = NULL;
			goto bail;
		}
	}

	if (idst) {
		cur = sadb_make_addr_ext(cur, end, SADB_X_EXT_ADDRESS_INNER_DST,
		    pfam, ipsa->ipsa_innerdst, SA_DSTPORT(ipsa),
		    SA_IPROTO(ipsa), ipsa->ipsa_innerdstpfx);
		if (cur == NULL) {
			freemsg(mp);
			mp = NULL;
			goto bail;
		}
	}

	if ((ipsa->ipsa_kmp != 0) || (ipsa->ipsa_kmc != 0)) {
		cur = sadb_make_kmc_ext(cur, end,
		    ipsa->ipsa_kmp, ipsa->ipsa_kmc);
		if (cur == NULL) {
			freemsg(mp);
			mp = NULL;
			goto bail;
		}
	}

	walker = (sadb_ext_t *)cur;
	if (auth) {
		key = (sadb_key_t *)walker;
		key->sadb_key_len = SADB_8TO64(authsize);
		key->sadb_key_exttype = SADB_EXT_KEY_AUTH;
		key->sadb_key_bits = ipsa->ipsa_authkeybits;
		key->sadb_key_reserved = 0;
		bcopy(ipsa->ipsa_authkey, key + 1, ipsa->ipsa_authkeylen);
		walker = (sadb_ext_t *)((uint64_t *)walker +
		    walker->sadb_ext_len);
	}

	if (encr) {
		uint8_t *buf_ptr;
		key = (sadb_key_t *)walker;
		key->sadb_key_len = SADB_8TO64(encrsize);
		key->sadb_key_exttype = SADB_EXT_KEY_ENCRYPT;
		key->sadb_key_bits = ipsa->ipsa_encrkeybits;
		key->sadb_key_reserved = ipsa->ipsa_saltbits;
		buf_ptr = (uint8_t *)(key + 1);
		bcopy(ipsa->ipsa_encrkey, buf_ptr, ipsa->ipsa_encrkeylen);
		if (ipsa->ipsa_salt != NULL) {
			buf_ptr += ipsa->ipsa_encrkeylen;
			bcopy(ipsa->ipsa_salt, buf_ptr, ipsa->ipsa_saltlen);
		}
		walker = (sadb_ext_t *)((uint64_t *)walker +
		    walker->sadb_ext_len);
	}

	if (srcid) {
		ident = (sadb_ident_t *)walker;
		ident->sadb_ident_len = SADB_8TO64(srcidsize);
		ident->sadb_ident_exttype = SADB_EXT_IDENTITY_SRC;
		ident->sadb_ident_type = ipsa->ipsa_src_cid->ipsid_type;
		ident->sadb_ident_id = 0;
		ident->sadb_ident_reserved = 0;
		(void) strcpy((char *)(ident + 1),
		    ipsa->ipsa_src_cid->ipsid_cid);
		walker = (sadb_ext_t *)((uint64_t *)walker +
		    walker->sadb_ext_len);
	}

	if (dstid) {
		ident = (sadb_ident_t *)walker;
		ident->sadb_ident_len = SADB_8TO64(dstidsize);
		ident->sadb_ident_exttype = SADB_EXT_IDENTITY_DST;
		ident->sadb_ident_type = ipsa->ipsa_dst_cid->ipsid_type;
		ident->sadb_ident_id = 0;
		ident->sadb_ident_reserved = 0;
		(void) strcpy((char *)(ident + 1),
		    ipsa->ipsa_dst_cid->ipsid_cid);
		walker = (sadb_ext_t *)((uint64_t *)walker +
		    walker->sadb_ext_len);
	}

	if (sensinteg) {
		sens = (sadb_sens_t *)walker;
		sadb_sens_from_label(sens, SADB_EXT_SENSITIVITY,
		    ipsa->ipsa_tsl, senslen);

		walker = (sadb_ext_t *)((uint64_t *)walker +
		    walker->sadb_ext_len);
	}

	if (osensinteg) {
		sens = (sadb_sens_t *)walker;

		sadb_sens_from_label(sens, SADB_X_EXT_OUTER_SENS,
		    ipsa->ipsa_otsl, osenslen);
		if (ipsa->ipsa_mac_exempt)
			sens->sadb_x_sens_flags = SADB_X_SENS_IMPLICIT;

		walker = (sadb_ext_t *)((uint64_t *)walker +
		    walker->sadb_ext_len);
	}

	if (paired) {
		pair_ext = (sadb_x_pair_t *)walker;

		pair_ext->sadb_x_pair_len = SADB_8TO64(sizeof (sadb_x_pair_t));
		pair_ext->sadb_x_pair_exttype = SADB_X_EXT_PAIR;
		pair_ext->sadb_x_pair_spi = otherspi;

		walker = (sadb_ext_t *)((uint64_t *)walker +
		    walker->sadb_ext_len);
	}

	if (ipsa->ipsa_replay != 0) {
		repl_ctr = (sadb_x_replay_ctr_t *)walker;
		repl_ctr->sadb_x_rc_len = SADB_8TO64(sizeof (*repl_ctr));
		repl_ctr->sadb_x_rc_exttype = SADB_X_EXT_REPLAY_VALUE;
		repl_ctr->sadb_x_rc_replay32 = ipsa->ipsa_replay;
		repl_ctr->sadb_x_rc_replay64 = 0;
		walker = (sadb_ext_t *)(repl_ctr + 1);
	}

bail:
	/* Pardon any delays... */
	mutex_exit(&ipsa->ipsa_lock);

	return (mp);
}

/*
 * Strip out key headers or unmarked headers (SADB_EXT_KEY_*, SADB_EXT_UNKNOWN)
 * and adjust base message accordingly.
 *
 * Assume message is pulled up in one piece of contiguous memory.
 *
 * Say if we start off with:
 *
 * +------+----+-------------+-----------+---------------+---------------+
 * | base | SA | source addr | dest addr | rsrvd. or key | soft lifetime |
 * +------+----+-------------+-----------+---------------+---------------+
 *
 * we will end up with
 *
 * +------+----+-------------+-----------+---------------+
 * | base | SA | source addr | dest addr | soft lifetime |
 * +------+----+-------------+-----------+---------------+
 */
static void
sadb_strip(sadb_msg_t *samsg)
{
	sadb_ext_t *ext;
	uint8_t *target = NULL;
	uint8_t *msgend;
	int sofar = SADB_8TO64(sizeof (*samsg));
	int copylen;

	ext = (sadb_ext_t *)(samsg + 1);
	msgend = (uint8_t *)samsg;
	msgend += SADB_64TO8(samsg->sadb_msg_len);
	while ((uint8_t *)ext < msgend) {
		if (ext->sadb_ext_type == SADB_EXT_RESERVED ||
		    ext->sadb_ext_type == SADB_EXT_KEY_AUTH ||
		    ext->sadb_ext_type == SADB_X_EXT_EDUMP ||
		    ext->sadb_ext_type == SADB_EXT_KEY_ENCRYPT) {
			/*
			 * Aha!	 I found a header to be erased.
			 */

			if (target != NULL) {
				/*
				 * If I had a previous header to be erased,
				 * copy over it.  I can get away with just
				 * copying backwards because the target will
				 * always be 8 bytes behind the source.
				 */
				copylen = ((uint8_t *)ext) - (target +
				    SADB_64TO8(
				    ((sadb_ext_t *)target)->sadb_ext_len));
				ovbcopy(((uint8_t *)ext - copylen), target,
				    copylen);
				target += copylen;
				((sadb_ext_t *)target)->sadb_ext_len =
				    SADB_8TO64(((uint8_t *)ext) - target +
				    SADB_64TO8(ext->sadb_ext_len));
			} else {
				target = (uint8_t *)ext;
			}
		} else {
			sofar += ext->sadb_ext_len;
		}

		ext = (sadb_ext_t *)(((uint64_t *)ext) + ext->sadb_ext_len);
	}

	ASSERT((uint8_t *)ext == msgend);

	if (target != NULL) {
		copylen = ((uint8_t *)ext) - (target +
		    SADB_64TO8(((sadb_ext_t *)target)->sadb_ext_len));
		if (copylen != 0)
			ovbcopy(((uint8_t *)ext - copylen), target, copylen);
	}

	/* Adjust samsg. */
	samsg->sadb_msg_len = (uint16_t)sofar;

	/* Assume all of the rest is cleared by caller in sadb_pfkey_echo(). */
}

/*
 * AH needs to send an error to PF_KEY.	 Assume mp points to an M_CTL
 * followed by an M_DATA with a PF_KEY message in it.  The serial of
 * the sending keysock instance is included.
 */
void
sadb_pfkey_error(queue_t *pfkey_q, mblk_t *mp, int error, int diagnostic,
    uint_t serial)
{
	mblk_t *msg = mp->b_cont;
	sadb_msg_t *samsg;
	keysock_out_t *kso;

	/*
	 * Enough functions call this to merit a NULL queue check.
	 */
	if (pfkey_q == NULL) {
		freemsg(mp);
		return;
	}

	ASSERT(msg != NULL);
	ASSERT((mp->b_wptr - mp->b_rptr) == sizeof (ipsec_info_t));
	ASSERT((msg->b_wptr - msg->b_rptr) >= sizeof (sadb_msg_t));
	samsg = (sadb_msg_t *)msg->b_rptr;
	kso = (keysock_out_t *)mp->b_rptr;

	kso->ks_out_type = KEYSOCK_OUT;
	kso->ks_out_len = sizeof (*kso);
	kso->ks_out_serial = serial;

	/*
	 * Only send the base message up in the event of an error.
	 * Don't worry about bzero()-ing, because it was probably bogus
	 * anyway.
	 */
	msg->b_wptr = msg->b_rptr + sizeof (*samsg);
	samsg = (sadb_msg_t *)msg->b_rptr;
	samsg->sadb_msg_len = SADB_8TO64(sizeof (*samsg));
	samsg->sadb_msg_errno = (uint8_t)error;
	if (diagnostic != SADB_X_DIAGNOSTIC_PRESET)
		samsg->sadb_x_msg_diagnostic = (uint16_t)diagnostic;

	putnext(pfkey_q, mp);
}

/*
 * Send a successful return packet back to keysock via the queue in pfkey_q.
 *
 * Often, an SA is associated with the reply message, it's passed in if needed,
 * and NULL if not.  BTW, that ipsa will have its refcnt appropriately held,
 * and the caller will release said refcnt.
 */
void
sadb_pfkey_echo(queue_t *pfkey_q, mblk_t *mp, sadb_msg_t *samsg,
    keysock_in_t *ksi, ipsa_t *ipsa)
{
	keysock_out_t *kso;
	mblk_t *mp1;
	sadb_msg_t *newsamsg;
	uint8_t *oldend;

	ASSERT((mp->b_cont != NULL) &&
	    ((void *)samsg == (void *)mp->b_cont->b_rptr) &&
	    ((void *)mp->b_rptr == (void *)ksi));

	switch (samsg->sadb_msg_type) {
	case SADB_ADD:
	case SADB_UPDATE:
	case SADB_X_UPDATEPAIR:
	case SADB_X_DELPAIR_STATE:
	case SADB_FLUSH:
	case SADB_DUMP:
		/*
		 * I have all of the message already.  I just need to strip
		 * out the keying material and echo the message back.
		 *
		 * NOTE: for SADB_DUMP, the function sadb_dump() did the
		 * work.  When DUMP reaches here, it should only be a base
		 * message.
		 */
	justecho:
		if (ksi->ks_in_extv[SADB_EXT_KEY_AUTH] != NULL ||
		    ksi->ks_in_extv[SADB_EXT_KEY_ENCRYPT] != NULL ||
		    ksi->ks_in_extv[SADB_X_EXT_EDUMP] != NULL) {
			sadb_strip(samsg);
			/* Assume PF_KEY message is contiguous. */
			ASSERT(mp->b_cont->b_cont == NULL);
			oldend = mp->b_cont->b_wptr;
			mp->b_cont->b_wptr = mp->b_cont->b_rptr +
			    SADB_64TO8(samsg->sadb_msg_len);
			bzero(mp->b_cont->b_wptr, oldend - mp->b_cont->b_wptr);
		}
		break;
	case SADB_GET:
		/*
		 * Do a lot of work here, because of the ipsa I just found.
		 * First construct the new PF_KEY message, then abandon
		 * the old one.
		 */
		mp1 = sadb_sa2msg(ipsa, samsg);
		if (mp1 == NULL) {
			sadb_pfkey_error(pfkey_q, mp, ENOMEM,
			    SADB_X_DIAGNOSTIC_NONE, ksi->ks_in_serial);
			return;
		}
		freemsg(mp->b_cont);
		mp->b_cont = mp1;
		break;
	case SADB_DELETE:
	case SADB_X_DELPAIR:
		if (ipsa == NULL)
			goto justecho;
		/*
		 * Because listening KMds may require more info, treat
		 * DELETE like a special case of GET.
		 */
		mp1 = sadb_sa2msg(ipsa, samsg);
		if (mp1 == NULL) {
			sadb_pfkey_error(pfkey_q, mp, ENOMEM,
			    SADB_X_DIAGNOSTIC_NONE, ksi->ks_in_serial);
			return;
		}
		newsamsg = (sadb_msg_t *)mp1->b_rptr;
		sadb_strip(newsamsg);
		oldend = mp1->b_wptr;
		mp1->b_wptr = mp1->b_rptr + SADB_64TO8(newsamsg->sadb_msg_len);
		bzero(mp1->b_wptr, oldend - mp1->b_wptr);
		freemsg(mp->b_cont);
		mp->b_cont = mp1;
		break;
	default:
		if (mp != NULL)
			freemsg(mp);
		return;
	}

	/* ksi is now null and void. */
	kso = (keysock_out_t *)ksi;
	kso->ks_out_type = KEYSOCK_OUT;
	kso->ks_out_len = sizeof (*kso);
	kso->ks_out_serial = ksi->ks_in_serial;
	/* We're ready to send... */
	putnext(pfkey_q, mp);
}

/*
 * Set up a global pfkey_q instance for AH, ESP, or some other consumer.
 */
void
sadb_keysock_hello(queue_t **pfkey_qp, queue_t *q, mblk_t *mp,
    void (*ager)(void *), void *agerarg, timeout_id_t *top, int satype)
{
	keysock_hello_ack_t *kha;
	queue_t *oldq;

	ASSERT(OTHERQ(q) != NULL);

	/*
	 * First, check atomically that I'm the first and only keysock
	 * instance.
	 *
	 * Use OTHERQ(q), because qreply(q, mp) == putnext(OTHERQ(q), mp),
	 * and I want this module to say putnext(*_pfkey_q, mp) for PF_KEY
	 * messages.
	 */

	oldq = atomic_cas_ptr((void **)pfkey_qp, NULL, OTHERQ(q));
	if (oldq != NULL) {
		ASSERT(oldq != q);
		cmn_err(CE_WARN, "Danger!  Multiple keysocks on top of %s.\n",
		    (satype == SADB_SATYPE_ESP)? "ESP" : "AH or other");
		freemsg(mp);
		return;
	}

	kha = (keysock_hello_ack_t *)mp->b_rptr;
	kha->ks_hello_len = sizeof (keysock_hello_ack_t);
	kha->ks_hello_type = KEYSOCK_HELLO_ACK;
	kha->ks_hello_satype = (uint8_t)satype;

	/*
	 * If we made it past the atomic_cas_ptr, then we have "exclusive"
	 * access to the timeout handle.  Fire it off after the default ager
	 * interval.
	 */
	*top = qtimeout(*pfkey_qp, ager, agerarg,
	    drv_usectohz(SADB_AGE_INTERVAL_DEFAULT * 1000));

	putnext(*pfkey_qp, mp);
}

/*
 * Normalize IPv4-mapped IPv6 addresses (and prefixes) as appropriate.
 *
 * Check addresses themselves for wildcard or multicast.
 * Check ire table for local/non-local/broadcast.
 */
int
sadb_addrcheck(queue_t *pfkey_q, mblk_t *mp, sadb_ext_t *ext, uint_t serial,
    netstack_t *ns)
{
	sadb_address_t *addr = (sadb_address_t *)ext;
	struct sockaddr_in *sin;
	struct sockaddr_in6 *sin6;
	int diagnostic, type;
	boolean_t normalized = B_FALSE;

	ASSERT(ext != NULL);
	ASSERT((ext->sadb_ext_type == SADB_EXT_ADDRESS_SRC) ||
	    (ext->sadb_ext_type == SADB_EXT_ADDRESS_DST) ||
	    (ext->sadb_ext_type == SADB_X_EXT_ADDRESS_INNER_SRC) ||
	    (ext->sadb_ext_type == SADB_X_EXT_ADDRESS_INNER_DST) ||
	    (ext->sadb_ext_type == SADB_X_EXT_ADDRESS_NATT_LOC) ||
	    (ext->sadb_ext_type == SADB_X_EXT_ADDRESS_NATT_REM));

	/* Assign both sockaddrs, the compiler will do the right thing. */
	sin = (struct sockaddr_in *)(addr + 1);
	sin6 = (struct sockaddr_in6 *)(addr + 1);

	if (sin6->sin6_family == AF_INET6) {
		if (IN6_IS_ADDR_V4MAPPED(&sin6->sin6_addr)) {
			/*
			 * Convert to an AF_INET sockaddr.  This means the
			 * return messages will have the extra space, but have
			 * AF_INET sockaddrs instead of AF_INET6.
			 *
			 * Yes, RFC 2367 isn't clear on what to do here w.r.t.
			 * mapped addresses, but since AF_INET6 ::ffff:<v4> is
			 * equal to AF_INET <v4>, it shouldnt be a huge
			 * problem.
			 */
			sin->sin_family = AF_INET;
			IN6_V4MAPPED_TO_INADDR(&sin6->sin6_addr,
			    &sin->sin_addr);
			bzero(&sin->sin_zero, sizeof (sin->sin_zero));
			normalized = B_TRUE;
		}
	} else if (sin->sin_family != AF_INET) {
		switch (ext->sadb_ext_type) {
		case SADB_EXT_ADDRESS_SRC:
			diagnostic = SADB_X_DIAGNOSTIC_BAD_SRC_AF;
			break;
		case SADB_EXT_ADDRESS_DST:
			diagnostic = SADB_X_DIAGNOSTIC_BAD_DST_AF;
			break;
		case SADB_X_EXT_ADDRESS_INNER_SRC:
			diagnostic = SADB_X_DIAGNOSTIC_BAD_PROXY_AF;
			break;
		case SADB_X_EXT_ADDRESS_INNER_DST:
			diagnostic = SADB_X_DIAGNOSTIC_BAD_INNER_DST_AF;
			break;
		case SADB_X_EXT_ADDRESS_NATT_LOC:
			diagnostic = SADB_X_DIAGNOSTIC_BAD_NATT_LOC_AF;
			break;
		case SADB_X_EXT_ADDRESS_NATT_REM:
			diagnostic = SADB_X_DIAGNOSTIC_BAD_NATT_REM_AF;
			break;
			/* There is no default, see above ASSERT. */
		}
bail:
		if (pfkey_q != NULL) {
			sadb_pfkey_error(pfkey_q, mp, EINVAL, diagnostic,
			    serial);
		} else {
			/*
			 * Scribble in sadb_msg that we got passed in.
			 * Overload "mp" to be an sadb_msg pointer.
			 */
			sadb_msg_t *samsg = (sadb_msg_t *)mp;

			samsg->sadb_msg_errno = EINVAL;
			samsg->sadb_x_msg_diagnostic = diagnostic;
		}
		return (KS_IN_ADDR_UNKNOWN);
	}

	if (ext->sadb_ext_type == SADB_X_EXT_ADDRESS_INNER_SRC ||
	    ext->sadb_ext_type == SADB_X_EXT_ADDRESS_INNER_DST) {
		/*
		 * We need only check for prefix issues.
		 */

		/* Set diagnostic now, in case we need it later. */
		diagnostic =
		    (ext->sadb_ext_type == SADB_X_EXT_ADDRESS_INNER_SRC) ?
		    SADB_X_DIAGNOSTIC_PREFIX_INNER_SRC :
		    SADB_X_DIAGNOSTIC_PREFIX_INNER_DST;

		if (normalized)
			addr->sadb_address_prefixlen -= 96;

		/*
		 * Verify and mask out inner-addresses based on prefix length.
		 */
		if (sin->sin_family == AF_INET) {
			if (addr->sadb_address_prefixlen > 32)
				goto bail;
			sin->sin_addr.s_addr &=
			    ip_plen_to_mask(addr->sadb_address_prefixlen);
		} else {
			in6_addr_t mask;

			ASSERT(sin->sin_family == AF_INET6);
			/*
			 * ip_plen_to_mask_v6() returns NULL if the value in
			 * question is out of range.
			 */
			if (ip_plen_to_mask_v6(addr->sadb_address_prefixlen,
			    &mask) == NULL)
				goto bail;
			sin6->sin6_addr.s6_addr32[0] &= mask.s6_addr32[0];
			sin6->sin6_addr.s6_addr32[1] &= mask.s6_addr32[1];
			sin6->sin6_addr.s6_addr32[2] &= mask.s6_addr32[2];
			sin6->sin6_addr.s6_addr32[3] &= mask.s6_addr32[3];
		}

		/* We don't care in these cases. */
		return (KS_IN_ADDR_DONTCARE);
	}

	if (sin->sin_family == AF_INET6) {
		/* Check the easy ones now. */
		if (IN6_IS_ADDR_MULTICAST(&sin6->sin6_addr))
			return (KS_IN_ADDR_MBCAST);
		if (IN6_IS_ADDR_UNSPECIFIED(&sin6->sin6_addr))
			return (KS_IN_ADDR_UNSPEC);
		/*
		 * At this point, we're a unicast IPv6 address.
		 *
		 * XXX Zones alert -> me/notme decision needs to be tempered
		 * by what zone we're in when we go to zone-aware IPsec.
		 */
		if (ip_type_v6(&sin6->sin6_addr, ns->netstack_ip) ==
		    IRE_LOCAL) {
			/* Hey hey, it's local. */
			return (KS_IN_ADDR_ME);
		}
	} else {
		ASSERT(sin->sin_family == AF_INET);
		if (sin->sin_addr.s_addr == INADDR_ANY)
			return (KS_IN_ADDR_UNSPEC);
		if (CLASSD(sin->sin_addr.s_addr))
			return (KS_IN_ADDR_MBCAST);
		/*
		 * At this point we're a unicast or broadcast IPv4 address.
		 *
		 * Check if the address is IRE_BROADCAST or IRE_LOCAL.
		 *
		 * XXX Zones alert -> me/notme decision needs to be tempered
		 * by what zone we're in when we go to zone-aware IPsec.
		 */
		type = ip_type_v4(sin->sin_addr.s_addr, ns->netstack_ip);
		switch (type) {
		case IRE_LOCAL:
			return (KS_IN_ADDR_ME);
		case IRE_BROADCAST:
			return (KS_IN_ADDR_MBCAST);
		}
	}

	return (KS_IN_ADDR_NOTME);
}

/*
 * Address normalizations and reality checks for inbound PF_KEY messages.
 *
 * For the case of src == unspecified AF_INET6, and dst == AF_INET, convert
 * the source to AF_INET.  Do the same for the inner sources.
 */
boolean_t
sadb_addrfix(keysock_in_t *ksi, queue_t *pfkey_q, mblk_t *mp, netstack_t *ns)
{
	struct sockaddr_in *src, *isrc;
	struct sockaddr_in6 *dst, *idst;
	sadb_address_t *srcext, *dstext;
	uint16_t sport;
	sadb_ext_t **extv = ksi->ks_in_extv;
	int rc;

	if (extv[SADB_EXT_ADDRESS_SRC] != NULL) {
		rc = sadb_addrcheck(pfkey_q, mp, extv[SADB_EXT_ADDRESS_SRC],
		    ksi->ks_in_serial, ns);
		if (rc == KS_IN_ADDR_UNKNOWN)
			return (B_FALSE);
		if (rc == KS_IN_ADDR_MBCAST) {
			sadb_pfkey_error(pfkey_q, mp, EINVAL,
			    SADB_X_DIAGNOSTIC_BAD_SRC, ksi->ks_in_serial);
			return (B_FALSE);
		}
		ksi->ks_in_srctype = rc;
	}

	if (extv[SADB_EXT_ADDRESS_DST] != NULL) {
		rc = sadb_addrcheck(pfkey_q, mp, extv[SADB_EXT_ADDRESS_DST],
		    ksi->ks_in_serial, ns);
		if (rc == KS_IN_ADDR_UNKNOWN)
			return (B_FALSE);
		if (rc == KS_IN_ADDR_UNSPEC) {
			sadb_pfkey_error(pfkey_q, mp, EINVAL,
			    SADB_X_DIAGNOSTIC_BAD_DST, ksi->ks_in_serial);
			return (B_FALSE);
		}
		ksi->ks_in_dsttype = rc;
	}

	/*
	 * NAT-Traversal addrs are simple enough to not require all of
	 * the checks in sadb_addrcheck().  Just normalize or reject if not
	 * AF_INET.
	 */
	if (extv[SADB_X_EXT_ADDRESS_NATT_LOC] != NULL) {
		rc = sadb_addrcheck(pfkey_q, mp,
		    extv[SADB_X_EXT_ADDRESS_NATT_LOC], ksi->ks_in_serial, ns);

		/*
		 * Local NAT-T addresses never use an IRE_LOCAL, so it should
		 * always be NOTME, or UNSPEC (to handle both tunnel mode
		 * AND local-port flexibility).
		 */
		if (rc != KS_IN_ADDR_NOTME && rc != KS_IN_ADDR_UNSPEC) {
			sadb_pfkey_error(pfkey_q, mp, EINVAL,
			    SADB_X_DIAGNOSTIC_MALFORMED_NATT_LOC,
			    ksi->ks_in_serial);
			return (B_FALSE);
		}
		src = (struct sockaddr_in *)
		    (((sadb_address_t *)extv[SADB_X_EXT_ADDRESS_NATT_LOC]) + 1);
		if (src->sin_family != AF_INET) {
			sadb_pfkey_error(pfkey_q, mp, EINVAL,
			    SADB_X_DIAGNOSTIC_BAD_NATT_LOC_AF,
			    ksi->ks_in_serial);
			return (B_FALSE);
		}
	}

	if (extv[SADB_X_EXT_ADDRESS_NATT_REM] != NULL) {
		rc = sadb_addrcheck(pfkey_q, mp,
		    extv[SADB_X_EXT_ADDRESS_NATT_REM], ksi->ks_in_serial, ns);

		/*
		 * Remote NAT-T addresses never use an IRE_LOCAL, so it should
		 * always be NOTME, or UNSPEC if it's a tunnel-mode SA.
		 */
		if (rc != KS_IN_ADDR_NOTME &&
		    !(extv[SADB_X_EXT_ADDRESS_INNER_SRC] != NULL &&
		    rc == KS_IN_ADDR_UNSPEC)) {
			sadb_pfkey_error(pfkey_q, mp, EINVAL,
			    SADB_X_DIAGNOSTIC_MALFORMED_NATT_REM,
			    ksi->ks_in_serial);
			return (B_FALSE);
		}
		src = (struct sockaddr_in *)
		    (((sadb_address_t *)extv[SADB_X_EXT_ADDRESS_NATT_REM]) + 1);
		if (src->sin_family != AF_INET) {
			sadb_pfkey_error(pfkey_q, mp, EINVAL,
			    SADB_X_DIAGNOSTIC_BAD_NATT_REM_AF,
			    ksi->ks_in_serial);
			return (B_FALSE);
		}
	}

	if (extv[SADB_X_EXT_ADDRESS_INNER_SRC] != NULL) {
		if (extv[SADB_X_EXT_ADDRESS_INNER_DST] == NULL) {
			sadb_pfkey_error(pfkey_q, mp, EINVAL,
			    SADB_X_DIAGNOSTIC_MISSING_INNER_DST,
			    ksi->ks_in_serial);
			return (B_FALSE);
		}

		if (sadb_addrcheck(pfkey_q, mp,
		    extv[SADB_X_EXT_ADDRESS_INNER_DST], ksi->ks_in_serial, ns)
		    == KS_IN_ADDR_UNKNOWN ||
		    sadb_addrcheck(pfkey_q, mp,
		    extv[SADB_X_EXT_ADDRESS_INNER_SRC], ksi->ks_in_serial, ns)
		    == KS_IN_ADDR_UNKNOWN)
			return (B_FALSE);

		isrc = (struct sockaddr_in *)
		    (((sadb_address_t *)extv[SADB_X_EXT_ADDRESS_INNER_SRC]) +
		    1);
		idst = (struct sockaddr_in6 *)
		    (((sadb_address_t *)extv[SADB_X_EXT_ADDRESS_INNER_DST]) +
		    1);
		if (isrc->sin_family != idst->sin6_family) {
			sadb_pfkey_error(pfkey_q, mp, EINVAL,
			    SADB_X_DIAGNOSTIC_INNER_AF_MISMATCH,
			    ksi->ks_in_serial);
			return (B_FALSE);
		}
	} else if (extv[SADB_X_EXT_ADDRESS_INNER_DST] != NULL) {
			sadb_pfkey_error(pfkey_q, mp, EINVAL,
			    SADB_X_DIAGNOSTIC_MISSING_INNER_SRC,
			    ksi->ks_in_serial);
			return (B_FALSE);
	} else {
		isrc = NULL;	/* For inner/outer port check below. */
	}

	dstext = (sadb_address_t *)extv[SADB_EXT_ADDRESS_DST];
	srcext = (sadb_address_t *)extv[SADB_EXT_ADDRESS_SRC];

	if (dstext == NULL || srcext == NULL)
		return (B_TRUE);

	dst = (struct sockaddr_in6 *)(dstext + 1);
	src = (struct sockaddr_in *)(srcext + 1);

	if (isrc != NULL &&
	    (isrc->sin_port != 0 || idst->sin6_port != 0) &&
	    (src->sin_port != 0 || dst->sin6_port != 0)) {
		/* Can't set inner and outer ports in one SA. */
		sadb_pfkey_error(pfkey_q, mp, EINVAL,
		    SADB_X_DIAGNOSTIC_DUAL_PORT_SETS,
		    ksi->ks_in_serial);
		return (B_FALSE);
	}

	if (dst->sin6_family == src->sin_family)
		return (B_TRUE);

	if (srcext->sadb_address_proto != dstext->sadb_address_proto) {
		if (srcext->sadb_address_proto == 0) {
			srcext->sadb_address_proto = dstext->sadb_address_proto;
		} else if (dstext->sadb_address_proto == 0) {
			dstext->sadb_address_proto = srcext->sadb_address_proto;
		} else {
			/* Inequal protocols, neither were 0.  Report error. */
			sadb_pfkey_error(pfkey_q, mp, EINVAL,
			    SADB_X_DIAGNOSTIC_PROTO_MISMATCH,
			    ksi->ks_in_serial);
			return (B_FALSE);
		}
	}

	/*
	 * With the exception of an unspec IPv6 source and an IPv4
	 * destination, address families MUST me matched.
	 */
	if (src->sin_family == AF_INET ||
	    ksi->ks_in_srctype != KS_IN_ADDR_UNSPEC) {
		sadb_pfkey_error(pfkey_q, mp, EINVAL,
		    SADB_X_DIAGNOSTIC_AF_MISMATCH, ksi->ks_in_serial);
		return (B_FALSE);
	}

	/*
	 * Convert "src" to AF_INET INADDR_ANY.  We rely on sin_port being
	 * in the same place for sockaddr_in and sockaddr_in6.
	 */
	sport = src->sin_port;
	bzero(src, sizeof (*src));
	src->sin_family = AF_INET;
	src->sin_port = sport;

	return (B_TRUE);
}

/*
 * Set the results in "addrtype", given an IRE as requested by
 * sadb_addrcheck().
 */
int
sadb_addrset(ire_t *ire)
{
	if ((ire->ire_type & IRE_BROADCAST) ||
	    (ire->ire_ipversion == IPV4_VERSION && CLASSD(ire->ire_addr)) ||
	    (ire->ire_ipversion == IPV6_VERSION &&
	    IN6_IS_ADDR_MULTICAST(&(ire->ire_addr_v6))))
		return (KS_IN_ADDR_MBCAST);
	if (ire->ire_type & (IRE_LOCAL | IRE_LOOPBACK))
		return (KS_IN_ADDR_ME);
	return (KS_IN_ADDR_NOTME);
}

/*
 * Match primitives..
 * !!! TODO: short term: inner selectors
 *		ipv6 scope id (ifindex)
 * longer term:  zone id.  sensitivity label. uid.
 */
boolean_t
sadb_match_spi(ipsa_query_t *sq, ipsa_t *sa)
{
	return (sq->spi == sa->ipsa_spi);
}

boolean_t
sadb_match_dst_v6(ipsa_query_t *sq, ipsa_t *sa)
{
	return (IPSA_ARE_ADDR_EQUAL(sa->ipsa_dstaddr, sq->dstaddr, AF_INET6));
}

boolean_t
sadb_match_src_v6(ipsa_query_t *sq, ipsa_t *sa)
{
	return (IPSA_ARE_ADDR_EQUAL(sa->ipsa_srcaddr, sq->srcaddr, AF_INET6));
}

boolean_t
sadb_match_dst_v4(ipsa_query_t *sq, ipsa_t *sa)
{
	return (sq->dstaddr[0] == sa->ipsa_dstaddr[0]);
}

boolean_t
sadb_match_src_v4(ipsa_query_t *sq, ipsa_t *sa)
{
	return (sq->srcaddr[0] == sa->ipsa_srcaddr[0]);
}

boolean_t
sadb_match_dstid(ipsa_query_t *sq, ipsa_t *sa)
{
	return ((sa->ipsa_dst_cid != NULL) &&
	    (sq->didtype == sa->ipsa_dst_cid->ipsid_type) &&
	    (strcmp(sq->didstr, sa->ipsa_dst_cid->ipsid_cid) == 0));

}
boolean_t
sadb_match_srcid(ipsa_query_t *sq, ipsa_t *sa)
{
	return ((sa->ipsa_src_cid != NULL) &&
	    (sq->sidtype == sa->ipsa_src_cid->ipsid_type) &&
	    (strcmp(sq->sidstr, sa->ipsa_src_cid->ipsid_cid) == 0));
}

boolean_t
sadb_match_kmc(ipsa_query_t *sq, ipsa_t *sa)
{
#define	M(a, b) (((a) == 0) || ((b) == 0) || ((a) == (b)))

	return (M(sq->kmc, sa->ipsa_kmc) && M(sq->kmp, sa->ipsa_kmp));

#undef M
}

/*
 * Common function which extracts several PF_KEY extensions for ease of
 * SADB matching.
 *
 * XXX TODO: weed out ipsa_query_t fields not used during matching
 * or afterwards?
 */
int
sadb_form_query(keysock_in_t *ksi, uint32_t req, uint32_t match,
    ipsa_query_t *sq, int *diagnostic)
{
	int i;
	ipsa_match_fn_t *mfpp = &(sq->matchers[0]);

	for (i = 0; i < IPSA_NMATCH; i++)
		sq->matchers[i] = NULL;

	ASSERT((req & ~match) == 0);

	sq->req = req;
	sq->dstext = (sadb_address_t *)ksi->ks_in_extv[SADB_EXT_ADDRESS_DST];
	sq->srcext = (sadb_address_t *)ksi->ks_in_extv[SADB_EXT_ADDRESS_SRC];
	sq->assoc = (sadb_sa_t *)ksi->ks_in_extv[SADB_EXT_SA];

	if ((req & IPSA_Q_DST) && (sq->dstext == NULL)) {
		*diagnostic = SADB_X_DIAGNOSTIC_MISSING_DST;
		return (EINVAL);
	}
	if ((req & IPSA_Q_SRC) && (sq->srcext == NULL)) {
		*diagnostic = SADB_X_DIAGNOSTIC_MISSING_SRC;
		return (EINVAL);
	}
	if ((req & IPSA_Q_SA) && (sq->assoc == NULL)) {
		*diagnostic = SADB_X_DIAGNOSTIC_MISSING_SA;
		return (EINVAL);
	}

	if (match & IPSA_Q_SA) {
		*mfpp++ = sadb_match_spi;
		sq->spi = sq->assoc->sadb_sa_spi;
	}

	if (sq->dstext != NULL)
		sq->dst = (struct sockaddr_in *)(sq->dstext + 1);
	else {
		sq->dst = NULL;
		sq->dst6 = NULL;
		sq->dstaddr = NULL;
	}

	if (sq->srcext != NULL)
		sq->src = (struct sockaddr_in *)(sq->srcext + 1);
	else {
		sq->src = NULL;
		sq->src6 = NULL;
		sq->srcaddr = NULL;
	}

	if (sq->dst != NULL)
		sq->af = sq->dst->sin_family;
	else if (sq->src != NULL)
		sq->af = sq->src->sin_family;
	else
		sq->af = AF_INET;

	if (sq->af == AF_INET6) {
		if ((match & IPSA_Q_DST) && (sq->dstext != NULL)) {
			*mfpp++ = sadb_match_dst_v6;
			sq->dst6 = (struct sockaddr_in6 *)sq->dst;
			sq->dstaddr = (uint32_t *)&(sq->dst6->sin6_addr);
		} else {
			match &= ~IPSA_Q_DST;
			sq->dstaddr = ALL_ZEROES_PTR;
		}

		if ((match & IPSA_Q_SRC) && (sq->srcext != NULL)) {
			sq->src6 = (struct sockaddr_in6 *)(sq->srcext + 1);
			sq->srcaddr = (uint32_t *)&sq->src6->sin6_addr;
			if (sq->src6->sin6_family != AF_INET6) {
				*diagnostic = SADB_X_DIAGNOSTIC_AF_MISMATCH;
				return (EINVAL);
			}
			*mfpp++ = sadb_match_src_v6;
		} else {
			match &= ~IPSA_Q_SRC;
			sq->srcaddr = ALL_ZEROES_PTR;
		}
	} else {
		sq->src6 = sq->dst6 = NULL;
		if ((match & IPSA_Q_DST) && (sq->dstext != NULL)) {
			*mfpp++ = sadb_match_dst_v4;
			sq->dstaddr = (uint32_t *)&sq->dst->sin_addr;
		} else {
			match &= ~IPSA_Q_DST;
			sq->dstaddr = ALL_ZEROES_PTR;
		}
		if ((match & IPSA_Q_SRC) && (sq->srcext != NULL)) {
			sq->srcaddr = (uint32_t *)&sq->src->sin_addr;
			if (sq->src->sin_family != AF_INET) {
				*diagnostic = SADB_X_DIAGNOSTIC_AF_MISMATCH;
				return (EINVAL);
			}
			*mfpp++ = sadb_match_src_v4;
		} else {
			match &= ~IPSA_Q_SRC;
			sq->srcaddr = ALL_ZEROES_PTR;
		}
	}

	sq->dstid = (sadb_ident_t *)ksi->ks_in_extv[SADB_EXT_IDENTITY_DST];
	if ((match & IPSA_Q_DSTID) && (sq->dstid != NULL)) {
		sq->didstr = (char *)(sq->dstid + 1);
		sq->didtype = sq->dstid->sadb_ident_type;
		*mfpp++ = sadb_match_dstid;
	}

	sq->srcid = (sadb_ident_t *)ksi->ks_in_extv[SADB_EXT_IDENTITY_SRC];

	if ((match & IPSA_Q_SRCID) && (sq->srcid != NULL)) {
		sq->sidstr = (char *)(sq->srcid + 1);
		sq->sidtype = sq->srcid->sadb_ident_type;
		*mfpp++ = sadb_match_srcid;
	}

	sq->kmcext = (sadb_x_kmc_t *)ksi->ks_in_extv[SADB_X_EXT_KM_COOKIE];
	sq->kmc = 0;
	sq->kmp = 0;

	if ((match & IPSA_Q_KMC) && (sq->kmcext)) {
		sq->kmp = sq->kmcext->sadb_x_kmc_proto;
<<<<<<< HEAD
		/*
		 * Be liberal in what we receive.  Special-case the IKEv1
		 * cookie, which closed-source in.iked assumes is 32 bits.
		 * Now that we store all 64 bits, we should pre-zero the
		 * reserved field on behalf of closed-source in.iked.
		 */
=======
		/* Be liberal in what we receive.  Special-case IKEv1. */
>>>>>>> 1adc3ffc
		if (sq->kmp == SADB_X_KMP_IKE) {
			/* Just in case in.iked is misbehaving... */
			sq->kmcext->sadb_x_kmc_reserved = 0;
		}
		sq->kmc = sq->kmcext->sadb_x_kmc_cookie64;
		*mfpp++ = sadb_match_kmc;
	}

	if (match & (IPSA_Q_INBOUND|IPSA_Q_OUTBOUND)) {
		if (sq->af == AF_INET6)
			sq->sp = &sq->spp->s_v6;
		else
			sq->sp = &sq->spp->s_v4;
	} else {
		sq->sp = NULL;
	}

	if (match & IPSA_Q_INBOUND) {
		sq->inhash = INBOUND_HASH(sq->sp, sq->assoc->sadb_sa_spi);
		sq->inbound = &sq->sp->sdb_if[sq->inhash];
	} else {
		sq->inhash = 0;
		sq->inbound = NULL;
	}

	if (match & IPSA_Q_OUTBOUND) {
		if (sq->af == AF_INET6) {
			sq->outhash = OUTBOUND_HASH_V6(sq->sp, *(sq->dstaddr));
		} else {
			sq->outhash = OUTBOUND_HASH_V4(sq->sp, *(sq->dstaddr));
		}
		sq->outbound = &sq->sp->sdb_of[sq->outhash];
	} else {
		sq->outhash = 0;
		sq->outbound = NULL;
	}
	sq->match = match;
	return (0);
}

/*
 * Match an initialized query structure with a security association;
 * return B_TRUE on a match, B_FALSE on a miss.
 * Applies match functions set up by sadb_form_query() until one returns false.
 */
boolean_t
sadb_match_query(ipsa_query_t *sq, ipsa_t *sa)
{
	ipsa_match_fn_t *mfpp = &(sq->matchers[0]);
	ipsa_match_fn_t mfp;

	for (mfp = *mfpp++; mfp != NULL; mfp = *mfpp++) {
		if (!mfp(sq, sa))
			return (B_FALSE);
	}
	return (B_TRUE);
}

/*
 * Walker callback function to delete sa's based on src/dst address.
 * Assumes that we're called with *head locked, no other locks held;
 * Conveniently, and not coincidentally, this is both what sadb_walker
 * gives us and also what sadb_unlinkassoc expects.
 */
struct sadb_purge_state
{
	ipsa_query_t sq;
	boolean_t inbnd;
	uint8_t sadb_sa_state;
};

static void
sadb_purge_cb(isaf_t *head, ipsa_t *entry, void *cookie)
{
	struct sadb_purge_state *ps = (struct sadb_purge_state *)cookie;

	ASSERT(MUTEX_HELD(&head->isaf_lock));

	mutex_enter(&entry->ipsa_lock);

	if (entry->ipsa_state == IPSA_STATE_LARVAL ||
	    !sadb_match_query(&ps->sq, entry)) {
		mutex_exit(&entry->ipsa_lock);
		return;
	}

	if (ps->inbnd) {
		sadb_delete_cluster(entry);
	}
	entry->ipsa_state = IPSA_STATE_DEAD;
	(void) sadb_torch_assoc(head, entry);
}

/*
 * Common code to purge an SA with a matching src or dst address.
 * Don't kill larval SA's in such a purge.
 */
int
sadb_purge_sa(mblk_t *mp, keysock_in_t *ksi, sadb_t *sp,
    int *diagnostic, queue_t *pfkey_q)
{
	struct sadb_purge_state ps;
	int error = sadb_form_query(ksi, 0,
	    IPSA_Q_SRC|IPSA_Q_DST|IPSA_Q_SRCID|IPSA_Q_DSTID|IPSA_Q_KMC,
	    &ps.sq, diagnostic);

	if (error != 0)
		return (error);

	/*
	 * This is simple, crude, and effective.
	 * Unimplemented optimizations (TBD):
	 * - we can limit how many places we search based on where we
	 * think the SA is filed.
	 * - if we get a dst address, we can hash based on dst addr to find
	 * the correct bucket in the outbound table.
	 */
	ps.inbnd = B_TRUE;
	sadb_walker(sp->sdb_if, sp->sdb_hashsize, sadb_purge_cb, &ps);
	ps.inbnd = B_FALSE;
	sadb_walker(sp->sdb_of, sp->sdb_hashsize, sadb_purge_cb, &ps);

	ASSERT(mp->b_cont != NULL);
	sadb_pfkey_echo(pfkey_q, mp, (sadb_msg_t *)mp->b_cont->b_rptr, ksi,
	    NULL);
	return (0);
}

static void
sadb_delpair_state_one(isaf_t *head, ipsa_t *entry, void *cookie)
{
	struct sadb_purge_state *ps = (struct sadb_purge_state *)cookie;
	isaf_t  *inbound_bucket;
	ipsa_t *peer_assoc;
	ipsa_query_t *sq = &ps->sq;

	ASSERT(MUTEX_HELD(&head->isaf_lock));

	mutex_enter(&entry->ipsa_lock);

	if ((entry->ipsa_state != ps->sadb_sa_state) ||
	    ((sq->srcaddr != NULL) &&
	    !IPSA_ARE_ADDR_EQUAL(entry->ipsa_srcaddr, sq->srcaddr, sq->af))) {
		mutex_exit(&entry->ipsa_lock);
		return;
	}

	/*
	 * The isaf_t *, which is passed in , is always an outbound bucket,
	 * and we are preserving the outbound-then-inbound hash-bucket lock
	 * ordering. The sadb_walker() which triggers this function is called
	 * only on the outbound fanout, and the corresponding inbound bucket
	 * lock is safe to acquire here.
	 */

	if (entry->ipsa_haspeer) {
		inbound_bucket = INBOUND_BUCKET(sq->sp, entry->ipsa_spi);
		mutex_enter(&inbound_bucket->isaf_lock);
		peer_assoc = ipsec_getassocbyspi(inbound_bucket,
		    entry->ipsa_spi, entry->ipsa_srcaddr,
		    entry->ipsa_dstaddr, entry->ipsa_addrfam);
	} else {
		inbound_bucket = INBOUND_BUCKET(sq->sp, entry->ipsa_otherspi);
		mutex_enter(&inbound_bucket->isaf_lock);
		peer_assoc = ipsec_getassocbyspi(inbound_bucket,
		    entry->ipsa_otherspi, entry->ipsa_dstaddr,
		    entry->ipsa_srcaddr, entry->ipsa_addrfam);
	}

	entry->ipsa_state = IPSA_STATE_DEAD;
	(void) sadb_torch_assoc(head, entry);
	if (peer_assoc != NULL) {
		mutex_enter(&peer_assoc->ipsa_lock);
		peer_assoc->ipsa_state = IPSA_STATE_DEAD;
		(void) sadb_torch_assoc(inbound_bucket, peer_assoc);
	}
	mutex_exit(&inbound_bucket->isaf_lock);
}

static int
sadb_delpair_state(mblk_t *mp, keysock_in_t *ksi, sadbp_t *spp,
    int *diagnostic, queue_t *pfkey_q)
{
	sadb_sa_t *assoc = (sadb_sa_t *)ksi->ks_in_extv[SADB_EXT_SA];
	struct sadb_purge_state ps;
	int error;

	ps.sq.spp = spp;		/* XXX param */

	error = sadb_form_query(ksi, IPSA_Q_DST|IPSA_Q_SRC,
	    IPSA_Q_SRC|IPSA_Q_DST|IPSA_Q_SRCID|IPSA_Q_DSTID|IPSA_Q_KMC,
	    &ps.sq, diagnostic);
	if (error != 0)
		return (error);

	ps.inbnd = B_FALSE;
	ps.sadb_sa_state = assoc->sadb_sa_state;
	sadb_walker(ps.sq.sp->sdb_of, ps.sq.sp->sdb_hashsize,
	    sadb_delpair_state_one, &ps);

	ASSERT(mp->b_cont != NULL);
	sadb_pfkey_echo(pfkey_q, mp, (sadb_msg_t *)mp->b_cont->b_rptr,
	    ksi, NULL);
	return (0);
}

/*
 * Common code to delete/get an SA.
 */
int
sadb_delget_sa(mblk_t *mp, keysock_in_t *ksi, sadbp_t *spp,
    int *diagnostic, queue_t *pfkey_q, uint8_t sadb_msg_type)
{
	ipsa_query_t sq;
	ipsa_t *echo_target = NULL;
	ipsap_t ipsapp;
	uint_t	error = 0;

	if (sadb_msg_type == SADB_X_DELPAIR_STATE)
		return (sadb_delpair_state(mp, ksi, spp, diagnostic, pfkey_q));

	sq.spp = spp;		/* XXX param */
	error = sadb_form_query(ksi, IPSA_Q_DST|IPSA_Q_SA,
	    IPSA_Q_SRC|IPSA_Q_DST|IPSA_Q_SA|IPSA_Q_INBOUND|IPSA_Q_OUTBOUND,
	    &sq, diagnostic);
	if (error != 0)
		return (error);

	error = get_ipsa_pair(&sq, &ipsapp, diagnostic);
	if (error != 0) {
		return (error);
	}

	echo_target = ipsapp.ipsap_sa_ptr;
	if (echo_target == NULL)
		echo_target = ipsapp.ipsap_psa_ptr;

	if (sadb_msg_type == SADB_DELETE || sadb_msg_type == SADB_X_DELPAIR) {
		/*
		 * Bucket locks will be required if SA is actually unlinked.
		 * get_ipsa_pair() returns valid hash bucket pointers even
		 * if it can't find a pair SA pointer. To prevent a potential
		 * deadlock, always lock the outbound bucket before the inbound.
		 */
		if (ipsapp.in_inbound_table) {
			mutex_enter(&ipsapp.ipsap_pbucket->isaf_lock);
			mutex_enter(&ipsapp.ipsap_bucket->isaf_lock);
		} else {
			mutex_enter(&ipsapp.ipsap_bucket->isaf_lock);
			mutex_enter(&ipsapp.ipsap_pbucket->isaf_lock);
		}

		if (ipsapp.ipsap_sa_ptr != NULL) {
			mutex_enter(&ipsapp.ipsap_sa_ptr->ipsa_lock);
			if (ipsapp.ipsap_sa_ptr->ipsa_flags & IPSA_F_INBOUND) {
				sadb_delete_cluster(ipsapp.ipsap_sa_ptr);
			}
			ipsapp.ipsap_sa_ptr->ipsa_state = IPSA_STATE_DEAD;
			(void) sadb_torch_assoc(ipsapp.ipsap_bucket,
			    ipsapp.ipsap_sa_ptr);
			/*
			 * sadb_torch_assoc() releases the ipsa_lock
			 * and calls sadb_unlinkassoc() which does a
			 * IPSA_REFRELE.
			 */
		}
		if (ipsapp.ipsap_psa_ptr != NULL) {
			mutex_enter(&ipsapp.ipsap_psa_ptr->ipsa_lock);
			if (sadb_msg_type == SADB_X_DELPAIR ||
			    ipsapp.ipsap_psa_ptr->ipsa_haspeer) {
				if (ipsapp.ipsap_psa_ptr->ipsa_flags &
				    IPSA_F_INBOUND) {
					sadb_delete_cluster
					    (ipsapp.ipsap_psa_ptr);
				}
				ipsapp.ipsap_psa_ptr->ipsa_state =
				    IPSA_STATE_DEAD;
				(void) sadb_torch_assoc(ipsapp.ipsap_pbucket,
				    ipsapp.ipsap_psa_ptr);
			} else {
				/*
				 * Only half of the "pair" has been deleted.
				 * Update the remaining SA and remove references
				 * to its pair SA, which is now gone.
				 */
				ipsapp.ipsap_psa_ptr->ipsa_otherspi = 0;
				ipsapp.ipsap_psa_ptr->ipsa_flags &=
				    ~IPSA_F_PAIRED;
				mutex_exit(&ipsapp.ipsap_psa_ptr->ipsa_lock);
			}
		} else if (sadb_msg_type == SADB_X_DELPAIR) {
			*diagnostic = SADB_X_DIAGNOSTIC_PAIR_SA_NOTFOUND;
			error = ESRCH;
		}
		mutex_exit(&ipsapp.ipsap_bucket->isaf_lock);
		mutex_exit(&ipsapp.ipsap_pbucket->isaf_lock);
	}

	ASSERT(mp->b_cont != NULL);

	if (error == 0)
		sadb_pfkey_echo(pfkey_q, mp, (sadb_msg_t *)
		    mp->b_cont->b_rptr, ksi, echo_target);

	destroy_ipsa_pair(&ipsapp);

	return (error);
}

/*
 * This function takes a sadb_sa_t and finds the ipsa_t structure
 * and the isaf_t (hash bucket) that its stored under. If the security
 * association has a peer, the ipsa_t structure and bucket for that security
 * association are also searched for. The "pair" of ipsa_t's and isaf_t's
 * are returned as a ipsap_t.
 *
 * The hash buckets are returned for convenience, if the calling function
 * needs to use the hash bucket locks, say to remove the SA's, it should
 * take care to observe the convention of locking outbound bucket then
 * inbound bucket. The flag in_inbound_table provides direction.
 *
 * Note that a "pair" is defined as one (but not both) of the following:
 *
 * A security association which has a soft reference to another security
 * association via its SPI.
 *
 * A security association that is not obviously "inbound" or "outbound" so
 * it appears in both hash tables, the "peer" being the same security
 * association in the other hash table.
 *
 * This function will return NULL if the ipsa_t can't be found in the
 * inbound or outbound  hash tables (not found). If only one ipsa_t is
 * found, the pair ipsa_t will be NULL. Both isaf_t values are valid
 * provided at least one ipsa_t is found.
 */
static int
get_ipsa_pair(ipsa_query_t *sq, ipsap_t *ipsapp, int *diagnostic)
{
	uint32_t pair_srcaddr[IPSA_MAX_ADDRLEN];
	uint32_t pair_dstaddr[IPSA_MAX_ADDRLEN];
	uint32_t pair_spi;

	init_ipsa_pair(ipsapp);

	ipsapp->in_inbound_table = B_FALSE;

	/* Lock down both buckets. */
	mutex_enter(&sq->outbound->isaf_lock);
	mutex_enter(&sq->inbound->isaf_lock);

	if (sq->assoc->sadb_sa_flags & IPSA_F_INBOUND) {
		ipsapp->ipsap_sa_ptr = ipsec_getassocbyspi(sq->inbound,
		    sq->assoc->sadb_sa_spi, sq->srcaddr, sq->dstaddr, sq->af);
		if (ipsapp->ipsap_sa_ptr != NULL) {
			ipsapp->ipsap_bucket = sq->inbound;
			ipsapp->ipsap_pbucket = sq->outbound;
			ipsapp->in_inbound_table = B_TRUE;
		} else {
			ipsapp->ipsap_sa_ptr = ipsec_getassocbyspi(sq->outbound,
			    sq->assoc->sadb_sa_spi, sq->srcaddr, sq->dstaddr,
			    sq->af);
			ipsapp->ipsap_bucket = sq->outbound;
			ipsapp->ipsap_pbucket = sq->inbound;
		}
	} else {
		/* IPSA_F_OUTBOUND is set *or* no directions flags set. */
		ipsapp->ipsap_sa_ptr =
		    ipsec_getassocbyspi(sq->outbound,
		    sq->assoc->sadb_sa_spi, sq->srcaddr, sq->dstaddr, sq->af);
		if (ipsapp->ipsap_sa_ptr != NULL) {
			ipsapp->ipsap_bucket = sq->outbound;
			ipsapp->ipsap_pbucket = sq->inbound;
		} else {
			ipsapp->ipsap_sa_ptr = ipsec_getassocbyspi(sq->inbound,
			    sq->assoc->sadb_sa_spi, sq->srcaddr, sq->dstaddr,
			    sq->af);
			ipsapp->ipsap_bucket = sq->inbound;
			ipsapp->ipsap_pbucket = sq->outbound;
			if (ipsapp->ipsap_sa_ptr != NULL)
				ipsapp->in_inbound_table = B_TRUE;
		}
	}

	if (ipsapp->ipsap_sa_ptr == NULL) {
		mutex_exit(&sq->outbound->isaf_lock);
		mutex_exit(&sq->inbound->isaf_lock);
		*diagnostic = SADB_X_DIAGNOSTIC_SA_NOTFOUND;
		return (ESRCH);
	}

	if ((ipsapp->ipsap_sa_ptr->ipsa_state == IPSA_STATE_LARVAL) &&
	    ipsapp->in_inbound_table) {
		mutex_exit(&sq->outbound->isaf_lock);
		mutex_exit(&sq->inbound->isaf_lock);
		return (0);
	}

	mutex_enter(&ipsapp->ipsap_sa_ptr->ipsa_lock);
	if (ipsapp->ipsap_sa_ptr->ipsa_haspeer) {
		/*
		 * haspeer implies no sa_pairing, look for same spi
		 * in other hashtable.
		 */
		ipsapp->ipsap_psa_ptr =
		    ipsec_getassocbyspi(ipsapp->ipsap_pbucket,
		    sq->assoc->sadb_sa_spi, sq->srcaddr, sq->dstaddr, sq->af);
		mutex_exit(&ipsapp->ipsap_sa_ptr->ipsa_lock);
		mutex_exit(&sq->outbound->isaf_lock);
		mutex_exit(&sq->inbound->isaf_lock);
		return (0);
	}
	pair_spi = ipsapp->ipsap_sa_ptr->ipsa_otherspi;
	IPSA_COPY_ADDR(&pair_srcaddr,
	    ipsapp->ipsap_sa_ptr->ipsa_srcaddr, sq->af);
	IPSA_COPY_ADDR(&pair_dstaddr,
	    ipsapp->ipsap_sa_ptr->ipsa_dstaddr, sq->af);
	mutex_exit(&ipsapp->ipsap_sa_ptr->ipsa_lock);
	mutex_exit(&sq->inbound->isaf_lock);
	mutex_exit(&sq->outbound->isaf_lock);

	if (pair_spi == 0) {
		ASSERT(ipsapp->ipsap_bucket != NULL);
		ASSERT(ipsapp->ipsap_pbucket != NULL);
		return (0);
	}

	/* found sa in outbound sadb, peer should be inbound */

	if (ipsapp->in_inbound_table) {
		/* Found SA in inbound table, pair will be in outbound. */
		if (sq->af == AF_INET6) {
			ipsapp->ipsap_pbucket = OUTBOUND_BUCKET_V6(sq->sp,
			    *(uint32_t *)pair_srcaddr);
		} else {
			ipsapp->ipsap_pbucket = OUTBOUND_BUCKET_V4(sq->sp,
			    *(uint32_t *)pair_srcaddr);
		}
	} else {
		ipsapp->ipsap_pbucket = INBOUND_BUCKET(sq->sp, pair_spi);
	}
	mutex_enter(&ipsapp->ipsap_pbucket->isaf_lock);
	ipsapp->ipsap_psa_ptr = ipsec_getassocbyspi(ipsapp->ipsap_pbucket,
	    pair_spi, pair_dstaddr, pair_srcaddr, sq->af);
	mutex_exit(&ipsapp->ipsap_pbucket->isaf_lock);
	ASSERT(ipsapp->ipsap_bucket != NULL);
	ASSERT(ipsapp->ipsap_pbucket != NULL);
	return (0);
}

/*
 * Perform NAT-traversal cached checksum offset calculations here.
 */
static void
sadb_nat_calculations(ipsa_t *newbie, sadb_address_t *natt_loc_ext,
    sadb_address_t *natt_rem_ext, uint32_t *src_addr_ptr,
    uint32_t *dst_addr_ptr)
{
	struct sockaddr_in *natt_loc, *natt_rem;
	uint32_t *natt_loc_ptr = NULL, *natt_rem_ptr = NULL;
	uint32_t running_sum = 0;

#define	DOWN_SUM(x) (x) = ((x) & 0xFFFF) +	 ((x) >> 16)

	if (natt_rem_ext != NULL) {
		uint32_t l_src;
		uint32_t l_rem;

		natt_rem = (struct sockaddr_in *)(natt_rem_ext + 1);

		/* Ensured by sadb_addrfix(). */
		ASSERT(natt_rem->sin_family == AF_INET);

		natt_rem_ptr = (uint32_t *)(&natt_rem->sin_addr);
		newbie->ipsa_remote_nat_port = natt_rem->sin_port;
		l_src = *src_addr_ptr;
		l_rem = *natt_rem_ptr;

		/* Instead of IPSA_COPY_ADDR(), just copy first 32 bits. */
		newbie->ipsa_natt_addr_rem = *natt_rem_ptr;

		l_src = ntohl(l_src);
		DOWN_SUM(l_src);
		DOWN_SUM(l_src);
		l_rem = ntohl(l_rem);
		DOWN_SUM(l_rem);
		DOWN_SUM(l_rem);

		/*
		 * We're 1's complement for checksums, so check for wraparound
		 * here.
		 */
		if (l_rem > l_src)
			l_src--;

		running_sum += l_src - l_rem;

		DOWN_SUM(running_sum);
		DOWN_SUM(running_sum);
	}

	if (natt_loc_ext != NULL) {
		natt_loc = (struct sockaddr_in *)(natt_loc_ext + 1);

		/* Ensured by sadb_addrfix(). */
		ASSERT(natt_loc->sin_family == AF_INET);

		natt_loc_ptr = (uint32_t *)(&natt_loc->sin_addr);
		newbie->ipsa_local_nat_port = natt_loc->sin_port;

		/* Instead of IPSA_COPY_ADDR(), just copy first 32 bits. */
		newbie->ipsa_natt_addr_loc = *natt_loc_ptr;

		/*
		 * NAT-T port agility means we may have natt_loc_ext, but
		 * only for a local-port change.
		 */
		if (natt_loc->sin_addr.s_addr != INADDR_ANY) {
			uint32_t l_dst = ntohl(*dst_addr_ptr);
			uint32_t l_loc = ntohl(*natt_loc_ptr);

			DOWN_SUM(l_loc);
			DOWN_SUM(l_loc);
			DOWN_SUM(l_dst);
			DOWN_SUM(l_dst);

			/*
			 * We're 1's complement for checksums, so check for
			 * wraparound here.
			 */
			if (l_loc > l_dst)
				l_dst--;

			running_sum += l_dst - l_loc;
			DOWN_SUM(running_sum);
			DOWN_SUM(running_sum);
		}
	}

	newbie->ipsa_inbound_cksum = running_sum;
#undef DOWN_SUM
}

/*
 * This function is called from consumers that need to insert a fully-grown
 * security association into its tables.  This function takes into account that
 * SAs can be "inbound", "outbound", or "both".	 The "primary" and "secondary"
 * hash bucket parameters are set in order of what the SA will be most of the
 * time.  (For example, an SA with an unspecified source, and a multicast
 * destination will primarily be an outbound SA.  OTOH, if that destination
 * is unicast for this node, then the SA will primarily be inbound.)
 *
 * It takes a lot of parameters because even if clone is B_FALSE, this needs
 * to check both buckets for purposes of collision.
 *
 * Return 0 upon success.  Return various errnos (ENOMEM, EEXIST) for
 * various error conditions.  We may need to set samsg->sadb_x_msg_diagnostic
 * with additional diagnostic information because there is at least one EINVAL
 * case here.
 */
int
sadb_common_add(queue_t *pfkey_q, mblk_t *mp, sadb_msg_t *samsg,
    keysock_in_t *ksi, isaf_t *primary, isaf_t *secondary,
    ipsa_t *newbie, boolean_t clone, boolean_t is_inbound, int *diagnostic,
    netstack_t *ns, sadbp_t *spp)
{
	ipsa_t *newbie_clone = NULL, *scratch;
	ipsap_t ipsapp;
	sadb_sa_t *assoc = (sadb_sa_t *)ksi->ks_in_extv[SADB_EXT_SA];
	sadb_address_t *srcext =
	    (sadb_address_t *)ksi->ks_in_extv[SADB_EXT_ADDRESS_SRC];
	sadb_address_t *dstext =
	    (sadb_address_t *)ksi->ks_in_extv[SADB_EXT_ADDRESS_DST];
	sadb_address_t *isrcext =
	    (sadb_address_t *)ksi->ks_in_extv[SADB_X_EXT_ADDRESS_INNER_SRC];
	sadb_address_t *idstext =
	    (sadb_address_t *)ksi->ks_in_extv[SADB_X_EXT_ADDRESS_INNER_DST];
	sadb_x_kmc_t *kmcext =
	    (sadb_x_kmc_t *)ksi->ks_in_extv[SADB_X_EXT_KM_COOKIE];
	sadb_key_t *akey = (sadb_key_t *)ksi->ks_in_extv[SADB_EXT_KEY_AUTH];
	sadb_key_t *ekey = (sadb_key_t *)ksi->ks_in_extv[SADB_EXT_KEY_ENCRYPT];
	sadb_sens_t *sens =
	    (sadb_sens_t *)ksi->ks_in_extv[SADB_EXT_SENSITIVITY];
	sadb_sens_t *osens =
	    (sadb_sens_t *)ksi->ks_in_extv[SADB_X_EXT_OUTER_SENS];
	sadb_x_pair_t *pair_ext =
	    (sadb_x_pair_t *)ksi->ks_in_extv[SADB_X_EXT_PAIR];
	sadb_x_replay_ctr_t *replayext =
	    (sadb_x_replay_ctr_t *)ksi->ks_in_extv[SADB_X_EXT_REPLAY_VALUE];
	uint8_t protocol =
	    (samsg->sadb_msg_satype == SADB_SATYPE_AH) ? IPPROTO_AH:IPPROTO_ESP;
	int salt_offset;
	uint8_t *buf_ptr;
	struct sockaddr_in *src, *dst, *isrc, *idst;
	struct sockaddr_in6 *src6, *dst6, *isrc6, *idst6;
	sadb_lifetime_t *soft =
	    (sadb_lifetime_t *)ksi->ks_in_extv[SADB_EXT_LIFETIME_SOFT];
	sadb_lifetime_t *hard =
	    (sadb_lifetime_t *)ksi->ks_in_extv[SADB_EXT_LIFETIME_HARD];
	sadb_lifetime_t	*idle =
	    (sadb_lifetime_t *)ksi->ks_in_extv[SADB_X_EXT_LIFETIME_IDLE];
	sa_family_t af;
	int error = 0;
	boolean_t isupdate = (newbie != NULL);
	uint32_t *src_addr_ptr, *dst_addr_ptr, *isrc_addr_ptr, *idst_addr_ptr;
	ipsec_stack_t	*ipss = ns->netstack_ipsec;
	ip_stack_t 	*ipst = ns->netstack_ip;
	ipsec_alginfo_t *alg;
	int		rcode;
	boolean_t	async = B_FALSE;

	init_ipsa_pair(&ipsapp);

	if (srcext == NULL) {
		*diagnostic = SADB_X_DIAGNOSTIC_MISSING_SRC;
		return (EINVAL);
	}
	if (dstext == NULL) {
		*diagnostic = SADB_X_DIAGNOSTIC_MISSING_DST;
		return (EINVAL);
	}
	if (assoc == NULL) {
		*diagnostic = SADB_X_DIAGNOSTIC_MISSING_SA;
		return (EINVAL);
	}

	src = (struct sockaddr_in *)(srcext + 1);
	src6 = (struct sockaddr_in6 *)(srcext + 1);
	dst = (struct sockaddr_in *)(dstext + 1);
	dst6 = (struct sockaddr_in6 *)(dstext + 1);
	if (isrcext != NULL) {
		isrc = (struct sockaddr_in *)(isrcext + 1);
		isrc6 = (struct sockaddr_in6 *)(isrcext + 1);
		ASSERT(idstext != NULL);
		idst = (struct sockaddr_in *)(idstext + 1);
		idst6 = (struct sockaddr_in6 *)(idstext + 1);
	} else {
		isrc = NULL;
		isrc6 = NULL;
	}

	af = src->sin_family;

	if (af == AF_INET) {
		src_addr_ptr = (uint32_t *)&src->sin_addr;
		dst_addr_ptr = (uint32_t *)&dst->sin_addr;
	} else {
		ASSERT(af == AF_INET6);
		src_addr_ptr = (uint32_t *)&src6->sin6_addr;
		dst_addr_ptr = (uint32_t *)&dst6->sin6_addr;
	}

	if (!isupdate && (clone == B_TRUE || is_inbound == B_TRUE) &&
	    cl_inet_checkspi &&
	    (assoc->sadb_sa_state != SADB_X_SASTATE_ACTIVE_ELSEWHERE)) {
		rcode = cl_inet_checkspi(ns->netstack_stackid, protocol,
		    assoc->sadb_sa_spi, NULL);
		if (rcode == -1) {
			return (EEXIST);
		}
	}

	/*
	 * Check to see if the new SA will be cloned AND paired. The
	 * reason a SA will be cloned is the source or destination addresses
	 * are not specific enough to determine if the SA goes in the outbound
	 * or the inbound hash table, so its cloned and put in both. If
	 * the SA is paired, it's soft linked to another SA for the other
	 * direction. Keeping track and looking up SA's that are direction
	 * unspecific and linked is too hard.
	 */
	if (clone && (pair_ext != NULL)) {
		*diagnostic = SADB_X_DIAGNOSTIC_PAIR_INAPPROPRIATE;
		return (EINVAL);
	}

	if (!isupdate) {
		newbie = sadb_makelarvalassoc(assoc->sadb_sa_spi,
		    src_addr_ptr, dst_addr_ptr, af, ns);
		if (newbie == NULL)
			return (ENOMEM);
	}

	mutex_enter(&newbie->ipsa_lock);

	if (isrc != NULL) {
		if (isrc->sin_family == AF_INET) {
			if (srcext->sadb_address_proto != IPPROTO_ENCAP) {
				if (srcext->sadb_address_proto != 0) {
					/*
					 * Mismatched outer-packet protocol
					 * and inner-packet address family.
					 */
					mutex_exit(&newbie->ipsa_lock);
					error = EPROTOTYPE;
					*diagnostic =
					    SADB_X_DIAGNOSTIC_INNER_AF_MISMATCH;
					goto error;
				} else {
					/* Fill in with explicit protocol. */
					srcext->sadb_address_proto =
					    IPPROTO_ENCAP;
					dstext->sadb_address_proto =
					    IPPROTO_ENCAP;
				}
			}
			isrc_addr_ptr = (uint32_t *)&isrc->sin_addr;
			idst_addr_ptr = (uint32_t *)&idst->sin_addr;
		} else {
			ASSERT(isrc->sin_family == AF_INET6);
			if (srcext->sadb_address_proto != IPPROTO_IPV6) {
				if (srcext->sadb_address_proto != 0) {
					/*
					 * Mismatched outer-packet protocol
					 * and inner-packet address family.
					 */
					mutex_exit(&newbie->ipsa_lock);
					error = EPROTOTYPE;
					*diagnostic =
					    SADB_X_DIAGNOSTIC_INNER_AF_MISMATCH;
					goto error;
				} else {
					/* Fill in with explicit protocol. */
					srcext->sadb_address_proto =
					    IPPROTO_IPV6;
					dstext->sadb_address_proto =
					    IPPROTO_IPV6;
				}
			}
			isrc_addr_ptr = (uint32_t *)&isrc6->sin6_addr;
			idst_addr_ptr = (uint32_t *)&idst6->sin6_addr;
		}
		newbie->ipsa_innerfam = isrc->sin_family;

		IPSA_COPY_ADDR(newbie->ipsa_innersrc, isrc_addr_ptr,
		    newbie->ipsa_innerfam);
		IPSA_COPY_ADDR(newbie->ipsa_innerdst, idst_addr_ptr,
		    newbie->ipsa_innerfam);
		newbie->ipsa_innersrcpfx = isrcext->sadb_address_prefixlen;
		newbie->ipsa_innerdstpfx = idstext->sadb_address_prefixlen;

		/* Unique value uses inner-ports for Tunnel Mode... */
		newbie->ipsa_unique_id = SA_UNIQUE_ID(isrc->sin_port,
		    idst->sin_port, dstext->sadb_address_proto,
		    idstext->sadb_address_proto);
		newbie->ipsa_unique_mask = SA_UNIQUE_MASK(isrc->sin_port,
		    idst->sin_port, dstext->sadb_address_proto,
		    idstext->sadb_address_proto);
	} else {
		/* ... and outer-ports for Transport Mode. */
		newbie->ipsa_unique_id = SA_UNIQUE_ID(src->sin_port,
		    dst->sin_port, dstext->sadb_address_proto, 0);
		newbie->ipsa_unique_mask = SA_UNIQUE_MASK(src->sin_port,
		    dst->sin_port, dstext->sadb_address_proto, 0);
	}
	if (newbie->ipsa_unique_mask != (uint64_t)0)
		newbie->ipsa_flags |= IPSA_F_UNIQUE;

	sadb_nat_calculations(newbie,
	    (sadb_address_t *)ksi->ks_in_extv[SADB_X_EXT_ADDRESS_NATT_LOC],
	    (sadb_address_t *)ksi->ks_in_extv[SADB_X_EXT_ADDRESS_NATT_REM],
	    src_addr_ptr, dst_addr_ptr);

	newbie->ipsa_type = samsg->sadb_msg_satype;

	ASSERT((assoc->sadb_sa_state == SADB_SASTATE_MATURE) ||
	    (assoc->sadb_sa_state == SADB_X_SASTATE_ACTIVE_ELSEWHERE));
	newbie->ipsa_auth_alg = assoc->sadb_sa_auth;
	newbie->ipsa_encr_alg = assoc->sadb_sa_encrypt;

	newbie->ipsa_flags |= assoc->sadb_sa_flags;
	if (newbie->ipsa_flags & SADB_X_SAFLAGS_NATT_LOC &&
	    ksi->ks_in_extv[SADB_X_EXT_ADDRESS_NATT_LOC] == NULL) {
		mutex_exit(&newbie->ipsa_lock);
		*diagnostic = SADB_X_DIAGNOSTIC_MISSING_NATT_LOC;
		error = EINVAL;
		goto error;
	}
	if (newbie->ipsa_flags & SADB_X_SAFLAGS_NATT_REM &&
	    ksi->ks_in_extv[SADB_X_EXT_ADDRESS_NATT_REM] == NULL) {
		mutex_exit(&newbie->ipsa_lock);
		*diagnostic = SADB_X_DIAGNOSTIC_MISSING_NATT_REM;
		error = EINVAL;
		goto error;
	}
	if (newbie->ipsa_flags & SADB_X_SAFLAGS_TUNNEL &&
	    ksi->ks_in_extv[SADB_X_EXT_ADDRESS_INNER_SRC] == NULL) {
		mutex_exit(&newbie->ipsa_lock);
		*diagnostic = SADB_X_DIAGNOSTIC_MISSING_INNER_SRC;
		error = EINVAL;
		goto error;
	}
	/*
	 * If unspecified source address, force replay_wsize to 0.
	 * This is because an SA that has multiple sources of secure
	 * traffic cannot enforce a replay counter w/o synchronizing the
	 * senders.
	 */
	if (ksi->ks_in_srctype != KS_IN_ADDR_UNSPEC)
		newbie->ipsa_replay_wsize = assoc->sadb_sa_replay;
	else
		newbie->ipsa_replay_wsize = 0;

	newbie->ipsa_addtime = gethrestime_sec();

	if (kmcext != NULL) {
		newbie->ipsa_kmp = kmcext->sadb_x_kmc_proto;
<<<<<<< HEAD
		/*
		 * Be liberal in what we receive.  Special-case the IKEv1
		 * cookie, which closed-source in.iked assumes is 32 bits.
		 * Now that we store all 64 bits, we should pre-zero the
		 * reserved field on behalf of closed-source in.iked.
		 */
=======
		/* Be liberal in what we receive.  Special-case IKEv1. */
>>>>>>> 1adc3ffc
		if (newbie->ipsa_kmp == SADB_X_KMP_IKE) {
			/* Just in case in.iked is misbehaving... */
			kmcext->sadb_x_kmc_reserved = 0;
		}
		newbie->ipsa_kmc = kmcext->sadb_x_kmc_cookie64;
	}

	/*
	 * XXX CURRENT lifetime checks MAY BE needed for an UPDATE.
	 * The spec says that one can update current lifetimes, but
	 * that seems impractical, especially in the larval-to-mature
	 * update that this function performs.
	 */
	if (soft != NULL) {
		newbie->ipsa_softaddlt = soft->sadb_lifetime_addtime;
		newbie->ipsa_softuselt = soft->sadb_lifetime_usetime;
		newbie->ipsa_softbyteslt = soft->sadb_lifetime_bytes;
		newbie->ipsa_softalloc = soft->sadb_lifetime_allocations;
		SET_EXPIRE(newbie, softaddlt, softexpiretime);
	}
	if (hard != NULL) {
		newbie->ipsa_hardaddlt = hard->sadb_lifetime_addtime;
		newbie->ipsa_harduselt = hard->sadb_lifetime_usetime;
		newbie->ipsa_hardbyteslt = hard->sadb_lifetime_bytes;
		newbie->ipsa_hardalloc = hard->sadb_lifetime_allocations;
		SET_EXPIRE(newbie, hardaddlt, hardexpiretime);
	}
	if (idle != NULL) {
		newbie->ipsa_idleaddlt = idle->sadb_lifetime_addtime;
		newbie->ipsa_idleuselt = idle->sadb_lifetime_usetime;
		newbie->ipsa_idleexpiretime = newbie->ipsa_addtime +
		    newbie->ipsa_idleaddlt;
		newbie->ipsa_idletime = newbie->ipsa_idleaddlt;
	}

	newbie->ipsa_authtmpl = NULL;
	newbie->ipsa_encrtmpl = NULL;

#ifdef IPSEC_LATENCY_TEST
	if (akey != NULL && newbie->ipsa_auth_alg != SADB_AALG_NONE) {
#else
	if (akey != NULL) {
#endif
		async = (ipss->ipsec_algs_exec_mode[IPSEC_ALG_AUTH] ==
		    IPSEC_ALGS_EXEC_ASYNC);

		newbie->ipsa_authkeybits = akey->sadb_key_bits;
		newbie->ipsa_authkeylen = SADB_1TO8(akey->sadb_key_bits);
		/* In case we have to round up to the next byte... */
		if ((akey->sadb_key_bits & 0x7) != 0)
			newbie->ipsa_authkeylen++;
		newbie->ipsa_authkey = kmem_alloc(newbie->ipsa_authkeylen,
		    KM_NOSLEEP);
		if (newbie->ipsa_authkey == NULL) {
			error = ENOMEM;
			mutex_exit(&newbie->ipsa_lock);
			goto error;
		}
		bcopy(akey + 1, newbie->ipsa_authkey, newbie->ipsa_authkeylen);
		bzero(akey + 1, newbie->ipsa_authkeylen);

		/*
		 * Pre-initialize the kernel crypto framework key
		 * structure.
		 */
		newbie->ipsa_kcfauthkey.ck_format = CRYPTO_KEY_RAW;
		newbie->ipsa_kcfauthkey.ck_length = newbie->ipsa_authkeybits;
		newbie->ipsa_kcfauthkey.ck_data = newbie->ipsa_authkey;

		rw_enter(&ipss->ipsec_alg_lock, RW_READER);
		alg = ipss->ipsec_alglists[IPSEC_ALG_AUTH]
		    [newbie->ipsa_auth_alg];
		if (alg != NULL && ALG_VALID(alg)) {
			newbie->ipsa_amech.cm_type = alg->alg_mech_type;
			newbie->ipsa_amech.cm_param =
			    (char *)&newbie->ipsa_mac_len;
			newbie->ipsa_amech.cm_param_len = sizeof (size_t);
			newbie->ipsa_mac_len = (size_t)alg->alg_datalen;
		} else {
			newbie->ipsa_amech.cm_type = CRYPTO_MECHANISM_INVALID;
		}
		error = ipsec_create_ctx_tmpl(newbie, IPSEC_ALG_AUTH);
		rw_exit(&ipss->ipsec_alg_lock);
		if (error != 0) {
			mutex_exit(&newbie->ipsa_lock);
			/*
			 * An error here indicates that alg is the wrong type
			 * (IE: not authentication) or its not in the alg tables
			 * created by ipsecalgs(1m), or Kcf does not like the
			 * parameters passed in with this algorithm, which is
			 * probably a coding error!
			 */
			*diagnostic = SADB_X_DIAGNOSTIC_BAD_CTX;

			goto error;
		}
	}

	if (ekey != NULL) {
		rw_enter(&ipss->ipsec_alg_lock, RW_READER);
		async = async || (ipss->ipsec_algs_exec_mode[IPSEC_ALG_ENCR] ==
		    IPSEC_ALGS_EXEC_ASYNC);
		alg = ipss->ipsec_alglists[IPSEC_ALG_ENCR]
		    [newbie->ipsa_encr_alg];

		if (alg != NULL && ALG_VALID(alg)) {
			newbie->ipsa_emech.cm_type = alg->alg_mech_type;
			newbie->ipsa_datalen = alg->alg_datalen;
			if (alg->alg_flags & ALG_FLAG_COUNTERMODE)
				newbie->ipsa_flags |= IPSA_F_COUNTERMODE;

			if (alg->alg_flags & ALG_FLAG_COMBINED) {
				newbie->ipsa_flags |= IPSA_F_COMBINED;
				newbie->ipsa_mac_len =  alg->alg_icvlen;
			}

			if (alg->alg_flags & ALG_FLAG_CCM)
				newbie->ipsa_noncefunc = ccm_params_init;
			else if (alg->alg_flags & ALG_FLAG_GCM)
				newbie->ipsa_noncefunc = gcm_params_init;
			else newbie->ipsa_noncefunc = cbc_params_init;

			newbie->ipsa_saltlen = alg->alg_saltlen;
			newbie->ipsa_saltbits = SADB_8TO1(newbie->ipsa_saltlen);
			newbie->ipsa_iv_len = alg->alg_ivlen;
			newbie->ipsa_nonce_len = newbie->ipsa_saltlen +
			    newbie->ipsa_iv_len;
			newbie->ipsa_emech.cm_param = NULL;
			newbie->ipsa_emech.cm_param_len = 0;
		} else {
			newbie->ipsa_emech.cm_type = CRYPTO_MECHANISM_INVALID;
		}
		rw_exit(&ipss->ipsec_alg_lock);

		/*
		 * The byte stream following the sadb_key_t is made up of:
		 * key bytes, [salt bytes], [IV initial value]
		 * All of these have variable length. The IV is typically
		 * randomly generated by this function and not passed in.
		 * By supporting the injection of a known IV, the whole
		 * IPsec subsystem and the underlying crypto subsystem
		 * can be tested with known test vectors.
		 *
		 * The keying material has been checked by ext_check()
		 * and ipsec_valid_key_size(), after removing salt/IV
		 * bits, whats left is the encryption key. If this is too
		 * short, ipsec_create_ctx_tmpl() will fail and the SA
		 * won't get created.
		 *
		 * set ipsa_encrkeylen to length of key only.
		 */
		newbie->ipsa_encrkeybits = ekey->sadb_key_bits;
		newbie->ipsa_encrkeybits -= ekey->sadb_key_reserved;
		newbie->ipsa_encrkeybits -= newbie->ipsa_saltbits;
		newbie->ipsa_encrkeylen = SADB_1TO8(newbie->ipsa_encrkeybits);

		/* In case we have to round up to the next byte... */
		if ((ekey->sadb_key_bits & 0x7) != 0)
			newbie->ipsa_encrkeylen++;

		newbie->ipsa_encrkey = kmem_alloc(newbie->ipsa_encrkeylen,
		    KM_NOSLEEP);
		if (newbie->ipsa_encrkey == NULL) {
			error = ENOMEM;
			mutex_exit(&newbie->ipsa_lock);
			goto error;
		}

		buf_ptr = (uint8_t *)(ekey + 1);
		bcopy(buf_ptr, newbie->ipsa_encrkey, newbie->ipsa_encrkeylen);

		if (newbie->ipsa_flags & IPSA_F_COMBINED) {
			/*
			 * Combined mode algs need a nonce. Copy the salt and
			 * IV into a buffer. The ipsa_nonce is a pointer into
			 * this buffer, some bytes at the start of the buffer
			 * may be unused, depends on the salt length. The IV
			 * is 64 bit aligned so it can be incremented as a
			 * uint64_t. Zero out key in samsg_t before freeing.
			 */

			newbie->ipsa_nonce_buf = kmem_alloc(
			    sizeof (ipsec_nonce_t), KM_NOSLEEP);
			if (newbie->ipsa_nonce_buf == NULL) {
				error = ENOMEM;
				mutex_exit(&newbie->ipsa_lock);
				goto error;
			}
			/*
			 * Initialize nonce and salt pointers to point
			 * to the nonce buffer. This is just in case we get
			 * bad data, the pointers will be valid, the data
			 * won't be.
			 *
			 * See sadb.h for layout of nonce.
			 */
			newbie->ipsa_iv = &newbie->ipsa_nonce_buf->iv;
			newbie->ipsa_salt = (uint8_t *)newbie->ipsa_nonce_buf;
			newbie->ipsa_nonce = newbie->ipsa_salt;
			if (newbie->ipsa_saltlen != 0) {
				salt_offset = MAXSALTSIZE -
				    newbie->ipsa_saltlen;
				newbie->ipsa_salt = (uint8_t *)
				    &newbie->ipsa_nonce_buf->salt[salt_offset];
				newbie->ipsa_nonce = newbie->ipsa_salt;
				buf_ptr += newbie->ipsa_encrkeylen;
				bcopy(buf_ptr, newbie->ipsa_salt,
				    newbie->ipsa_saltlen);
			}
			/*
			 * The IV for CCM/GCM mode increments, it should not
			 * repeat. Get a random value for the IV, make a
			 * copy, the SA will expire when/if the IV ever
			 * wraps back to the initial value. If an Initial IV
			 * is passed in via PF_KEY, save this in the SA.
			 * Initialising IV for inbound is pointless as its
			 * taken from the inbound packet.
			 */
			if (!is_inbound) {
				if (ekey->sadb_key_reserved != 0) {
					buf_ptr += newbie->ipsa_saltlen;
					bcopy(buf_ptr, (uint8_t *)newbie->
					    ipsa_iv, SADB_1TO8(ekey->
					    sadb_key_reserved));
				} else {
					(void) random_get_pseudo_bytes(
					    (uint8_t *)newbie->ipsa_iv,
					    newbie->ipsa_iv_len);
				}
				newbie->ipsa_iv_softexpire =
				    (*newbie->ipsa_iv) << 9;
				newbie->ipsa_iv_hardexpire = *newbie->ipsa_iv;
			}
		}
		bzero((ekey + 1), SADB_1TO8(ekey->sadb_key_bits));

		/*
		 * Pre-initialize the kernel crypto framework key
		 * structure.
		 */
		newbie->ipsa_kcfencrkey.ck_format = CRYPTO_KEY_RAW;
		newbie->ipsa_kcfencrkey.ck_length = newbie->ipsa_encrkeybits;
		newbie->ipsa_kcfencrkey.ck_data = newbie->ipsa_encrkey;

		rw_enter(&ipss->ipsec_alg_lock, RW_READER);
		error = ipsec_create_ctx_tmpl(newbie, IPSEC_ALG_ENCR);
		rw_exit(&ipss->ipsec_alg_lock);
		if (error != 0) {
			mutex_exit(&newbie->ipsa_lock);
			/* See above for error explanation. */
			*diagnostic = SADB_X_DIAGNOSTIC_BAD_CTX;
			goto error;
		}
	}

	if (async)
		newbie->ipsa_flags |= IPSA_F_ASYNC;

	/*
	 * Ptrs to processing functions.
	 */
	if (newbie->ipsa_type == SADB_SATYPE_ESP)
		ipsecesp_init_funcs(newbie);
	else
		ipsecah_init_funcs(newbie);
	ASSERT(newbie->ipsa_output_func != NULL &&
	    newbie->ipsa_input_func != NULL);

	/*
	 * Certificate ID stuff.
	 */
	if (ksi->ks_in_extv[SADB_EXT_IDENTITY_SRC] != NULL) {
		sadb_ident_t *id =
		    (sadb_ident_t *)ksi->ks_in_extv[SADB_EXT_IDENTITY_SRC];

		/*
		 * Can assume strlen() will return okay because ext_check() in
		 * keysock.c prepares the string for us.
		 */
		newbie->ipsa_src_cid = ipsid_lookup(id->sadb_ident_type,
		    (char *)(id+1), ns);
		if (newbie->ipsa_src_cid == NULL) {
			error = ENOMEM;
			mutex_exit(&newbie->ipsa_lock);
			goto error;
		}
	}

	if (ksi->ks_in_extv[SADB_EXT_IDENTITY_DST] != NULL) {
		sadb_ident_t *id =
		    (sadb_ident_t *)ksi->ks_in_extv[SADB_EXT_IDENTITY_DST];

		/*
		 * Can assume strlen() will return okay because ext_check() in
		 * keysock.c prepares the string for us.
		 */
		newbie->ipsa_dst_cid = ipsid_lookup(id->sadb_ident_type,
		    (char *)(id+1), ns);
		if (newbie->ipsa_dst_cid == NULL) {
			error = ENOMEM;
			mutex_exit(&newbie->ipsa_lock);
			goto error;
		}
	}

	/*
	 * sensitivity label handling code:
	 * Convert sens + bitmap into cred_t, and associate it
	 * with the new SA.
	 */
	if (sens != NULL) {
		uint64_t *bitmap = (uint64_t *)(sens + 1);

		newbie->ipsa_tsl = sadb_label_from_sens(sens, bitmap);
	}

	/*
	 * Likewise for outer sensitivity.
	 */
	if (osens != NULL) {
		uint64_t *bitmap = (uint64_t *)(osens + 1);
		ts_label_t *tsl, *effective_tsl;
		uint32_t *peer_addr_ptr;
		zoneid_t zoneid = GLOBAL_ZONEID;
		zone_t *zone;

		peer_addr_ptr = is_inbound ? src_addr_ptr : dst_addr_ptr;

		tsl = sadb_label_from_sens(osens, bitmap);
		newbie->ipsa_mac_exempt = CONN_MAC_DEFAULT;

		if (osens->sadb_x_sens_flags & SADB_X_SENS_IMPLICIT) {
			newbie->ipsa_mac_exempt = CONN_MAC_IMPLICIT;
		}

		error = tsol_check_dest(tsl, peer_addr_ptr,
		    (af == AF_INET6)?IPV6_VERSION:IPV4_VERSION,
		    newbie->ipsa_mac_exempt, B_TRUE, &effective_tsl);
		if (error != 0) {
			label_rele(tsl);
			mutex_exit(&newbie->ipsa_lock);
			goto error;
		}

		if (effective_tsl != NULL) {
			label_rele(tsl);
			tsl = effective_tsl;
		}

		newbie->ipsa_otsl = tsl;

		zone = zone_find_by_label(tsl);
		if (zone != NULL) {
			zoneid = zone->zone_id;
			zone_rele(zone);
		}
		/*
		 * For exclusive stacks we set the zoneid to zero to operate
		 * as if in the global zone for tsol_compute_label_v4/v6
		 */
		if (ipst->ips_netstack->netstack_stackid != GLOBAL_NETSTACKID)
			zoneid = GLOBAL_ZONEID;

		if (af == AF_INET6) {
			error = tsol_compute_label_v6(tsl, zoneid,
			    (in6_addr_t *)peer_addr_ptr,
			    newbie->ipsa_opt_storage, ipst);
		} else {
			error = tsol_compute_label_v4(tsl, zoneid,
			    *peer_addr_ptr, newbie->ipsa_opt_storage, ipst);
		}
		if (error != 0) {
			mutex_exit(&newbie->ipsa_lock);
			goto error;
		}
	}


	if (replayext != NULL) {
		if ((replayext->sadb_x_rc_replay32 == 0) &&
		    (replayext->sadb_x_rc_replay64 != 0)) {
			error = EOPNOTSUPP;
			*diagnostic = SADB_X_DIAGNOSTIC_INVALID_REPLAY;
			mutex_exit(&newbie->ipsa_lock);
			goto error;
		}
		newbie->ipsa_replay = replayext->sadb_x_rc_replay32;
	}

	/* now that the SA has been updated, set its new state */
	newbie->ipsa_state = assoc->sadb_sa_state;

	if (clone) {
		newbie->ipsa_haspeer = B_TRUE;
	} else {
		if (!is_inbound) {
			lifetime_fuzz(newbie);
		}
	}
	/*
	 * The less locks I hold when doing an insertion and possible cloning,
	 * the better!
	 */
	mutex_exit(&newbie->ipsa_lock);

	if (clone) {
		newbie_clone = sadb_cloneassoc(newbie);

		if (newbie_clone == NULL) {
			error = ENOMEM;
			goto error;
		}
	}

	/*
	 * Enter the bucket locks.  The order of entry is outbound,
	 * inbound.  We map "primary" and "secondary" into outbound and inbound
	 * based on the destination address type.  If the destination address
	 * type is for a node that isn't mine (or potentially mine), the
	 * "primary" bucket is the outbound one.
	 */
	if (!is_inbound) {
		/* primary == outbound */
		mutex_enter(&primary->isaf_lock);
		mutex_enter(&secondary->isaf_lock);
	} else {
		/* primary == inbound */
		mutex_enter(&secondary->isaf_lock);
		mutex_enter(&primary->isaf_lock);
	}

	/*
	 * sadb_insertassoc() doesn't increment the reference
	 * count.  We therefore have to increment the
	 * reference count one more time to reflect the
	 * pointers of the table that reference this SA.
	 */
	IPSA_REFHOLD(newbie);

	if (isupdate) {
		/*
		 * Unlink from larval holding cell in the "inbound" fanout.
		 */
		ASSERT(newbie->ipsa_linklock == &primary->isaf_lock ||
		    newbie->ipsa_linklock == &secondary->isaf_lock);
		sadb_unlinkassoc(newbie);
	}

	mutex_enter(&newbie->ipsa_lock);
	error = sadb_insertassoc(newbie, primary);
	mutex_exit(&newbie->ipsa_lock);

	if (error != 0) {
		/*
		 * Since sadb_insertassoc() failed, we must decrement the
		 * refcount again so the cleanup code will actually free
		 * the offending SA.
		 */
		IPSA_REFRELE(newbie);
		goto error_unlock;
	}

	if (newbie_clone != NULL) {
		mutex_enter(&newbie_clone->ipsa_lock);
		error = sadb_insertassoc(newbie_clone, secondary);
		mutex_exit(&newbie_clone->ipsa_lock);
		if (error != 0) {
			/* Collision in secondary table. */
			sadb_unlinkassoc(newbie);  /* This does REFRELE. */
			goto error_unlock;
		}
		IPSA_REFHOLD(newbie_clone);
	} else {
		ASSERT(primary != secondary);
		scratch = ipsec_getassocbyspi(secondary, newbie->ipsa_spi,
		    ALL_ZEROES_PTR, newbie->ipsa_dstaddr, af);
		if (scratch != NULL) {
			/* Collision in secondary table. */
			sadb_unlinkassoc(newbie);  /* This does REFRELE. */
			/* Set the error, since ipsec_getassocbyspi() can't. */
			error = EEXIST;
			goto error_unlock;
		}
	}

	/* OKAY!  So let's do some reality check assertions. */

	ASSERT(MUTEX_NOT_HELD(&newbie->ipsa_lock));
	ASSERT(newbie_clone == NULL ||
	    (MUTEX_NOT_HELD(&newbie_clone->ipsa_lock)));

error_unlock:

	/*
	 * We can exit the locks in any order.	Only entrance needs to
	 * follow any protocol.
	 */
	mutex_exit(&secondary->isaf_lock);
	mutex_exit(&primary->isaf_lock);

	if (pair_ext != NULL && error == 0) {
		/* update pair_spi if it exists. */
		ipsa_query_t sq;

		sq.spp = spp;		/* XXX param */
		error = sadb_form_query(ksi, IPSA_Q_DST, IPSA_Q_SRC|IPSA_Q_DST|
		    IPSA_Q_SA|IPSA_Q_INBOUND|IPSA_Q_OUTBOUND, &sq, diagnostic);
		if (error)
			return (error);

		error = get_ipsa_pair(&sq, &ipsapp, diagnostic);

		if (error != 0)
			goto error;

		if (ipsapp.ipsap_psa_ptr != NULL) {
			*diagnostic = SADB_X_DIAGNOSTIC_PAIR_ALREADY;
			error = EINVAL;
		} else {
			/* update_pairing() sets diagnostic */
			error = update_pairing(&ipsapp, &sq, ksi, diagnostic);
		}
	}
	/* Common error point for this routine. */
error:
	if (newbie != NULL) {
		if (error != 0) {
			/* This SA is broken, let the reaper clean up. */
			mutex_enter(&newbie->ipsa_lock);
			newbie->ipsa_state = IPSA_STATE_DEAD;
			newbie->ipsa_hardexpiretime = 1;
			mutex_exit(&newbie->ipsa_lock);
		}
		IPSA_REFRELE(newbie);
	}
	if (newbie_clone != NULL) {
		IPSA_REFRELE(newbie_clone);
	}

	if (error == 0) {
		/*
		 * Construct favorable PF_KEY return message and send to
		 * keysock. Update the flags in the original keysock message
		 * to reflect the actual flags in the new SA.
		 *  (Q:  Do I need to pass "newbie"?  If I do,
		 * make sure to REFHOLD, call, then REFRELE.)
		 */
		assoc->sadb_sa_flags = newbie->ipsa_flags;
		sadb_pfkey_echo(pfkey_q, mp, samsg, ksi, NULL);
	}

	destroy_ipsa_pair(&ipsapp);
	return (error);
}

/*
 * Set the time of first use for a security association.  Update any
 * expiration times as a result.
 */
void
sadb_set_usetime(ipsa_t *assoc)
{
	time_t snapshot = gethrestime_sec();

	mutex_enter(&assoc->ipsa_lock);
	assoc->ipsa_lastuse = snapshot;
	assoc->ipsa_idleexpiretime = snapshot + assoc->ipsa_idletime;

	/*
	 * Caller does check usetime before calling me usually, and
	 * double-checking is better than a mutex_enter/exit hit.
	 */
	if (assoc->ipsa_usetime == 0) {
		/*
		 * This is redundant for outbound SA's, as
		 * ipsec_getassocbyconn() sets the IPSA_F_USED flag already.
		 * Inbound SAs, however, have no such protection.
		 */
		assoc->ipsa_flags |= IPSA_F_USED;
		assoc->ipsa_usetime = snapshot;

		/*
		 * After setting the use time, see if we have a use lifetime
		 * that would cause the actual SA expiration time to shorten.
		 */
		UPDATE_EXPIRE(assoc, softuselt, softexpiretime);
		UPDATE_EXPIRE(assoc, harduselt, hardexpiretime);
	}
	mutex_exit(&assoc->ipsa_lock);
}

/*
 * Send up a PF_KEY expire message for this association.
 */
static void
sadb_expire_assoc(queue_t *pfkey_q, ipsa_t *assoc)
{
	mblk_t *mp, *mp1;
	int alloclen, af;
	sadb_msg_t *samsg;
	sadb_lifetime_t *current, *expire;
	sadb_sa_t *saext;
	uint8_t *end;
	boolean_t tunnel_mode;

	ASSERT(MUTEX_HELD(&assoc->ipsa_lock));

	/* Don't bother sending if there's no queue. */
	if (pfkey_q == NULL)
		return;

	mp = sadb_keysock_out(0);
	if (mp == NULL) {
		/* cmn_err(CE_WARN, */
		/*	"sadb_expire_assoc: Can't allocate KEYSOCK_OUT.\n"); */
		return;
	}

	alloclen = sizeof (*samsg) + sizeof (*current) + sizeof (*expire) +
	    2 * sizeof (sadb_address_t) + sizeof (*saext);

	af = assoc->ipsa_addrfam;
	switch (af) {
	case AF_INET:
		alloclen += 2 * sizeof (struct sockaddr_in);
		break;
	case AF_INET6:
		alloclen += 2 * sizeof (struct sockaddr_in6);
		break;
	default:
		/* Won't happen unless there's a kernel bug. */
		freeb(mp);
		cmn_err(CE_WARN,
		    "sadb_expire_assoc: Unknown address length.\n");
		return;
	}

	tunnel_mode = (assoc->ipsa_flags & IPSA_F_TUNNEL);
	if (tunnel_mode) {
		alloclen += 2 * sizeof (sadb_address_t);
		switch (assoc->ipsa_innerfam) {
		case AF_INET:
			alloclen += 2 * sizeof (struct sockaddr_in);
			break;
		case AF_INET6:
			alloclen += 2 * sizeof (struct sockaddr_in6);
			break;
		default:
			/* Won't happen unless there's a kernel bug. */
			freeb(mp);
			cmn_err(CE_WARN, "sadb_expire_assoc: "
			    "Unknown inner address length.\n");
			return;
		}
	}

	mp->b_cont = allocb(alloclen, BPRI_HI);
	if (mp->b_cont == NULL) {
		freeb(mp);
		/* cmn_err(CE_WARN, */
		/*	"sadb_expire_assoc: Can't allocate message.\n"); */
		return;
	}

	mp1 = mp;
	mp = mp->b_cont;
	end = mp->b_wptr + alloclen;

	samsg = (sadb_msg_t *)mp->b_wptr;
	mp->b_wptr += sizeof (*samsg);
	samsg->sadb_msg_version = PF_KEY_V2;
	samsg->sadb_msg_type = SADB_EXPIRE;
	samsg->sadb_msg_errno = 0;
	samsg->sadb_msg_satype = assoc->ipsa_type;
	samsg->sadb_msg_len = SADB_8TO64(alloclen);
	samsg->sadb_msg_reserved = 0;
	samsg->sadb_msg_seq = 0;
	samsg->sadb_msg_pid = 0;

	saext = (sadb_sa_t *)mp->b_wptr;
	mp->b_wptr += sizeof (*saext);
	saext->sadb_sa_len = SADB_8TO64(sizeof (*saext));
	saext->sadb_sa_exttype = SADB_EXT_SA;
	saext->sadb_sa_spi = assoc->ipsa_spi;
	saext->sadb_sa_replay = assoc->ipsa_replay_wsize;
	saext->sadb_sa_state = assoc->ipsa_state;
	saext->sadb_sa_auth = assoc->ipsa_auth_alg;
	saext->sadb_sa_encrypt = assoc->ipsa_encr_alg;
	saext->sadb_sa_flags = assoc->ipsa_flags;

	current = (sadb_lifetime_t *)mp->b_wptr;
	mp->b_wptr += sizeof (sadb_lifetime_t);
	current->sadb_lifetime_len = SADB_8TO64(sizeof (*current));
	current->sadb_lifetime_exttype = SADB_EXT_LIFETIME_CURRENT;
	/* We do not support the concept. */
	current->sadb_lifetime_allocations = 0;
	current->sadb_lifetime_bytes = assoc->ipsa_bytes;
	current->sadb_lifetime_addtime = assoc->ipsa_addtime;
	current->sadb_lifetime_usetime = assoc->ipsa_usetime;

	expire = (sadb_lifetime_t *)mp->b_wptr;
	mp->b_wptr += sizeof (*expire);
	expire->sadb_lifetime_len = SADB_8TO64(sizeof (*expire));

	if (assoc->ipsa_state == IPSA_STATE_DEAD) {
		expire->sadb_lifetime_exttype = SADB_EXT_LIFETIME_HARD;
		expire->sadb_lifetime_allocations = assoc->ipsa_hardalloc;
		expire->sadb_lifetime_bytes = assoc->ipsa_hardbyteslt;
		expire->sadb_lifetime_addtime = assoc->ipsa_hardaddlt;
		expire->sadb_lifetime_usetime = assoc->ipsa_harduselt;
	} else if (assoc->ipsa_state == IPSA_STATE_DYING) {
		expire->sadb_lifetime_exttype = SADB_EXT_LIFETIME_SOFT;
		expire->sadb_lifetime_allocations = assoc->ipsa_softalloc;
		expire->sadb_lifetime_bytes = assoc->ipsa_softbyteslt;
		expire->sadb_lifetime_addtime = assoc->ipsa_softaddlt;
		expire->sadb_lifetime_usetime = assoc->ipsa_softuselt;
	} else {
		ASSERT(assoc->ipsa_state == IPSA_STATE_MATURE);
		expire->sadb_lifetime_exttype = SADB_X_EXT_LIFETIME_IDLE;
		expire->sadb_lifetime_allocations = 0;
		expire->sadb_lifetime_bytes = 0;
		expire->sadb_lifetime_addtime = assoc->ipsa_idleaddlt;
		expire->sadb_lifetime_usetime = assoc->ipsa_idleuselt;
	}

	mp->b_wptr = sadb_make_addr_ext(mp->b_wptr, end, SADB_EXT_ADDRESS_SRC,
	    af, assoc->ipsa_srcaddr, tunnel_mode ? 0 : SA_SRCPORT(assoc),
	    SA_PROTO(assoc), 0);
	ASSERT(mp->b_wptr != NULL);

	mp->b_wptr = sadb_make_addr_ext(mp->b_wptr, end, SADB_EXT_ADDRESS_DST,
	    af, assoc->ipsa_dstaddr, tunnel_mode ? 0 : SA_DSTPORT(assoc),
	    SA_PROTO(assoc), 0);
	ASSERT(mp->b_wptr != NULL);

	if (tunnel_mode) {
		mp->b_wptr = sadb_make_addr_ext(mp->b_wptr, end,
		    SADB_X_EXT_ADDRESS_INNER_SRC, assoc->ipsa_innerfam,
		    assoc->ipsa_innersrc, SA_SRCPORT(assoc), SA_IPROTO(assoc),
		    assoc->ipsa_innersrcpfx);
		ASSERT(mp->b_wptr != NULL);
		mp->b_wptr = sadb_make_addr_ext(mp->b_wptr, end,
		    SADB_X_EXT_ADDRESS_INNER_DST, assoc->ipsa_innerfam,
		    assoc->ipsa_innerdst, SA_DSTPORT(assoc), SA_IPROTO(assoc),
		    assoc->ipsa_innerdstpfx);
		ASSERT(mp->b_wptr != NULL);
	}

	/* Can just putnext, we're ready to go! */
	putnext(pfkey_q, mp1);
}

/*
 * "Age" the SA with the number of bytes that was used to protect traffic.
 * Send an SADB_EXPIRE message if appropriate.	Return B_TRUE if there was
 * enough "charge" left in the SA to protect the data.	Return B_FALSE
 * otherwise.  (If B_FALSE is returned, the association either was, or became
 * DEAD.)
 */
boolean_t
sadb_age_bytes(queue_t *pfkey_q, ipsa_t *assoc, uint64_t bytes,
    boolean_t sendmsg)
{
	boolean_t rc = B_TRUE;
	uint64_t newtotal;

	mutex_enter(&assoc->ipsa_lock);
	newtotal = assoc->ipsa_bytes + bytes;
	if (assoc->ipsa_hardbyteslt != 0 &&
	    newtotal >= assoc->ipsa_hardbyteslt) {
		if (assoc->ipsa_state != IPSA_STATE_DEAD) {
			sadb_delete_cluster(assoc);
			/*
			 * Send EXPIRE message to PF_KEY.  May wish to pawn
			 * this off on another non-interrupt thread.  Also
			 * unlink this SA immediately.
			 */
			assoc->ipsa_state = IPSA_STATE_DEAD;
			if (sendmsg)
				sadb_expire_assoc(pfkey_q, assoc);
			/*
			 * Set non-zero expiration time so sadb_age_assoc()
			 * will work when reaping.
			 */
			assoc->ipsa_hardexpiretime = (time_t)1;
		} /* Else someone beat me to it! */
		rc = B_FALSE;
	} else if (assoc->ipsa_softbyteslt != 0 &&
	    (newtotal >= assoc->ipsa_softbyteslt)) {
		if (assoc->ipsa_state < IPSA_STATE_DYING) {
			/*
			 * Send EXPIRE message to PF_KEY.  May wish to pawn
			 * this off on another non-interrupt thread.
			 */
			assoc->ipsa_state = IPSA_STATE_DYING;
			assoc->ipsa_bytes = newtotal;
			if (sendmsg)
				sadb_expire_assoc(pfkey_q, assoc);
		} /* Else someone beat me to it! */
	}
	if (rc == B_TRUE)
		assoc->ipsa_bytes = newtotal;
	mutex_exit(&assoc->ipsa_lock);
	return (rc);
}

/*
 * "Torch" an individual SA.  Returns NULL, so it can be tail-called from
 *     sadb_age_assoc().
 */
static ipsa_t *
sadb_torch_assoc(isaf_t *head, ipsa_t *sa)
{
	ASSERT(MUTEX_HELD(&head->isaf_lock));
	ASSERT(MUTEX_HELD(&sa->ipsa_lock));
	ASSERT(sa->ipsa_state == IPSA_STATE_DEAD);

	/*
	 * Force cached SAs to be revalidated..
	 */
	head->isaf_gen++;

	mutex_exit(&sa->ipsa_lock);
	sadb_unlinkassoc(sa);

	return (NULL);
}

/*
 * Do various SA-is-idle activities depending on delta (the number of idle
 * seconds on the SA) and/or other properties of the SA.
 *
 * Return B_TRUE if I've sent a packet, because I have to drop the
 * association's mutex before sending a packet out the wire.
 */
/* ARGSUSED */
static boolean_t
sadb_idle_activities(ipsa_t *assoc, time_t delta, boolean_t inbound)
{
	ipsecesp_stack_t *espstack = assoc->ipsa_netstack->netstack_ipsecesp;
	int nat_t_interval = espstack->ipsecesp_nat_keepalive_interval;

	ASSERT(MUTEX_HELD(&assoc->ipsa_lock));

	if (!inbound && (assoc->ipsa_flags & IPSA_F_NATT_LOC) &&
	    delta >= nat_t_interval &&
	    gethrestime_sec() - assoc->ipsa_last_nat_t_ka >= nat_t_interval) {
		ASSERT(assoc->ipsa_type == SADB_SATYPE_ESP);
		assoc->ipsa_last_nat_t_ka = gethrestime_sec();
		mutex_exit(&assoc->ipsa_lock);
		ipsecesp_send_keepalive(assoc);
		return (B_TRUE);
	}
	return (B_FALSE);
}

/*
 * Return "assoc" if haspeer is true and I send an expire.  This allows
 * the consumers' aging functions to tidy up an expired SA's peer.
 */
static ipsa_t *
sadb_age_assoc(isaf_t *head, queue_t *pfkey_q, ipsa_t *assoc,
    time_t current, int reap_delay, boolean_t inbound)
{
	ipsa_t *retval = NULL;
	boolean_t dropped_mutex = B_FALSE;

	ASSERT(MUTEX_HELD(&head->isaf_lock));

	mutex_enter(&assoc->ipsa_lock);

	if (((assoc->ipsa_state == IPSA_STATE_LARVAL) ||
	    ((assoc->ipsa_state == IPSA_STATE_IDLE) ||
	    (assoc->ipsa_state == IPSA_STATE_ACTIVE_ELSEWHERE) &&
	    (assoc->ipsa_hardexpiretime != 0))) &&
	    (assoc->ipsa_hardexpiretime <= current)) {
		assoc->ipsa_state = IPSA_STATE_DEAD;
		return (sadb_torch_assoc(head, assoc));
	}

	/*
	 * Check lifetimes.  Fortunately, SA setup is done
	 * such that there are only two times to look at,
	 * softexpiretime, and hardexpiretime.
	 *
	 * Check hard first.
	 */

	if (assoc->ipsa_hardexpiretime != 0 &&
	    assoc->ipsa_hardexpiretime <= current) {
		if (assoc->ipsa_state == IPSA_STATE_DEAD)
			return (sadb_torch_assoc(head, assoc));

		if (inbound) {
			sadb_delete_cluster(assoc);
		}

		/*
		 * Send SADB_EXPIRE with hard lifetime, delay for unlinking.
		 */
		assoc->ipsa_state = IPSA_STATE_DEAD;
		if (assoc->ipsa_haspeer || assoc->ipsa_otherspi != 0) {
			/*
			 * If the SA is paired or peered with another, put
			 * a copy on a list which can be processed later, the
			 * pair/peer SA needs to be updated so the both die
			 * at the same time.
			 *
			 * If I return assoc, I have to bump up its reference
			 * count to keep with the ipsa_t reference count
			 * semantics.
			 */
			IPSA_REFHOLD(assoc);
			retval = assoc;
		}
		sadb_expire_assoc(pfkey_q, assoc);
		assoc->ipsa_hardexpiretime = current + reap_delay;
	} else if (assoc->ipsa_softexpiretime != 0 &&
	    assoc->ipsa_softexpiretime <= current &&
	    assoc->ipsa_state < IPSA_STATE_DYING) {
		/*
		 * Send EXPIRE message to PF_KEY.  May wish to pawn
		 * this off on another non-interrupt thread.
		 */
		assoc->ipsa_state = IPSA_STATE_DYING;
		if (assoc->ipsa_haspeer) {
			/*
			 * If the SA has a peer, update the peer's state
			 * on SOFT_EXPIRE, this is mostly to prevent two
			 * expire messages from effectively the same SA.
			 *
			 * Don't care about paired SA's, then can (and should)
			 * be able to soft expire at different times.
			 *
			 * If I return assoc, I have to bump up its
			 * reference count to keep with the ipsa_t reference
			 * count semantics.
			 */
			IPSA_REFHOLD(assoc);
			retval = assoc;
		}
		sadb_expire_assoc(pfkey_q, assoc);
	} else if (assoc->ipsa_idletime != 0 &&
	    assoc->ipsa_idleexpiretime <= current) {
		if (assoc->ipsa_state == IPSA_STATE_ACTIVE_ELSEWHERE) {
			assoc->ipsa_state = IPSA_STATE_IDLE;
		}

		/*
		 * Need to handle Mature case
		 */
		if (assoc->ipsa_state == IPSA_STATE_MATURE) {
			sadb_expire_assoc(pfkey_q, assoc);
		}
	} else {
		/* Check idle time activities. */
		dropped_mutex = sadb_idle_activities(assoc,
		    current - assoc->ipsa_lastuse, inbound);
	}

	if (!dropped_mutex)
		mutex_exit(&assoc->ipsa_lock);
	return (retval);
}

/*
 * Called by a consumer protocol to do ther dirty work of reaping dead
 * Security Associations.
 *
 * NOTE: sadb_age_assoc() marks expired SA's as DEAD but only removed
 * SA's that are already marked DEAD, so expired SA's are only reaped
 * the second time sadb_ager() runs.
 */
void
sadb_ager(sadb_t *sp, queue_t *pfkey_q, int reap_delay, netstack_t *ns)
{
	int i;
	isaf_t *bucket;
	ipsa_t *assoc, *spare;
	iacqf_t *acqlist;
	ipsacq_t *acqrec, *spareacq;
	templist_t *haspeerlist, *newbie;
	/* Snapshot current time now. */
	time_t current = gethrestime_sec();
	haspeerlist = NULL;

	/*
	 * Do my dirty work.  This includes aging real entries, aging
	 * larvals, and aging outstanding ACQUIREs.
	 *
	 * I hope I don't tie up resources for too long.
	 */

	/* Age acquires. */

	for (i = 0; i < sp->sdb_hashsize; i++) {
		acqlist = &sp->sdb_acq[i];
		mutex_enter(&acqlist->iacqf_lock);
		for (acqrec = acqlist->iacqf_ipsacq; acqrec != NULL;
		    acqrec = spareacq) {
			spareacq = acqrec->ipsacq_next;
			if (current > acqrec->ipsacq_expire)
				sadb_destroy_acquire(acqrec, ns);
		}
		mutex_exit(&acqlist->iacqf_lock);
	}

	/* Age inbound associations. */
	for (i = 0; i < sp->sdb_hashsize; i++) {
		bucket = &(sp->sdb_if[i]);
		mutex_enter(&bucket->isaf_lock);
		for (assoc = bucket->isaf_ipsa; assoc != NULL;
		    assoc = spare) {
			spare = assoc->ipsa_next;
			if (sadb_age_assoc(bucket, pfkey_q, assoc, current,
			    reap_delay, B_TRUE) != NULL) {
				/*
				 * Put SA's which have a peer or SA's which
				 * are paired on a list for processing after
				 * all the hash tables have been walked.
				 *
				 * sadb_age_assoc() increments the refcnt,
				 * effectively doing an IPSA_REFHOLD().
				 */
				newbie = kmem_alloc(sizeof (*newbie),
				    KM_NOSLEEP);
				if (newbie == NULL) {
					/*
					 * Don't forget to REFRELE().
					 */
					IPSA_REFRELE(assoc);
					continue;	/* for loop... */
				}
				newbie->next = haspeerlist;
				newbie->ipsa = assoc;
				haspeerlist = newbie;
			}
		}
		mutex_exit(&bucket->isaf_lock);
	}

	age_pair_peer_list(haspeerlist, sp, B_FALSE);
	haspeerlist = NULL;

	/* Age outbound associations. */
	for (i = 0; i < sp->sdb_hashsize; i++) {
		bucket = &(sp->sdb_of[i]);
		mutex_enter(&bucket->isaf_lock);
		for (assoc = bucket->isaf_ipsa; assoc != NULL;
		    assoc = spare) {
			spare = assoc->ipsa_next;
			if (sadb_age_assoc(bucket, pfkey_q, assoc, current,
			    reap_delay, B_FALSE) != NULL) {
				/*
				 * sadb_age_assoc() increments the refcnt,
				 * effectively doing an IPSA_REFHOLD().
				 */
				newbie = kmem_alloc(sizeof (*newbie),
				    KM_NOSLEEP);
				if (newbie == NULL) {
					/*
					 * Don't forget to REFRELE().
					 */
					IPSA_REFRELE(assoc);
					continue;	/* for loop... */
				}
				newbie->next = haspeerlist;
				newbie->ipsa = assoc;
				haspeerlist = newbie;
			}
		}
		mutex_exit(&bucket->isaf_lock);
	}

	age_pair_peer_list(haspeerlist, sp, B_TRUE);

	/*
	 * Run a GC pass to clean out dead identities.
	 */
	ipsid_gc(ns);
}

/*
 * Figure out when to reschedule the ager.
 */
timeout_id_t
sadb_retimeout(hrtime_t begin, queue_t *pfkey_q, void (*ager)(void *),
    void *agerarg, uint_t *intp, uint_t intmax, short mid)
{
	hrtime_t end = gethrtime();
	uint_t interval = *intp;	/* "interval" is in ms. */

	/*
	 * See how long this took.  If it took too long, increase the
	 * aging interval.
	 */
	if ((end - begin) > MSEC2NSEC(interval)) {
		if (interval >= intmax) {
			/* XXX Rate limit this?  Or recommend flush? */
			(void) strlog(mid, 0, 0, SL_ERROR | SL_WARN,
			    "Too many SA's to age out in %d msec.\n",
			    intmax);
		} else {
			/* Double by shifting by one bit. */
			interval <<= 1;
			interval = min(interval, intmax);
		}
	} else if ((end - begin) <= (MSEC2NSEC(interval) / 2) &&
	    interval > SADB_AGE_INTERVAL_DEFAULT) {
		/*
		 * If I took less than half of the interval, then I should
		 * ratchet the interval back down.  Never automatically
		 * shift below the default aging interval.
		 *
		 * NOTE:This even overrides manual setting of the age
		 *	interval using NDD to lower the setting past the
		 *	default.  In other words, if you set the interval
		 *	lower than the default, and your SADB gets too big,
		 *	the interval will only self-lower back to the default.
		 */
		/* Halve by shifting one bit. */
		interval >>= 1;
		interval = max(interval, SADB_AGE_INTERVAL_DEFAULT);
	}
	*intp = interval;
	return (qtimeout(pfkey_q, ager, agerarg,
	    drv_usectohz(interval * (MICROSEC / MILLISEC))));
}


/*
 * Update the lifetime values of an SA.	 This is the path an SADB_UPDATE
 * message takes when updating a MATURE or DYING SA.
 */
static void
sadb_update_lifetimes(ipsa_t *assoc, sadb_lifetime_t *hard,
    sadb_lifetime_t *soft, sadb_lifetime_t *idle, boolean_t outbound)
{
	mutex_enter(&assoc->ipsa_lock);

	/*
	 * XXX RFC 2367 mentions how an SADB_EXT_LIFETIME_CURRENT can be
	 * passed in during an update message.	We currently don't handle
	 * these.
	 */

	if (hard != NULL) {
		if (hard->sadb_lifetime_bytes != 0)
			assoc->ipsa_hardbyteslt = hard->sadb_lifetime_bytes;
		if (hard->sadb_lifetime_usetime != 0)
			assoc->ipsa_harduselt = hard->sadb_lifetime_usetime;
		if (hard->sadb_lifetime_addtime != 0)
			assoc->ipsa_hardaddlt = hard->sadb_lifetime_addtime;
		if (assoc->ipsa_hardaddlt != 0) {
			assoc->ipsa_hardexpiretime =
			    assoc->ipsa_addtime + assoc->ipsa_hardaddlt;
		}
		if (assoc->ipsa_harduselt != 0 &&
		    assoc->ipsa_flags & IPSA_F_USED) {
			UPDATE_EXPIRE(assoc, harduselt, hardexpiretime);
		}
		if (hard->sadb_lifetime_allocations != 0)
			assoc->ipsa_hardalloc = hard->sadb_lifetime_allocations;
	}

	if (soft != NULL) {
		if (soft->sadb_lifetime_bytes != 0) {
			if (soft->sadb_lifetime_bytes >
			    assoc->ipsa_hardbyteslt) {
				assoc->ipsa_softbyteslt =
				    assoc->ipsa_hardbyteslt;
			} else {
				assoc->ipsa_softbyteslt =
				    soft->sadb_lifetime_bytes;
			}
		}
		if (soft->sadb_lifetime_usetime != 0) {
			if (soft->sadb_lifetime_usetime >
			    assoc->ipsa_harduselt) {
				assoc->ipsa_softuselt =
				    assoc->ipsa_harduselt;
			} else {
				assoc->ipsa_softuselt =
				    soft->sadb_lifetime_usetime;
			}
		}
		if (soft->sadb_lifetime_addtime != 0) {
			if (soft->sadb_lifetime_addtime >
			    assoc->ipsa_hardexpiretime) {
				assoc->ipsa_softexpiretime =
				    assoc->ipsa_hardexpiretime;
			} else {
				assoc->ipsa_softaddlt =
				    soft->sadb_lifetime_addtime;
			}
		}
		if (assoc->ipsa_softaddlt != 0) {
			assoc->ipsa_softexpiretime =
			    assoc->ipsa_addtime + assoc->ipsa_softaddlt;
		}
		if (assoc->ipsa_softuselt != 0 &&
		    assoc->ipsa_flags & IPSA_F_USED) {
			UPDATE_EXPIRE(assoc, softuselt, softexpiretime);
		}
		if (outbound && assoc->ipsa_softexpiretime != 0) {
			if (assoc->ipsa_state == IPSA_STATE_MATURE)
				lifetime_fuzz(assoc);
		}

		if (soft->sadb_lifetime_allocations != 0)
			assoc->ipsa_softalloc = soft->sadb_lifetime_allocations;
	}

	if (idle != NULL) {
		time_t current = gethrestime_sec();
		if ((assoc->ipsa_idleexpiretime <= current) &&
		    (assoc->ipsa_idleaddlt == idle->sadb_lifetime_addtime)) {
			assoc->ipsa_idleexpiretime =
			    current + assoc->ipsa_idleaddlt;
		}
		if (idle->sadb_lifetime_addtime != 0)
			assoc->ipsa_idleaddlt = idle->sadb_lifetime_addtime;
		if (idle->sadb_lifetime_usetime != 0)
			assoc->ipsa_idleuselt = idle->sadb_lifetime_usetime;
		if (assoc->ipsa_idleaddlt != 0) {
			assoc->ipsa_idleexpiretime =
			    current + idle->sadb_lifetime_addtime;
			assoc->ipsa_idletime = idle->sadb_lifetime_addtime;
		}
		if (assoc->ipsa_idleuselt != 0) {
			if (assoc->ipsa_idletime != 0) {
				assoc->ipsa_idletime = min(assoc->ipsa_idletime,
				    assoc->ipsa_idleuselt);
			assoc->ipsa_idleexpiretime =
			    current + assoc->ipsa_idletime;
			} else {
				assoc->ipsa_idleexpiretime =
				    current + assoc->ipsa_idleuselt;
				assoc->ipsa_idletime = assoc->ipsa_idleuselt;
			}
		}
	}
	mutex_exit(&assoc->ipsa_lock);
}

static int
sadb_update_state(ipsa_t *assoc, uint_t new_state, mblk_t **ipkt_lst)
{
	int rcode = 0;
	time_t current = gethrestime_sec();

	mutex_enter(&assoc->ipsa_lock);

	switch (new_state) {
	case SADB_X_SASTATE_ACTIVE_ELSEWHERE:
		if (assoc->ipsa_state == SADB_X_SASTATE_IDLE) {
			assoc->ipsa_state = IPSA_STATE_ACTIVE_ELSEWHERE;
			assoc->ipsa_idleexpiretime =
			    current + assoc->ipsa_idletime;
		}
		break;
	case SADB_X_SASTATE_IDLE:
		if (assoc->ipsa_state == SADB_X_SASTATE_ACTIVE_ELSEWHERE) {
			assoc->ipsa_state = IPSA_STATE_IDLE;
			assoc->ipsa_idleexpiretime =
			    current + assoc->ipsa_idletime;
		} else {
			rcode = EINVAL;
		}
		break;

	case SADB_X_SASTATE_ACTIVE:
		if (assoc->ipsa_state != SADB_X_SASTATE_IDLE) {
			rcode = EINVAL;
			break;
		}
		assoc->ipsa_state = IPSA_STATE_MATURE;
		assoc->ipsa_idleexpiretime = current + assoc->ipsa_idletime;

		if (ipkt_lst == NULL) {
			break;
		}

		if (assoc->ipsa_bpkt_head != NULL) {
			*ipkt_lst = assoc->ipsa_bpkt_head;
			assoc->ipsa_bpkt_head = assoc->ipsa_bpkt_tail = NULL;
			assoc->ipsa_mblkcnt = 0;
		} else {
			*ipkt_lst = NULL;
		}
		break;
	default:
		rcode = EINVAL;
		break;
	}

	mutex_exit(&assoc->ipsa_lock);
	return (rcode);
}

/*
 * Check a proposed KMC update for sanity.
 */
static int
sadb_check_kmc(ipsa_query_t *sq, ipsa_t *sa, int *diagnostic)
{
	uint32_t kmp = sq->kmp;
	uint64_t kmc = sq->kmc;

	if (sa == NULL)
		return (0);

	if (sa->ipsa_state == IPSA_STATE_DEAD)
		return (ESRCH);	/* DEAD == Not there, in this case. */

	if ((kmp != 0) && (sa->ipsa_kmp != 0) && (sa->ipsa_kmp != kmp)) {
		*diagnostic = SADB_X_DIAGNOSTIC_DUPLICATE_KMP;
		return (EINVAL);
	}

<<<<<<< HEAD
	/* Allow IKEv2 KMCs to update the kmc value for rekeying */
	if ((kmp != SADB_X_KMP_IKEV2) && (kmc != 0) && (sa->ipsa_kmc != 0) &&
	    (sa->ipsa_kmc != kmc)) {
=======
	if ((kmc != 0) && (sa->ipsa_kmc != 0) && (sa->ipsa_kmc != kmc)) {
>>>>>>> 1adc3ffc
		*diagnostic = SADB_X_DIAGNOSTIC_DUPLICATE_KMC;
		return (EINVAL);
	}

	return (0);
}

/*
 * Actually update the KMC info.
 */
static void
sadb_update_kmc(ipsa_query_t *sq, ipsa_t *sa)
{
	uint32_t kmp = sq->kmp;
	uint64_t kmc = sq->kmc;

	if (kmp != 0)
		sa->ipsa_kmp = kmp;
	if (kmc != 0)
		sa->ipsa_kmc = kmc;
}

/*
 * Common code to update an SA.
 */

int
sadb_update_sa(mblk_t *mp, keysock_in_t *ksi, mblk_t **ipkt_lst,
    sadbp_t *spp, int *diagnostic, queue_t *pfkey_q,
    int (*add_sa_func)(mblk_t *, keysock_in_t *, int *, netstack_t *),
    netstack_t *ns, uint8_t sadb_msg_type)
{
	sadb_key_t *akey = (sadb_key_t *)ksi->ks_in_extv[SADB_EXT_KEY_AUTH];
	sadb_key_t *ekey = (sadb_key_t *)ksi->ks_in_extv[SADB_EXT_KEY_ENCRYPT];
	sadb_x_replay_ctr_t *replext =
	    (sadb_x_replay_ctr_t *)ksi->ks_in_extv[SADB_X_EXT_REPLAY_VALUE];
	sadb_lifetime_t *soft =
	    (sadb_lifetime_t *)ksi->ks_in_extv[SADB_EXT_LIFETIME_SOFT];
	sadb_lifetime_t *hard =
	    (sadb_lifetime_t *)ksi->ks_in_extv[SADB_EXT_LIFETIME_HARD];
	sadb_lifetime_t *idle =
	    (sadb_lifetime_t *)ksi->ks_in_extv[SADB_X_EXT_LIFETIME_IDLE];
	sadb_x_pair_t *pair_ext =
	    (sadb_x_pair_t *)ksi->ks_in_extv[SADB_X_EXT_PAIR];
	ipsa_t *echo_target = NULL;
	ipsap_t ipsapp;
	ipsa_query_t sq;
	time_t current = gethrestime_sec();

	sq.spp = spp;		/* XXX param */
	int error = sadb_form_query(ksi, IPSA_Q_SRC|IPSA_Q_DST|IPSA_Q_SA,
	    IPSA_Q_SRC|IPSA_Q_DST|IPSA_Q_SA|IPSA_Q_INBOUND|IPSA_Q_OUTBOUND|
	    IPSA_Q_KMC,
	    &sq, diagnostic);

	if (error != 0)
		return (error);

	error = get_ipsa_pair(&sq, &ipsapp, diagnostic);
	if (error != 0)
		return (error);

	if (ipsapp.ipsap_psa_ptr == NULL && ipsapp.ipsap_sa_ptr != NULL) {
		if (ipsapp.ipsap_sa_ptr->ipsa_state == IPSA_STATE_LARVAL) {
			/*
			 * REFRELE the target and let the add_sa_func()
			 * deal with updating a larval SA.
			 */
			destroy_ipsa_pair(&ipsapp);
			return (add_sa_func(mp, ksi, diagnostic, ns));
		}
	}

	/*
	 * At this point we have an UPDATE to a MATURE SA. There should
	 * not be any keying material present.
	 */
	if (akey != NULL) {
		*diagnostic = SADB_X_DIAGNOSTIC_AKEY_PRESENT;
		error = EINVAL;
		goto bail;
	}
	if (ekey != NULL) {
		*diagnostic = SADB_X_DIAGNOSTIC_EKEY_PRESENT;
		error = EINVAL;
		goto bail;
	}

	if (sq.assoc->sadb_sa_state == SADB_X_SASTATE_ACTIVE_ELSEWHERE) {
		if (ipsapp.ipsap_sa_ptr != NULL &&
		    ipsapp.ipsap_sa_ptr->ipsa_state == IPSA_STATE_IDLE) {
			if ((error = sadb_update_state(ipsapp.ipsap_sa_ptr,
			    sq.assoc->sadb_sa_state, NULL)) != 0) {
				*diagnostic = SADB_X_DIAGNOSTIC_BAD_SASTATE;
				goto bail;
			}
		}
		if (ipsapp.ipsap_psa_ptr != NULL &&
		    ipsapp.ipsap_psa_ptr->ipsa_state == IPSA_STATE_IDLE) {
			if ((error = sadb_update_state(ipsapp.ipsap_psa_ptr,
			    sq.assoc->sadb_sa_state, NULL)) != 0) {
				*diagnostic = SADB_X_DIAGNOSTIC_BAD_SASTATE;
				goto bail;
			}
		}
	}
	if (sq.assoc->sadb_sa_state == SADB_X_SASTATE_ACTIVE) {
		if (ipsapp.ipsap_sa_ptr != NULL) {
			error = sadb_update_state(ipsapp.ipsap_sa_ptr,
			    sq.assoc->sadb_sa_state,
			    (ipsapp.ipsap_sa_ptr->ipsa_flags &
			    IPSA_F_INBOUND) ? ipkt_lst : NULL);
			if (error) {
				*diagnostic = SADB_X_DIAGNOSTIC_BAD_SASTATE;
				goto bail;
			}
		}
		if (ipsapp.ipsap_psa_ptr != NULL) {
			error = sadb_update_state(ipsapp.ipsap_psa_ptr,
			    sq.assoc->sadb_sa_state,
			    (ipsapp.ipsap_psa_ptr->ipsa_flags &
			    IPSA_F_INBOUND) ? ipkt_lst : NULL);
			if (error) {
				*diagnostic = SADB_X_DIAGNOSTIC_BAD_SASTATE;
				goto bail;
			}
		}
		sadb_pfkey_echo(pfkey_q, mp, (sadb_msg_t *)mp->b_cont->b_rptr,
		    ksi, echo_target);
		goto bail;
	}

	/*
	 * Reality checks for updates of active associations.
	 * Sundry first-pass UPDATE-specific reality checks.
	 * Have to do the checks here, because it's after the add_sa code.
	 * XXX STATS : logging/stats here?
	 */

	if (!((sq.assoc->sadb_sa_state == SADB_SASTATE_MATURE) ||
	    (sq.assoc->sadb_sa_state == SADB_X_SASTATE_ACTIVE_ELSEWHERE))) {
		*diagnostic = SADB_X_DIAGNOSTIC_BAD_SASTATE;
		error = EINVAL;
		goto bail;
	}
	if (sq.assoc->sadb_sa_flags & ~spp->s_updateflags) {
		*diagnostic = SADB_X_DIAGNOSTIC_BAD_SAFLAGS;
		error = EINVAL;
		goto bail;
	}
	if (ksi->ks_in_extv[SADB_EXT_LIFETIME_CURRENT] != NULL) {
		*diagnostic = SADB_X_DIAGNOSTIC_MISSING_LIFETIME;
		error = EOPNOTSUPP;
		goto bail;
	}

	if ((*diagnostic = sadb_hardsoftchk(hard, soft, idle)) != 0) {
		error = EINVAL;
		goto bail;
	}

	if ((*diagnostic = sadb_labelchk(ksi)) != 0)
		return (EINVAL);

	error = sadb_check_kmc(&sq, ipsapp.ipsap_sa_ptr, diagnostic);
	if (error != 0)
		goto bail;

	error = sadb_check_kmc(&sq, ipsapp.ipsap_psa_ptr, diagnostic);
	if (error != 0)
		goto bail;


	if (ipsapp.ipsap_sa_ptr != NULL) {
		/*
		 * Do not allow replay value change for MATURE or LARVAL SA.
		 */

		if ((replext != NULL) &&
		    ((ipsapp.ipsap_sa_ptr->ipsa_state == IPSA_STATE_LARVAL) ||
		    (ipsapp.ipsap_sa_ptr->ipsa_state == IPSA_STATE_MATURE))) {
			*diagnostic = SADB_X_DIAGNOSTIC_BAD_SASTATE;
			error = EINVAL;
			goto bail;
		}
	}


	if (ipsapp.ipsap_sa_ptr != NULL) {
		sadb_update_lifetimes(ipsapp.ipsap_sa_ptr, hard, soft,
		    idle, B_TRUE);
		sadb_update_kmc(&sq, ipsapp.ipsap_sa_ptr);
		if ((replext != NULL) &&
		    (ipsapp.ipsap_sa_ptr->ipsa_replay_wsize != 0)) {
			/*
			 * If an inbound SA, update the replay counter
			 * and check off all the other sequence number
			 */
			if (ksi->ks_in_dsttype == KS_IN_ADDR_ME) {
				if (!sadb_replay_check(ipsapp.ipsap_sa_ptr,
				    replext->sadb_x_rc_replay32)) {
					*diagnostic =
					    SADB_X_DIAGNOSTIC_INVALID_REPLAY;
					error = EINVAL;
					goto bail;
				}
				mutex_enter(&ipsapp.ipsap_sa_ptr->ipsa_lock);
				ipsapp.ipsap_sa_ptr->ipsa_idleexpiretime =
				    current +
				    ipsapp.ipsap_sa_ptr->ipsa_idletime;
				mutex_exit(&ipsapp.ipsap_sa_ptr->ipsa_lock);
			} else {
				mutex_enter(&ipsapp.ipsap_sa_ptr->ipsa_lock);
				ipsapp.ipsap_sa_ptr->ipsa_replay =
				    replext->sadb_x_rc_replay32;
				ipsapp.ipsap_sa_ptr->ipsa_idleexpiretime =
				    current +
				    ipsapp.ipsap_sa_ptr->ipsa_idletime;
				mutex_exit(&ipsapp.ipsap_sa_ptr->ipsa_lock);
			}
		}
	}

	if (sadb_msg_type == SADB_X_UPDATEPAIR) {
		if (ipsapp.ipsap_psa_ptr != NULL) {
			sadb_update_lifetimes(ipsapp.ipsap_psa_ptr, hard, soft,
			    idle, B_FALSE);
			sadb_update_kmc(&sq, ipsapp.ipsap_psa_ptr);
		} else {
			*diagnostic = SADB_X_DIAGNOSTIC_PAIR_SA_NOTFOUND;
			error = ESRCH;
			goto bail;
		}
	}

	if (pair_ext != NULL)
		error = update_pairing(&ipsapp, &sq, ksi, diagnostic);

	if (error == 0)
		sadb_pfkey_echo(pfkey_q, mp, (sadb_msg_t *)mp->b_cont->b_rptr,
		    ksi, echo_target);
bail:

	destroy_ipsa_pair(&ipsapp);

	return (error);
}


static int
update_pairing(ipsap_t *ipsapp, ipsa_query_t *sq, keysock_in_t *ksi,
    int *diagnostic)
{
	sadb_sa_t *assoc = (sadb_sa_t *)ksi->ks_in_extv[SADB_EXT_SA];
	sadb_x_pair_t *pair_ext =
	    (sadb_x_pair_t *)ksi->ks_in_extv[SADB_X_EXT_PAIR];
	int error = 0;
	ipsap_t oipsapp;
	boolean_t undo_pair = B_FALSE;
	uint32_t ipsa_flags;

	if (pair_ext->sadb_x_pair_spi == 0 || pair_ext->sadb_x_pair_spi ==
	    assoc->sadb_sa_spi) {
		*diagnostic = SADB_X_DIAGNOSTIC_PAIR_INAPPROPRIATE;
		return (EINVAL);
	}

	/*
	 * Assume for now that the spi value provided in the SADB_UPDATE
	 * message was valid, update the SA with its pair spi value.
	 * If the spi turns out to be bogus or the SA no longer exists
	 * then this will be detected when the reverse update is made
	 * below.
	 */
	mutex_enter(&ipsapp->ipsap_sa_ptr->ipsa_lock);
	ipsapp->ipsap_sa_ptr->ipsa_flags |= IPSA_F_PAIRED;
	ipsapp->ipsap_sa_ptr->ipsa_otherspi = pair_ext->sadb_x_pair_spi;
	mutex_exit(&ipsapp->ipsap_sa_ptr->ipsa_lock);

	/*
	 * After updating the ipsa_otherspi element of the SA, get_ipsa_pair()
	 * should now return pointers to the SA *AND* its pair, if this is not
	 * the case, the "otherspi" either did not exist or was deleted. Also
	 * check that "otherspi" is not already paired. If everything looks
	 * good, complete the update. IPSA_REFRELE the first pair_pointer
	 * after this update to ensure its not deleted until we are done.
	 */
	error = get_ipsa_pair(sq, &oipsapp, diagnostic);
	if (error != 0) {
		/*
		 * This should never happen, calling function still has
		 * IPSA_REFHELD on the SA we just updated.
		 */
		return (error);	/* XXX EINVAL instead of ESRCH? */
	}

	if (oipsapp.ipsap_psa_ptr == NULL) {
		*diagnostic = SADB_X_DIAGNOSTIC_PAIR_INAPPROPRIATE;
		error = EINVAL;
		undo_pair = B_TRUE;
	} else {
		ipsa_flags = oipsapp.ipsap_psa_ptr->ipsa_flags;
		if ((oipsapp.ipsap_psa_ptr->ipsa_state == IPSA_STATE_DEAD) ||
		    (oipsapp.ipsap_psa_ptr->ipsa_state == IPSA_STATE_DYING)) {
			/* Its dead Jim! */
			*diagnostic = SADB_X_DIAGNOSTIC_PAIR_INAPPROPRIATE;
			undo_pair = B_TRUE;
		} else if ((ipsa_flags & (IPSA_F_OUTBOUND | IPSA_F_INBOUND)) ==
		    (IPSA_F_OUTBOUND | IPSA_F_INBOUND)) {
			/* This SA is in both hashtables. */
			*diagnostic = SADB_X_DIAGNOSTIC_PAIR_INAPPROPRIATE;
			undo_pair = B_TRUE;
		} else if (ipsa_flags & IPSA_F_PAIRED) {
			/* This SA is already paired with another. */
			*diagnostic = SADB_X_DIAGNOSTIC_PAIR_ALREADY;
			undo_pair = B_TRUE;
		}
	}

	if (undo_pair) {
		/* The pair SA does not exist. */
		mutex_enter(&ipsapp->ipsap_sa_ptr->ipsa_lock);
		ipsapp->ipsap_sa_ptr->ipsa_flags &= ~IPSA_F_PAIRED;
		ipsapp->ipsap_sa_ptr->ipsa_otherspi = 0;
		mutex_exit(&ipsapp->ipsap_sa_ptr->ipsa_lock);
	} else {
		mutex_enter(&oipsapp.ipsap_psa_ptr->ipsa_lock);
		oipsapp.ipsap_psa_ptr->ipsa_otherspi = assoc->sadb_sa_spi;
		oipsapp.ipsap_psa_ptr->ipsa_flags |= IPSA_F_PAIRED;
		mutex_exit(&oipsapp.ipsap_psa_ptr->ipsa_lock);
	}

	destroy_ipsa_pair(&oipsapp);
	return (error);
}

/*
 * The following functions deal with ACQUIRE LISTS.  An ACQUIRE list is
 * a list of outstanding SADB_ACQUIRE messages.	 If ipsec_getassocbyconn() fails
 * for an outbound datagram, that datagram is queued up on an ACQUIRE record,
 * and an SADB_ACQUIRE message is sent up.  Presumably, a user-space key
 * management daemon will process the ACQUIRE, use a SADB_GETSPI to reserve
 * an SPI value and a larval SA, then SADB_UPDATE the larval SA, and ADD the
 * other direction's SA.
 */

/*
 * Check the ACQUIRE lists.  If there's an existing ACQUIRE record,
 * grab it, lock it, and return it.  Otherwise return NULL.
 *
 * XXX MLS number of arguments getting unwieldy here
 */
static ipsacq_t *
sadb_checkacquire(iacqf_t *bucket, ipsec_action_t *ap, ipsec_policy_t *pp,
    uint32_t *src, uint32_t *dst, uint32_t *isrc, uint32_t *idst,
    uint64_t unique_id, ts_label_t *tsl)
{
	ipsacq_t *walker;
	sa_family_t fam;
	uint32_t blank_address[4] = {0, 0, 0, 0};

	if (isrc == NULL) {
		ASSERT(idst == NULL);
		isrc = idst = blank_address;
	}

	/*
	 * Scan list for duplicates.  Check for UNIQUE, src/dest, policy.
	 *
	 * XXX May need search for duplicates based on other things too!
	 */
	for (walker = bucket->iacqf_ipsacq; walker != NULL;
	    walker = walker->ipsacq_next) {
		mutex_enter(&walker->ipsacq_lock);
		fam = walker->ipsacq_addrfam;
		if (IPSA_ARE_ADDR_EQUAL(dst, walker->ipsacq_dstaddr, fam) &&
		    IPSA_ARE_ADDR_EQUAL(src, walker->ipsacq_srcaddr, fam) &&
		    ip_addr_match((uint8_t *)isrc, walker->ipsacq_innersrcpfx,
		    (in6_addr_t *)walker->ipsacq_innersrc) &&
		    ip_addr_match((uint8_t *)idst, walker->ipsacq_innerdstpfx,
		    (in6_addr_t *)walker->ipsacq_innerdst) &&
		    (ap == walker->ipsacq_act) &&
		    (pp == walker->ipsacq_policy) &&
		    /* XXX do deep compares of ap/pp? */
		    (unique_id == walker->ipsacq_unique_id) &&
		    (ipsec_label_match(tsl, walker->ipsacq_tsl)))
			break;			/* everything matched */
		mutex_exit(&walker->ipsacq_lock);
	}

	return (walker);
}

/*
 * Generate an SADB_ACQUIRE base message mblk, including KEYSOCK_OUT metadata.
 * In other words, this will return, upon success, a two-mblk chain.
 */
static inline mblk_t *
sadb_acquire_msg_base(minor_t serial, uint8_t satype, uint32_t seq, pid_t pid)
{
	mblk_t *mp;
	sadb_msg_t *samsg;

	mp = sadb_keysock_out(serial);
	if (mp == NULL)
		return (NULL);
	mp->b_cont = allocb(sizeof (sadb_msg_t), BPRI_HI);
	if (mp->b_cont == NULL) {
		freeb(mp);
		return (NULL);
	}

	samsg = (sadb_msg_t *)mp->b_cont->b_rptr;
	mp->b_cont->b_wptr += sizeof (*samsg);
	samsg->sadb_msg_version = PF_KEY_V2;
	samsg->sadb_msg_type = SADB_ACQUIRE;
	samsg->sadb_msg_errno = 0;
	samsg->sadb_msg_reserved = 0;
	samsg->sadb_msg_satype = satype;
	samsg->sadb_msg_seq = seq;
	samsg->sadb_msg_pid = pid;

	return (mp);
}

/*
 * Generate address and TX/MLS sensitivity label PF_KEY extensions that are
 * common to both regular and extended ACQUIREs.
 */
static mblk_t *
sadb_acquire_msg_common(ipsec_selector_t *sel, ipsec_policy_t *pp,
    ipsec_action_t *ap, boolean_t tunnel_mode, ts_label_t *tsl,
    sadb_sens_t *sens)
{
	size_t len;
	mblk_t *mp;
	uint8_t *start, *cur, *end;
	uint32_t *saddrptr, *daddrptr;
	sa_family_t af;
	ipsec_action_t *oldap;
	ipsec_selkey_t *ipsl;
	uint8_t proto, pfxlen;
	uint16_t lport, rport;
	int senslen = 0;

	/*
	 * Get action pointer set if it isn't already.
	 */
	oldap = ap;
	if (pp != NULL) {
		ap = pp->ipsp_act;
		if (ap == NULL)
			ap = oldap;
	}

	/*
	 * Biggest-case scenario:
	 * 4x (sadb_address_t + struct sockaddr_in6)
	 *	(src, dst, isrc, idst)
	 *	(COMING SOON, 6x, because of triggering-packet contents.)
	 * sadb_x_kmc_t
	 * sadb_sens_t
	 * And wiggle room for label bitvectors.  Luckily there are
	 * programmatic ways to find it.
	 */
	len = 4 * (sizeof (sadb_address_t) + sizeof (struct sockaddr_in6));

	/* Figure out full and proper length of sensitivity labels. */
	if (sens != NULL) {
		ASSERT(tsl == NULL);
		senslen = SADB_64TO8(sens->sadb_sens_len);
	} else if (tsl != NULL) {
		senslen = sadb_sens_len_from_label(tsl);
	}
#ifdef DEBUG
	else {
		ASSERT(senslen == 0);
	}
#endif /* DEBUG */
	len += senslen;

	mp = allocb(len, BPRI_HI);
	if (mp == NULL)
		return (NULL);

	start = mp->b_rptr;
	end = start + len;
	cur = start;

	/*
	 * Address extensions first, from most-recently-defined to least.
	 * (This should immediately trigger surprise or verify robustness on
	 * older apps, like in.iked.)
	 */
	if (tunnel_mode) {
		/*
		 * Form inner address extensions based NOT on the inner
		 * selectors (i.e. the packet data), but on the policy's
		 * selector key (i.e. the policy's selector information).
		 *
		 * NOTE:  The position of IPv4 and IPv6 addresses is the
		 * same in ipsec_selkey_t (unless the compiler does very
		 * strange things with unions, consult your local C language
		 * lawyer for details).
		 */
		ASSERT(pp != NULL);

		ipsl = &(pp->ipsp_sel->ipsl_key);
		if (ipsl->ipsl_valid & IPSL_IPV4) {
			af = AF_INET;
			ASSERT(sel->ips_protocol == IPPROTO_ENCAP);
			ASSERT(!(ipsl->ipsl_valid & IPSL_IPV6));
		} else {
			af = AF_INET6;
			ASSERT(sel->ips_protocol == IPPROTO_IPV6);
			ASSERT(ipsl->ipsl_valid & IPSL_IPV6);
		}

		if (ipsl->ipsl_valid & IPSL_LOCAL_ADDR) {
			saddrptr = (uint32_t *)(&ipsl->ipsl_local);
			pfxlen = ipsl->ipsl_local_pfxlen;
		} else {
			saddrptr = (uint32_t *)(&ipv6_all_zeros);
			pfxlen = 0;
		}
		/* XXX What about ICMP type/code? */
		lport = (ipsl->ipsl_valid & IPSL_LOCAL_PORT) ?
		    ipsl->ipsl_lport : 0;
		proto = (ipsl->ipsl_valid & IPSL_PROTOCOL) ?
		    ipsl->ipsl_proto : 0;

		cur = sadb_make_addr_ext(cur, end, SADB_X_EXT_ADDRESS_INNER_SRC,
		    af, saddrptr, lport, proto, pfxlen);
		if (cur == NULL) {
			freeb(mp);
			return (NULL);
		}

		if (ipsl->ipsl_valid & IPSL_REMOTE_ADDR) {
			daddrptr = (uint32_t *)(&ipsl->ipsl_remote);
			pfxlen = ipsl->ipsl_remote_pfxlen;
		} else {
			daddrptr = (uint32_t *)(&ipv6_all_zeros);
			pfxlen = 0;
		}
		/* XXX What about ICMP type/code? */
		rport = (ipsl->ipsl_valid & IPSL_REMOTE_PORT) ?
		    ipsl->ipsl_rport : 0;

		cur = sadb_make_addr_ext(cur, end, SADB_X_EXT_ADDRESS_INNER_DST,
		    af, daddrptr, rport, proto, pfxlen);
		if (cur == NULL) {
			freeb(mp);
			return (NULL);
		}
		/*
		 * TODO  - if we go to 3884's dream of transport mode IP-in-IP
		 * _with_ inner-packet address selectors, we'll need to further
		 * distinguish tunnel mode here.  For now, having inner
		 * addresses and/or ports is sufficient.
		 *
		 * Meanwhile, whack proto/ports to reflect IP-in-IP for the
		 * outer addresses.
		 */
		proto = sel->ips_protocol;	/* Either _ENCAP or _IPV6 */
		lport = rport = 0;
	} else if ((ap != NULL) && (!ap->ipa_want_unique)) {
		/*
		 * For cases when the policy calls out specific ports (or not).
		 */
		proto = 0;
		lport = 0;
		rport = 0;
		if (pp != NULL) {
			ipsl = &(pp->ipsp_sel->ipsl_key);
			if (ipsl->ipsl_valid & IPSL_PROTOCOL)
				proto = ipsl->ipsl_proto;
			if (ipsl->ipsl_valid & IPSL_REMOTE_PORT)
				rport = ipsl->ipsl_rport;
			if (ipsl->ipsl_valid & IPSL_LOCAL_PORT)
				lport = ipsl->ipsl_lport;
		}
	} else {
		/*
		 * For require-unique-SA policies.
		 */
		proto = sel->ips_protocol;
		lport = sel->ips_local_port;
		rport = sel->ips_remote_port;
	}

	/*
	 * Regular addresses.  These are outer-packet ones for tunnel mode.
	 * Or for transport mode, the regulard address & port information.
	 */
	af = sel->ips_isv4 ? AF_INET : AF_INET6;

	/*
	 * NOTE:  The position of IPv4 and IPv6 addresses is the same in
	 * ipsec_selector_t.
	 */
	cur = sadb_make_addr_ext(cur, end, SADB_EXT_ADDRESS_SRC, af,
	    (uint32_t *)(&sel->ips_local_addr_v6), lport, proto, 0);
	if (cur == NULL) {
		freeb(mp);
		return (NULL);
	}

	cur = sadb_make_addr_ext(cur, end, SADB_EXT_ADDRESS_DST, af,
	    (uint32_t *)(&sel->ips_remote_addr_v6), rport, proto, 0);
	if (cur == NULL) {
		freeb(mp);
		return (NULL);
	}

	/*
	 * If present, generate a sensitivity label.
	 */
	if (cur + senslen > end) {
		freeb(mp);
		return (NULL);
	}
	if (sens != NULL) {
		/* Explicit sadb_sens_t, usually from inverse-ACQUIRE. */
		bcopy(sens, cur, senslen);
	} else if (tsl != NULL) {
		/* Generate sadb_sens_t from ACQUIRE source. */
		sadb_sens_from_label((sadb_sens_t *)cur, SADB_EXT_SENSITIVITY,
		    tsl, senslen);
	}
#ifdef DEBUG
	else {
		ASSERT(senslen == 0);
	}
#endif /* DEBUG */
	cur += senslen;
	mp->b_wptr = cur;

	return (mp);
}

/*
 * Generate a regular ACQUIRE's proposal extension and KMC information..
 */
static mblk_t *
sadb_acquire_prop(ipsec_action_t *ap, netstack_t *ns, boolean_t do_esp)
{
	ipsec_stack_t *ipss = ns->netstack_ipsec;
	ipsecesp_stack_t *espstack = ns->netstack_ipsecesp;
	ipsecah_stack_t *ahstack = ns->netstack_ipsecah;
	mblk_t *mp = NULL;
	sadb_prop_t *prop;
	sadb_comb_t *comb;
	ipsec_action_t *walker;
	int ncombs, allocsize, ealgid, aalgid, aminbits, amaxbits, eminbits,
	    emaxbits, replay;
	uint64_t softbytes, hardbytes, softaddtime, hardaddtime, softusetime,
	    hardusetime;
	uint64_t kmc = 0;
	uint32_t kmp = 0;

	/*
	 * Since it's an rwlock read, AND writing to the IPsec algorithms is
	 * rare, just acquire it once up top, and drop it upon return.
	 */
	rw_enter(&ipss->ipsec_alg_lock, RW_READER);
	if (do_esp) {
		uint64_t num_aalgs, num_ealgs;

		if (espstack->esp_kstats == NULL)
			goto bail;

		num_aalgs = ipss->ipsec_nalgs[IPSEC_ALG_AUTH];
		num_ealgs = ipss->ipsec_nalgs[IPSEC_ALG_ENCR];
		if (num_ealgs == 0)
			goto bail;	/* IPsec not loaded yet, apparently. */
		num_aalgs++;	/* No-auth or self-auth-crypto ESP. */

		/* Use netstack's maximum loaded algorithms... */
		ncombs = num_ealgs * num_aalgs;
		replay =  espstack->ipsecesp_replay_size;
	} else {
		if (ahstack->ah_kstats == NULL)
			goto bail;

		ncombs = ipss->ipsec_nalgs[IPSEC_ALG_AUTH];

		if (ncombs == 0)
			goto bail;	/* IPsec not loaded yet, apparently. */
		replay =  ahstack->ipsecah_replay_size;
	}

	allocsize = sizeof (*prop) + ncombs * sizeof (*comb) +
	    sizeof (sadb_x_kmc_t);
	mp = allocb(allocsize, BPRI_HI);
	if (mp == NULL)
		goto bail;
	prop = (sadb_prop_t *)mp->b_rptr;
	mp->b_wptr += sizeof (*prop);
	comb = (sadb_comb_t *)mp->b_wptr;
	/* Decrement allocsize, if it goes to or below 0, stop. */
	allocsize -= sizeof (*prop);
	prop->sadb_prop_exttype = SADB_EXT_PROPOSAL;
	prop->sadb_prop_len = SADB_8TO64(sizeof (*prop));
	*(uint32_t *)(&prop->sadb_prop_replay) = 0;	/* Quick zero-out! */
	prop->sadb_prop_replay = replay;

	/*
	 * Based upon algorithm properties, and what-not, prioritize a
	 * proposal, based on the ordering of the ESP algorithms in the
	 * alternatives in the policy rule or socket that was placed
	 * in the acquire record.
	 *
	 * For each action in policy list
	 *   Add combination.
	 *   I should not hit it, but if I've hit limit, return.
	 */

	for (walker = ap; walker != NULL; walker = walker->ipa_next) {
		ipsec_alginfo_t *ealg, *aalg;
		ipsec_prot_t *prot;

		if (walker->ipa_act.ipa_type != IPSEC_POLICY_APPLY)
			continue;

		prot = &walker->ipa_act.ipa_apply;
		if (walker->ipa_act.ipa_apply.ipp_km_proto != 0)
			kmp = walker->ipa_act.ipa_apply.ipp_km_proto;
		if (walker->ipa_act.ipa_apply.ipp_km_cookie != 0)
			kmc = walker->ipa_act.ipa_apply.ipp_km_cookie;
		if (walker->ipa_act.ipa_apply.ipp_replay_depth) {
			prop->sadb_prop_replay =
			    walker->ipa_act.ipa_apply.ipp_replay_depth;
		}

		if (do_esp) {
			if (!prot->ipp_use_esp)
				continue;

			if (prot->ipp_esp_auth_alg != 0) {
				aalg = ipss->ipsec_alglists[IPSEC_ALG_AUTH]
				    [prot->ipp_esp_auth_alg];
				if (aalg == NULL || !ALG_VALID(aalg))
					continue;
			} else
				aalg = NULL;

			ASSERT(prot->ipp_encr_alg > 0);
			ealg = ipss->ipsec_alglists[IPSEC_ALG_ENCR]
			    [prot->ipp_encr_alg];
			if (ealg == NULL || !ALG_VALID(ealg))
				continue;

			/*
			 * These may want to come from policy rule..
			 */
			softbytes = espstack->ipsecesp_default_soft_bytes;
			hardbytes = espstack->ipsecesp_default_hard_bytes;
			softaddtime = espstack->ipsecesp_default_soft_addtime;
			hardaddtime = espstack->ipsecesp_default_hard_addtime;
			softusetime = espstack->ipsecesp_default_soft_usetime;
			hardusetime = espstack->ipsecesp_default_hard_usetime;
		} else {
			if (!prot->ipp_use_ah)
				continue;
			ealg = NULL;
			aalg = ipss->ipsec_alglists[IPSEC_ALG_AUTH]
			    [prot->ipp_auth_alg];
			if (aalg == NULL || !ALG_VALID(aalg))
				continue;

			/*
			 * These may want to come from policy rule..
			 */
			softbytes = ahstack->ipsecah_default_soft_bytes;
			hardbytes = ahstack->ipsecah_default_hard_bytes;
			softaddtime = ahstack->ipsecah_default_soft_addtime;
			hardaddtime = ahstack->ipsecah_default_hard_addtime;
			softusetime = ahstack->ipsecah_default_soft_usetime;
			hardusetime = ahstack->ipsecah_default_hard_usetime;
		}

		if (ealg == NULL) {
			ealgid = eminbits = emaxbits = 0;
		} else {
			ealgid = ealg->alg_id;
			eminbits =
			    MAX(prot->ipp_espe_minbits, ealg->alg_ef_minbits);
			emaxbits =
			    MIN(prot->ipp_espe_maxbits, ealg->alg_ef_maxbits);
		}

		if (aalg == NULL) {
			aalgid = aminbits = amaxbits = 0;
		} else {
			aalgid = aalg->alg_id;
			aminbits = MAX(prot->ipp_espa_minbits,
			    aalg->alg_ef_minbits);
			amaxbits = MIN(prot->ipp_espa_maxbits,
			    aalg->alg_ef_maxbits);
		}

		comb->sadb_comb_flags = 0;
		comb->sadb_comb_reserved = 0;
		comb->sadb_comb_encrypt = ealgid;
		comb->sadb_comb_encrypt_minbits = eminbits;
		comb->sadb_comb_encrypt_maxbits = emaxbits;
		comb->sadb_comb_auth = aalgid;
		comb->sadb_comb_auth_minbits = aminbits;
		comb->sadb_comb_auth_maxbits = amaxbits;
		comb->sadb_comb_soft_allocations = 0;
		comb->sadb_comb_hard_allocations = 0;
		comb->sadb_comb_soft_bytes = softbytes;
		comb->sadb_comb_hard_bytes = hardbytes;
		comb->sadb_comb_soft_addtime = softaddtime;
		comb->sadb_comb_hard_addtime = hardaddtime;
		comb->sadb_comb_soft_usetime = softusetime;
		comb->sadb_comb_hard_usetime = hardusetime;

		prop->sadb_prop_len += SADB_8TO64(sizeof (*comb));
		mp->b_wptr += sizeof (*comb);
		allocsize -= sizeof (*comb);
		/* Should never dip BELOW sizeof (KM cookie extension). */
		ASSERT3S(allocsize, >=, sizeof (sadb_x_kmc_t));
		if (allocsize <= sizeof (sadb_x_kmc_t))
			break;	/* out of space.. */
		comb++;
	}

	/* Don't include KMC extension if there's no room. */
	if (((kmp != 0) || (kmc != 0)) && allocsize >= sizeof (sadb_x_kmc_t)) {
		if (sadb_make_kmc_ext(mp->b_wptr,
		    mp->b_wptr + sizeof (sadb_x_kmc_t), kmp, kmc) == NULL) {
			freeb(mp);
			mp = NULL;
			goto bail;
		}
		mp->b_wptr += sizeof (sadb_x_kmc_t);
		prop->sadb_prop_len += SADB_8TO64(sizeof (sadb_x_kmc_t));
	}

bail:
	rw_exit(&ipss->ipsec_alg_lock);
	return (mp);
}

/*
 * Generate an extended ACQUIRE's extended-proposal extension.
 */
static mblk_t *
sadb_acquire_extended_prop(ipsec_action_t *ap, netstack_t *ns)
{
	sadb_prop_t *eprop;
	uint8_t *cur, *end;
	mblk_t *mp;
	int allocsize, numecombs = 0, numalgdescs = 0;
	uint32_t kmp = 0, replay = 0;
	uint64_t kmc = 0;
	ipsec_action_t *walker;

	allocsize = sizeof (*eprop);

	/*
	 * Going to walk through the action list twice.  Once for allocation
	 * measurement, and once for actual construction.
	 */
	for (walker = ap; walker != NULL; walker = walker->ipa_next) {
		ipsec_prot_t *ipp;

		/*
		 * Skip non-IPsec policies
		 */
		if (walker->ipa_act.ipa_type != IPSEC_ACT_APPLY)
			continue;

		ipp = &walker->ipa_act.ipa_apply;

		if (walker->ipa_act.ipa_apply.ipp_km_proto)
			kmp = ipp->ipp_km_proto;
		if (walker->ipa_act.ipa_apply.ipp_km_cookie)
			kmc = ipp->ipp_km_cookie;
		if (walker->ipa_act.ipa_apply.ipp_replay_depth)
			replay = ipp->ipp_replay_depth;

		if (ipp->ipp_use_ah)
			numalgdescs++;
		if (ipp->ipp_use_esp) {
			numalgdescs++;
			if (ipp->ipp_use_espa)
				numalgdescs++;
		}

		numecombs++;
	}
	ASSERT(numecombs > 0);

	allocsize += numecombs * sizeof (sadb_x_ecomb_t) +
	    numalgdescs * sizeof (sadb_x_algdesc_t) + sizeof (sadb_x_kmc_t);
	mp = allocb(allocsize, BPRI_HI);
	if (mp == NULL)
		return (NULL);
	eprop = (sadb_prop_t *)mp->b_rptr;
	end = mp->b_rptr + allocsize;
	cur = mp->b_rptr + sizeof (*eprop);

	eprop->sadb_prop_exttype = SADB_X_EXT_EPROP;
	eprop->sadb_x_prop_ereserved = 0;
	eprop->sadb_x_prop_numecombs = 0;
	*(uint32_t *)(&eprop->sadb_prop_replay) = 0;	/* Quick zero-out! */
	/* Pick ESP's replay default if need be. */
	eprop->sadb_prop_replay = (replay == 0) ?
	    ns->netstack_ipsecesp->ipsecesp_replay_size : replay;

	/* This time, walk through and actually allocate. */
	for (walker = ap; walker != NULL; walker = walker->ipa_next) {
		/*
		 * Skip non-IPsec policies
		 */
		if (walker->ipa_act.ipa_type != IPSEC_ACT_APPLY)
			continue;
		cur = sadb_action_to_ecomb(cur, end, walker, ns);
		if (cur == NULL) {
			/* NOTE: inverse-ACQUIRE should note this as ENOMEM. */
			freeb(mp);
			return (NULL);
		}
		eprop->sadb_x_prop_numecombs++;
	}

	ASSERT(end - cur >= sizeof (sadb_x_kmc_t));
	if ((kmp != 0) || (kmc != 0)) {
		cur = sadb_make_kmc_ext(cur, end, kmp, kmc);
		if (cur == NULL) {
			freeb(mp);
			return (NULL);
		}
	}
	mp->b_wptr = cur;
	eprop->sadb_prop_len = SADB_8TO64(cur - mp->b_rptr);

	return (mp);
}

/*
 * For this mblk, insert a new acquire record.  Assume bucket contains addrs
 * of all of the same length.  Give up (and drop) if memory
 * cannot be allocated for a new one; otherwise, invoke callback to
 * send the acquire up..
 *
 * In cases where we need both AH and ESP, add the SA to the ESP ACQUIRE
 * list.  The ah_add_sa_finish() routines can look at the packet's attached
 * attributes and handle this case specially.
 */
void
sadb_acquire(mblk_t *datamp, ip_xmit_attr_t *ixa, boolean_t need_ah,
    boolean_t need_esp)
{
	mblk_t	*asyncmp, *regular, *extended, *common, *prop, *eprop;
	sadbp_t *spp;
	sadb_t *sp;
	ipsacq_t *newbie;
	iacqf_t *bucket;
	ipha_t *ipha = (ipha_t *)datamp->b_rptr;
	ip6_t *ip6h = (ip6_t *)datamp->b_rptr;
	uint32_t *src, *dst, *isrc, *idst;
	ipsec_policy_t *pp = ixa->ixa_ipsec_policy;
	ipsec_action_t *ap = ixa->ixa_ipsec_action;
	sa_family_t af;
	int hashoffset;
	uint32_t seq;
	uint64_t unique_id = 0;
	boolean_t tunnel_mode = (ixa->ixa_flags & IXAF_IPSEC_TUNNEL) != 0;
	ts_label_t 	*tsl;
	netstack_t	*ns = ixa->ixa_ipst->ips_netstack;
	ipsec_stack_t	*ipss = ns->netstack_ipsec;
	ipsecesp_stack_t *espstack = ns->netstack_ipsecesp;
	ipsecah_stack_t	*ahstack = ns->netstack_ipsecah;
	ipsec_selector_t sel;
	queue_t *q;

	ASSERT((pp != NULL) || (ap != NULL));

	ASSERT(need_ah || need_esp);

	/* Assign sadb pointers */
	if (need_esp) {
		/*
		 * ESP happens first if we need both AH and ESP.
		 */
		spp = &espstack->esp_sadb;
	} else {
		spp = &ahstack->ah_sadb;
	}
	sp = (ixa->ixa_flags & IXAF_IS_IPV4) ? &spp->s_v4 : &spp->s_v6;

	if (is_system_labeled())
		tsl = ixa->ixa_tsl;
	else
		tsl = NULL;

	if (ap == NULL)
		ap = pp->ipsp_act;
	ASSERT(ap != NULL);

	if (ap->ipa_act.ipa_apply.ipp_use_unique || tunnel_mode)
		unique_id = SA_FORM_UNIQUE_ID(ixa);

	/*
	 * Set up an ACQUIRE record.
	 *
	 * Immediately, make sure the ACQUIRE sequence number doesn't slip
	 * below the lowest point allowed in the kernel.  (In other words,
	 * make sure the high bit on the sequence number is set.)
	 */

	seq = keysock_next_seq(ns) | IACQF_LOWEST_SEQ;

	if (IPH_HDR_VERSION(ipha) == IP_VERSION) {
		src = (uint32_t *)&ipha->ipha_src;
		dst = (uint32_t *)&ipha->ipha_dst;
		af = AF_INET;
		hashoffset = OUTBOUND_HASH_V4(sp, ipha->ipha_dst);
		ASSERT(ixa->ixa_flags & IXAF_IS_IPV4);
	} else {
		ASSERT(IPH_HDR_VERSION(ipha) == IPV6_VERSION);
		src = (uint32_t *)&ip6h->ip6_src;
		dst = (uint32_t *)&ip6h->ip6_dst;
		af = AF_INET6;
		hashoffset = OUTBOUND_HASH_V6(sp, ip6h->ip6_dst);
		ASSERT(!(ixa->ixa_flags & IXAF_IS_IPV4));
	}

	if (tunnel_mode) {
		if (pp == NULL) {
			/*
			 * Tunnel mode with no policy pointer means this is a
			 * reflected ICMP (like a ECHO REQUEST) that came in
			 * with self-encapsulated protection.  Until we better
			 * support this, drop the packet.
			 */
			ip_drop_packet(datamp, B_FALSE, NULL,
			    DROPPER(ipss, ipds_spd_got_selfencap),
			    &ipss->ipsec_spd_dropper);
			return;
		}
		/* Snag inner addresses. */
		isrc = ixa->ixa_ipsec_insrc;
		idst = ixa->ixa_ipsec_indst;
	} else {
		isrc = idst = NULL;
	}

	/*
	 * Check buckets to see if there is an existing entry.  If so,
	 * grab it.  sadb_checkacquire locks newbie if found.
	 */
	bucket = &(sp->sdb_acq[hashoffset]);
	mutex_enter(&bucket->iacqf_lock);
	newbie = sadb_checkacquire(bucket, ap, pp, src, dst, isrc, idst,
	    unique_id, tsl);

	if (newbie == NULL) {
		/*
		 * Otherwise, allocate a new one.
		 */
		newbie = kmem_zalloc(sizeof (*newbie), KM_NOSLEEP);
		if (newbie == NULL) {
			mutex_exit(&bucket->iacqf_lock);
			ip_drop_packet(datamp, B_FALSE, NULL,
			    DROPPER(ipss, ipds_sadb_acquire_nomem),
			    &ipss->ipsec_sadb_dropper);
			return;
		}
		newbie->ipsacq_policy = pp;
		if (pp != NULL) {
			IPPOL_REFHOLD(pp);
		}
		IPACT_REFHOLD(ap);
		newbie->ipsacq_act = ap;
		newbie->ipsacq_linklock = &bucket->iacqf_lock;
		newbie->ipsacq_next = bucket->iacqf_ipsacq;
		newbie->ipsacq_ptpn = &bucket->iacqf_ipsacq;
		if (newbie->ipsacq_next != NULL)
			newbie->ipsacq_next->ipsacq_ptpn = &newbie->ipsacq_next;

		bucket->iacqf_ipsacq = newbie;
		mutex_init(&newbie->ipsacq_lock, NULL, MUTEX_DEFAULT, NULL);
		mutex_enter(&newbie->ipsacq_lock);
	}

	/*
	 * XXX MLS does it actually help us to drop the bucket lock here?
	 * we have inserted a half-built, locked acquire record into the
	 * bucket.  any competing thread will now be able to lock the bucket
	 * to scan it, but will immediately pile up on the new acquire
	 * record's lock; I don't think we gain anything here other than to
	 * disperse blame for lock contention.
	 *
	 * we might be able to dispense with acquire record locks entirely..
	 * just use the bucket locks..
	 */

	mutex_exit(&bucket->iacqf_lock);

	/*
	 * This assert looks silly for now, but we may need to enter newbie's
	 * mutex during a search.
	 */
	ASSERT(MUTEX_HELD(&newbie->ipsacq_lock));

	/*
	 * Make the ip_xmit_attr_t into something we can queue.
	 * If no memory it frees datamp.
	 */
	asyncmp = ip_xmit_attr_to_mblk(ixa);
	if (asyncmp != NULL)
		linkb(asyncmp, datamp);

	/* Queue up packet.  Use b_next. */

	if (asyncmp == NULL) {
		/* Statistics for allocation failure */
		if (ixa->ixa_flags & IXAF_IS_IPV4) {
			BUMP_MIB(&ixa->ixa_ipst->ips_ip_mib,
			    ipIfStatsOutDiscards);
		} else {
			BUMP_MIB(&ixa->ixa_ipst->ips_ip6_mib,
			    ipIfStatsOutDiscards);
		}
		ip_drop_output("No memory for asyncmp", datamp, NULL);
		freemsg(datamp);
		/*
		 * The acquire record will be freed quickly if it's new
		 * (ipsacq_expire == 0), and will proceed as if no packet
		 * showed up if not.
		 */
		mutex_exit(&newbie->ipsacq_lock);
		return;
	} else if (newbie->ipsacq_numpackets == 0) {
		/* First one. */
		newbie->ipsacq_mp = asyncmp;
		newbie->ipsacq_numpackets = 1;
		newbie->ipsacq_expire = gethrestime_sec();
		/*
		 * Extended ACQUIRE with both AH+ESP will use ESP's timeout
		 * value.
		 */
		newbie->ipsacq_expire += *spp->s_acquire_timeout;
		newbie->ipsacq_seq = seq;
		newbie->ipsacq_addrfam = af;

		newbie->ipsacq_srcport = ixa->ixa_ipsec_src_port;
		newbie->ipsacq_dstport = ixa->ixa_ipsec_dst_port;
		newbie->ipsacq_icmp_type = ixa->ixa_ipsec_icmp_type;
		newbie->ipsacq_icmp_code = ixa->ixa_ipsec_icmp_code;
		if (tunnel_mode) {
			newbie->ipsacq_inneraddrfam = ixa->ixa_ipsec_inaf;
			newbie->ipsacq_proto = ixa->ixa_ipsec_inaf == AF_INET6 ?
			    IPPROTO_IPV6 : IPPROTO_ENCAP;
			newbie->ipsacq_innersrcpfx = ixa->ixa_ipsec_insrcpfx;
			newbie->ipsacq_innerdstpfx = ixa->ixa_ipsec_indstpfx;
			IPSA_COPY_ADDR(newbie->ipsacq_innersrc,
			    ixa->ixa_ipsec_insrc, ixa->ixa_ipsec_inaf);
			IPSA_COPY_ADDR(newbie->ipsacq_innerdst,
			    ixa->ixa_ipsec_indst, ixa->ixa_ipsec_inaf);
		} else {
			newbie->ipsacq_proto = ixa->ixa_ipsec_proto;
		}
		newbie->ipsacq_unique_id = unique_id;

		if (tsl != NULL) {
			label_hold(tsl);
			newbie->ipsacq_tsl = tsl;
		}
	} else {
		/* Scan to the end of the list & insert. */
		mblk_t *lastone = newbie->ipsacq_mp;

		while (lastone->b_next != NULL)
			lastone = lastone->b_next;
		lastone->b_next = asyncmp;
		if (newbie->ipsacq_numpackets++ == ipsacq_maxpackets) {
			newbie->ipsacq_numpackets = ipsacq_maxpackets;
			lastone = newbie->ipsacq_mp;
			newbie->ipsacq_mp = lastone->b_next;
			lastone->b_next = NULL;

			/* Freeing the async message */
			lastone = ip_xmit_attr_free_mblk(lastone);
			ip_drop_packet(lastone, B_FALSE, NULL,
			    DROPPER(ipss, ipds_sadb_acquire_toofull),
			    &ipss->ipsec_sadb_dropper);
		} else {
			IP_ACQUIRE_STAT(ipss, qhiwater,
			    newbie->ipsacq_numpackets);
		}
	}

	/*
	 * Reset addresses.  Set them to the most recently added mblk chain,
	 * so that the address pointers in the acquire record will point
	 * at an mblk still attached to the acquire list.
	 */

	newbie->ipsacq_srcaddr = src;
	newbie->ipsacq_dstaddr = dst;

	/*
	 * If the acquire record has more than one queued packet, we've
	 * already sent an ACQUIRE, and don't need to repeat ourself.
	 */
	if (newbie->ipsacq_seq != seq || newbie->ipsacq_numpackets > 1) {
		/* I have an acquire outstanding already! */
		mutex_exit(&newbie->ipsacq_lock);
		return;
	}

	if (need_esp) {
		ESP_BUMP_STAT(espstack, acquire_requests);
		q = espstack->esp_pfkey_q;
	} else {
		/*
		 * Two cases get us here:
		 * 1.) AH-only policy.
		 *
		 * 2.) A continuation of an AH+ESP policy, and this is the
		 * post-ESP, AH-needs-to-send-a-regular-ACQUIRE case.
		 * (i.e. called from esp_do_outbound_ah().)
		 */
		AH_BUMP_STAT(ahstack, acquire_requests);
		q = ahstack->ah_pfkey_q;
	}

	/*
	 * Get selectors and other policy-expression bits needed for an
	 * ACQUIRE.
	 */
	bzero(&sel, sizeof (sel));
	sel.ips_isv4 = (ixa->ixa_flags & IXAF_IS_IPV4) != 0;
	if (tunnel_mode) {
		sel.ips_protocol = (ixa->ixa_ipsec_inaf == AF_INET) ?
		    IPPROTO_ENCAP : IPPROTO_IPV6;
	} else {
		sel.ips_protocol = ixa->ixa_ipsec_proto;
		sel.ips_local_port = ixa->ixa_ipsec_src_port;
		sel.ips_remote_port = ixa->ixa_ipsec_dst_port;
	}
	sel.ips_icmp_type = ixa->ixa_ipsec_icmp_type;
	sel.ips_icmp_code = ixa->ixa_ipsec_icmp_code;
	sel.ips_is_icmp_inv_acq = 0;
	if (af == AF_INET) {
		sel.ips_local_addr_v4 = ipha->ipha_src;
		sel.ips_remote_addr_v4 = ipha->ipha_dst;
	} else {
		sel.ips_local_addr_v6 = ip6h->ip6_src;
		sel.ips_remote_addr_v6 = ip6h->ip6_dst;
	}


	/*
	 * 1. Generate addresses, kmc, and sensitivity.  These are "common"
	 * and should be an mblk pointed to by common. TBD -- eventually it
	 * will include triggering packet contents as more address extensions.
	 *
	 * 2. Generate ACQUIRE & KEYSOCK_OUT and single-protocol proposal.
	 * These are "regular" and "prop".  String regular->b_cont->b_cont =
	 * common, common->b_cont = prop.
	 *
	 * 3. If extended register got turned on, generate EXT_ACQUIRE &
	 * KEYSOCK_OUT and multi-protocol eprop. These are "extended" and
	 * "eprop".  String extended->b_cont->b_cont = dupb(common) and
	 * extended->b_cont->b_cont->b_cont = prop.
	 *
	 * 4. Deliver:  putnext(q, regular) and if there, putnext(q, extended).
	 */

	regular = extended = prop = eprop = NULL;

	common = sadb_acquire_msg_common(&sel, pp, ap, tunnel_mode, tsl, NULL);
	if (common == NULL)
		goto bail;

	regular = sadb_acquire_msg_base(0, (need_esp ?
	    SADB_SATYPE_ESP : SADB_SATYPE_AH), newbie->ipsacq_seq, 0);
	if (regular == NULL)
		goto bail;

	/*
	 * Pardon the boolean cleverness. At least one of need_* must be true.
	 * If they are equal, it's an AH & ESP policy and ESP needs to go
	 * first.  If they aren't, just check the contents of need_esp.
	 */
	prop = sadb_acquire_prop(ap, ns, need_esp);
	if (prop == NULL)
		goto bail;

	/* Link the parts together. */
	regular->b_cont->b_cont = common;
	common->b_cont = prop;
	/*
	 * Prop is now linked, so don't freemsg() it if the extended
	 * construction goes off the rails.
	 */
	prop = NULL;

	((sadb_msg_t *)(regular->b_cont->b_rptr))->sadb_msg_len =
	    SADB_8TO64(msgsize(regular->b_cont));

	/*
	 * If we need an extended ACQUIRE, build it here.
	 */
	if (keysock_extended_reg(ns)) {
		/* NOTE: "common" still points to what we need. */
		extended = sadb_acquire_msg_base(0, 0, newbie->ipsacq_seq, 0);
		if (extended == NULL) {
			common = NULL;
			goto bail;
		}

		extended->b_cont->b_cont = dupb(common);
		common = NULL;
		if (extended->b_cont->b_cont == NULL)
			goto bail;

		eprop = sadb_acquire_extended_prop(ap, ns);
		if (eprop == NULL)
			goto bail;
		extended->b_cont->b_cont->b_cont = eprop;

		((sadb_msg_t *)(extended->b_cont->b_rptr))->sadb_msg_len =
		    SADB_8TO64(msgsize(extended->b_cont));
	}

	/* So we don't hold a lock across putnext()... */
	mutex_exit(&newbie->ipsacq_lock);

	if (extended != NULL)
		putnext(q, extended);
	ASSERT(regular != NULL);
	putnext(q, regular);
	return;

bail:
	/* Make this acquire record go away quickly... */
	newbie->ipsacq_expire = 0;
	/* Exploit freemsg(NULL) being legal for fun & profit. */
	freemsg(common);
	freemsg(prop);
	freemsg(extended);
	freemsg(regular);
	mutex_exit(&newbie->ipsacq_lock);
}

/*
 * Unlink and free an acquire record.
 */
void
sadb_destroy_acquire(ipsacq_t *acqrec, netstack_t *ns)
{
	mblk_t		*mp;
	ipsec_stack_t	*ipss = ns->netstack_ipsec;

	ASSERT(MUTEX_HELD(acqrec->ipsacq_linklock));

	if (acqrec->ipsacq_policy != NULL) {
		IPPOL_REFRELE(acqrec->ipsacq_policy);
	}
	if (acqrec->ipsacq_act != NULL) {
		IPACT_REFRELE(acqrec->ipsacq_act);
	}

	/* Unlink */
	*(acqrec->ipsacq_ptpn) = acqrec->ipsacq_next;
	if (acqrec->ipsacq_next != NULL)
		acqrec->ipsacq_next->ipsacq_ptpn = acqrec->ipsacq_ptpn;

	if (acqrec->ipsacq_tsl != NULL) {
		label_rele(acqrec->ipsacq_tsl);
		acqrec->ipsacq_tsl = NULL;
	}

	/*
	 * Free hanging mp's.
	 *
	 * XXX Instead of freemsg(), perhaps use IPSEC_REQ_FAILED.
	 */

	mutex_enter(&acqrec->ipsacq_lock);
	while (acqrec->ipsacq_mp != NULL) {
		mp = acqrec->ipsacq_mp;
		acqrec->ipsacq_mp = mp->b_next;
		mp->b_next = NULL;
		/* Freeing the async message */
		mp = ip_xmit_attr_free_mblk(mp);
		ip_drop_packet(mp, B_FALSE, NULL,
		    DROPPER(ipss, ipds_sadb_acquire_timeout),
		    &ipss->ipsec_sadb_dropper);
	}
	mutex_exit(&acqrec->ipsacq_lock);

	/* Free */
	mutex_destroy(&acqrec->ipsacq_lock);
	kmem_free(acqrec, sizeof (*acqrec));
}

/*
 * Destroy an acquire list fanout.
 */
static void
sadb_destroy_acqlist(iacqf_t **listp, uint_t numentries, boolean_t forever,
    netstack_t *ns)
{
	int i;
	iacqf_t *list = *listp;

	if (list == NULL)
		return;

	for (i = 0; i < numentries; i++) {
		mutex_enter(&(list[i].iacqf_lock));
		while (list[i].iacqf_ipsacq != NULL)
			sadb_destroy_acquire(list[i].iacqf_ipsacq, ns);
		mutex_exit(&(list[i].iacqf_lock));
		if (forever)
			mutex_destroy(&(list[i].iacqf_lock));
	}

	if (forever) {
		*listp = NULL;
		kmem_free(list, numentries * sizeof (*list));
	}
}

/*
 * Create an algorithm descriptor for an extended ACQUIRE.  Filter crypto
 * framework's view of reality vs. IPsec's.  EF's wins, BTW.
 */
static uint8_t *
sadb_new_algdesc(uint8_t *start, uint8_t *limit,
    sadb_x_ecomb_t *ecomb, uint8_t satype, uint8_t algtype,
    uint8_t alg, uint16_t minbits, uint16_t maxbits, ipsec_stack_t *ipss)
{
	uint8_t *cur = start;
	ipsec_alginfo_t *algp;
	sadb_x_algdesc_t *algdesc = (sadb_x_algdesc_t *)cur;

	cur += sizeof (*algdesc);
	if (cur >= limit)
		return (NULL);

	ecomb->sadb_x_ecomb_numalgs++;

	/*
	 * Normalize vs. crypto framework's limits.  This way, you can specify
	 * a stronger policy, and when the framework loads a stronger version,
	 * you can just keep plowing w/o rewhacking your SPD.
	 */
	rw_enter(&ipss->ipsec_alg_lock, RW_READER);
	algp = ipss->ipsec_alglists[(algtype == SADB_X_ALGTYPE_AUTH) ?
	    IPSEC_ALG_AUTH : IPSEC_ALG_ENCR][alg];
	if (algp == NULL) {
		rw_exit(&ipss->ipsec_alg_lock);
		return (NULL);	/* Algorithm doesn't exist.  Fail gracefully. */
	}
	if (minbits < algp->alg_ef_minbits)
		minbits = algp->alg_ef_minbits;
	if (maxbits > algp->alg_ef_maxbits)
		maxbits = algp->alg_ef_maxbits;
	rw_exit(&ipss->ipsec_alg_lock);

	algdesc->sadb_x_algdesc_reserved = SADB_8TO1(algp->alg_saltlen);
	algdesc->sadb_x_algdesc_satype = satype;
	algdesc->sadb_x_algdesc_algtype = algtype;
	algdesc->sadb_x_algdesc_alg = alg;
	algdesc->sadb_x_algdesc_minbits = minbits;
	algdesc->sadb_x_algdesc_maxbits = maxbits;

	return (cur);
}

/*
 * Convert the given ipsec_action_t into an ecomb starting at *ecomb
 * which must fit before *limit
 *
 * return NULL if we ran out of room or a pointer to the end of the ecomb.
 */
static uint8_t *
sadb_action_to_ecomb(uint8_t *start, uint8_t *limit, ipsec_action_t *act,
    netstack_t *ns)
{
	uint8_t *cur = start;
	sadb_x_ecomb_t *ecomb = (sadb_x_ecomb_t *)cur;
	ipsec_prot_t *ipp;
	ipsec_stack_t *ipss = ns->netstack_ipsec;

	cur += sizeof (*ecomb);
	if (cur >= limit)
		return (NULL);

	ASSERT(act->ipa_act.ipa_type == IPSEC_ACT_APPLY);

	ipp = &act->ipa_act.ipa_apply;

	ecomb->sadb_x_ecomb_numalgs = 0;
	ecomb->sadb_x_ecomb_reserved = 0;
	ecomb->sadb_x_ecomb_reserved2 = 0;
	/*
	 * No limits on allocations, since we really don't support that
	 * concept currently.
	 */
	ecomb->sadb_x_ecomb_soft_allocations = 0;
	ecomb->sadb_x_ecomb_hard_allocations = 0;

	/*
	 * XXX TBD: Policy or global parameters will eventually be
	 * able to fill in some of these.
	 */
	ecomb->sadb_x_ecomb_flags = 0;
	ecomb->sadb_x_ecomb_soft_bytes = 0;
	ecomb->sadb_x_ecomb_hard_bytes = 0;
	ecomb->sadb_x_ecomb_soft_addtime = 0;
	ecomb->sadb_x_ecomb_hard_addtime = 0;
	ecomb->sadb_x_ecomb_soft_usetime = 0;
	ecomb->sadb_x_ecomb_hard_usetime = 0;

	if (ipp->ipp_use_ah) {
		cur = sadb_new_algdesc(cur, limit, ecomb,
		    SADB_SATYPE_AH, SADB_X_ALGTYPE_AUTH, ipp->ipp_auth_alg,
		    ipp->ipp_ah_minbits, ipp->ipp_ah_maxbits, ipss);
		if (cur == NULL)
			return (NULL);
		ipsecah_fill_defs(ecomb, ns);
	}

	if (ipp->ipp_use_esp) {
		if (ipp->ipp_use_espa) {
			cur = sadb_new_algdesc(cur, limit, ecomb,
			    SADB_SATYPE_ESP, SADB_X_ALGTYPE_AUTH,
			    ipp->ipp_esp_auth_alg,
			    ipp->ipp_espa_minbits,
			    ipp->ipp_espa_maxbits, ipss);
			if (cur == NULL)
				return (NULL);
		}

		cur = sadb_new_algdesc(cur, limit, ecomb,
		    SADB_SATYPE_ESP, SADB_X_ALGTYPE_CRYPT,
		    ipp->ipp_encr_alg,
		    ipp->ipp_espe_minbits,
		    ipp->ipp_espe_maxbits, ipss);
		if (cur == NULL)
			return (NULL);
		/* Fill in lifetimes if and only if AH didn't already... */
		if (!ipp->ipp_use_ah)
			ipsecesp_fill_defs(ecomb, ns);
	}

	return (cur);
}

#include <sys/tsol/label_macro.h> /* XXX should not need this */

/*
 * From a cred_t, construct a sensitivity label extension
 *
 * We send up a fixed-size sensitivity label bitmap, and are perhaps
 * overly chummy with the underlying data structures here.
 */

/* ARGSUSED */
int
sadb_sens_len_from_label(ts_label_t *tsl)
{
	int baselen = sizeof (sadb_sens_t) + _C_LEN * 4;
	return (roundup(baselen, sizeof (uint64_t)));
}

void
sadb_sens_from_label(sadb_sens_t *sens, int exttype, ts_label_t *tsl,
    int senslen)
{
	uint8_t *bitmap;
	bslabel_t *sl;

	/* LINTED */
	ASSERT((_C_LEN & 1) == 0);
	ASSERT((senslen & 7) == 0);

	sl = label2bslabel(tsl);

	sens->sadb_sens_exttype = exttype;
	sens->sadb_sens_len = SADB_8TO64(senslen);

	sens->sadb_sens_dpd = tsl->tsl_doi;
	sens->sadb_sens_sens_level = LCLASS(sl);
	sens->sadb_sens_integ_level = 0; /* TBD */
	sens->sadb_sens_sens_len = _C_LEN >> 1;
	sens->sadb_sens_integ_len = 0; /* TBD */
	sens->sadb_x_sens_flags = 0;

	bitmap = (uint8_t *)(sens + 1);
	bcopy(&(((_bslabel_impl_t *)sl)->compartments), bitmap, _C_LEN * 4);
}

/*
 * Okay, how do we report errors/invalid labels from this?
 * With a special designated "not a label" cred_t ?
 */
/* ARGSUSED */
ts_label_t *
sadb_label_from_sens(sadb_sens_t *sens, uint64_t *bitmap)
{
	int bitmap_len = SADB_64TO8(sens->sadb_sens_sens_len);
	bslabel_t sl;
	ts_label_t *tsl;

	if (sens->sadb_sens_integ_level != 0)
		return (NULL);
	if (sens->sadb_sens_integ_len != 0)
		return (NULL);
	if (bitmap_len > _C_LEN * 4)
		return (NULL);

	bsllow(&sl);
	LCLASS_SET((_bslabel_impl_t *)&sl, sens->sadb_sens_sens_level);
	bcopy(bitmap, &((_bslabel_impl_t *)&sl)->compartments,
	    bitmap_len);

	tsl = labelalloc(&sl, sens->sadb_sens_dpd, KM_NOSLEEP);
	if (tsl == NULL)
		return (NULL);

	if (sens->sadb_x_sens_flags & SADB_X_SENS_UNLABELED)
		tsl->tsl_flags |= TSLF_UNLABELED;
	return (tsl);
}

/* End XXX label-library-leakage */

/*
 * Given an SADB_GETSPI message, find an appropriately ranged SA and
 * allocate an SA.  If there are message improprieties, return (ipsa_t *)-1.
 * If there was a memory allocation error, return NULL.	 (Assume NULL !=
 * (ipsa_t *)-1).
 *
 * master_spi is passed in host order.
 */
ipsa_t *
sadb_getspi(keysock_in_t *ksi, uint32_t master_spi, int *diagnostic,
    netstack_t *ns, uint_t sa_type)
{
	sadb_address_t *src =
	    (sadb_address_t *)ksi->ks_in_extv[SADB_EXT_ADDRESS_SRC],
	    *dst = (sadb_address_t *)ksi->ks_in_extv[SADB_EXT_ADDRESS_DST];
	sadb_spirange_t *range =
	    (sadb_spirange_t *)ksi->ks_in_extv[SADB_EXT_SPIRANGE];
	struct sockaddr_in *ssa, *dsa;
	struct sockaddr_in6 *ssa6, *dsa6;
	uint32_t *srcaddr, *dstaddr;
	sa_family_t af;
	uint32_t add, min, max;
	uint8_t protocol =
	    (sa_type == SADB_SATYPE_AH) ? IPPROTO_AH : IPPROTO_ESP;

	if (src == NULL) {
		*diagnostic = SADB_X_DIAGNOSTIC_MISSING_SRC;
		return ((ipsa_t *)-1);
	}
	if (dst == NULL) {
		*diagnostic = SADB_X_DIAGNOSTIC_MISSING_DST;
		return ((ipsa_t *)-1);
	}
	if (range == NULL) {
		*diagnostic = SADB_X_DIAGNOSTIC_MISSING_RANGE;
		return ((ipsa_t *)-1);
	}

	min = ntohl(range->sadb_spirange_min);
	max = ntohl(range->sadb_spirange_max);
	dsa = (struct sockaddr_in *)(dst + 1);
	dsa6 = (struct sockaddr_in6 *)dsa;

	ssa = (struct sockaddr_in *)(src + 1);
	ssa6 = (struct sockaddr_in6 *)ssa;
	ASSERT(dsa->sin_family == ssa->sin_family);

	srcaddr = ALL_ZEROES_PTR;
	af = dsa->sin_family;
	switch (af) {
	case AF_INET:
		if (src != NULL)
			srcaddr = (uint32_t *)(&ssa->sin_addr);
		dstaddr = (uint32_t *)(&dsa->sin_addr);
		break;
	case AF_INET6:
		if (src != NULL)
			srcaddr = (uint32_t *)(&ssa6->sin6_addr);
		dstaddr = (uint32_t *)(&dsa6->sin6_addr);
		break;
	default:
		*diagnostic = SADB_X_DIAGNOSTIC_BAD_DST_AF;
		return ((ipsa_t *)-1);
	}

	if (master_spi < min || master_spi > max) {
		/* Return a random value in the range. */
		if (cl_inet_getspi) {
			cl_inet_getspi(ns->netstack_stackid, protocol,
			    (uint8_t *)&add, sizeof (add), NULL);
		} else {
			(void) random_get_pseudo_bytes((uint8_t *)&add,
			    sizeof (add));
		}
		master_spi = min + (add % (max - min + 1));
	}

	/*
	 * Since master_spi is passed in host order, we need to htonl() it
	 * for the purposes of creating a new SA.
	 */
	return (sadb_makelarvalassoc(htonl(master_spi), srcaddr, dstaddr, af,
	    ns));
}

/*
 *
 * Locate an ACQUIRE and nuke it.  If I have an samsg that's larger than the
 * base header, just ignore it.	 Otherwise, lock down the whole ACQUIRE list
 * and scan for the sequence number in question.  I may wish to accept an
 * address pair with it, for easier searching.
 *
 * Caller frees the message, so we don't have to here.
 *
 * NOTE:	The pfkey_q parameter may be used in the future for ACQUIRE
 *		failures.
 */
/* ARGSUSED */
void
sadb_in_acquire(sadb_msg_t *samsg, sadbp_t *sp, queue_t *pfkey_q,
    netstack_t *ns)
{
	int i;
	ipsacq_t *acqrec;
	iacqf_t *bucket;

	/*
	 * I only accept the base header for this!
	 * Though to be honest, requiring the dst address would help
	 * immensely.
	 *
	 * XXX	There are already cases where I can get the dst address.
	 */
	if (samsg->sadb_msg_len > SADB_8TO64(sizeof (*samsg)))
		return;

	/*
	 * Using the samsg->sadb_msg_seq, find the ACQUIRE record, delete it,
	 * (and in the future send a message to IP with the appropriate error
	 * number).
	 *
	 * Q: Do I want to reject if pid != 0?
	 */

	for (i = 0; i < sp->s_v4.sdb_hashsize; i++) {
		bucket = &sp->s_v4.sdb_acq[i];
		mutex_enter(&bucket->iacqf_lock);
		for (acqrec = bucket->iacqf_ipsacq; acqrec != NULL;
		    acqrec = acqrec->ipsacq_next) {
			if (samsg->sadb_msg_seq == acqrec->ipsacq_seq)
				break;	/* for acqrec... loop. */
		}
		if (acqrec != NULL)
			break;	/* for i = 0... loop. */

		mutex_exit(&bucket->iacqf_lock);
	}

	if (acqrec == NULL) {
		for (i = 0; i < sp->s_v6.sdb_hashsize; i++) {
			bucket = &sp->s_v6.sdb_acq[i];
			mutex_enter(&bucket->iacqf_lock);
			for (acqrec = bucket->iacqf_ipsacq; acqrec != NULL;
			    acqrec = acqrec->ipsacq_next) {
				if (samsg->sadb_msg_seq == acqrec->ipsacq_seq)
					break;	/* for acqrec... loop. */
			}
			if (acqrec != NULL)
				break;	/* for i = 0... loop. */

			mutex_exit(&bucket->iacqf_lock);
		}
	}


	if (acqrec == NULL)
		return;

	/*
	 * What do I do with the errno and IP?	I may need mp's services a
	 * little more.	 See sadb_destroy_acquire() for future directions
	 * beyond free the mblk chain on the acquire record.
	 */

	ASSERT(&bucket->iacqf_lock == acqrec->ipsacq_linklock);
	sadb_destroy_acquire(acqrec, ns);
	/* Have to exit mutex here, because of breaking out of for loop. */
	mutex_exit(&bucket->iacqf_lock);
}

/*
 * The following functions work with the replay windows of an SA.  They assume
 * the ipsa->ipsa_replay_arr is an array of uint64_t, and that the bit vector
 * represents the highest sequence number packet received, and back
 * (ipsa->ipsa_replay_wsize) packets.
 */

/*
 * Is the replay bit set?
 */
static boolean_t
ipsa_is_replay_set(ipsa_t *ipsa, uint32_t offset)
{
	uint64_t bit = (uint64_t)1 << (uint64_t)(offset & 63);

	return ((bit & ipsa->ipsa_replay_arr[offset >> 6]) ? B_TRUE : B_FALSE);
}

/*
 * Shift the bits of the replay window over.
 */
static void
ipsa_shift_replay(ipsa_t *ipsa, uint32_t shift)
{
	int i;
	int jump = ((shift - 1) >> 6) + 1;

	if (shift == 0)
		return;

	for (i = (ipsa->ipsa_replay_wsize - 1) >> 6; i >= 0; i--) {
		if (i + jump <= (ipsa->ipsa_replay_wsize - 1) >> 6) {
			ipsa->ipsa_replay_arr[i + jump] |=
			    ipsa->ipsa_replay_arr[i] >> (64 - (shift & 63));
		}
		ipsa->ipsa_replay_arr[i] <<= shift;
	}
}

/*
 * Set a bit in the bit vector.
 */
static void
ipsa_set_replay(ipsa_t *ipsa, uint32_t offset)
{
	uint64_t bit = (uint64_t)1 << (uint64_t)(offset & 63);

	ipsa->ipsa_replay_arr[offset >> 6] |= bit;
}

#define	SADB_MAX_REPLAY_VALUE 0xffffffff

/*
 * Assume caller has NOT done ntohl() already on seq.  Check to see
 * if replay sequence number "seq" has been seen already.
 */
boolean_t
sadb_replay_check(ipsa_t *ipsa, uint32_t seq)
{
	boolean_t rc;
	uint32_t diff;

	if (ipsa->ipsa_replay_wsize == 0)
		return (B_TRUE);

	/*
	 * NOTE:  I've already checked for 0 on the wire in sadb_replay_peek().
	 */

	/* Convert sequence number into host order before holding the mutex. */
	seq = ntohl(seq);

	mutex_enter(&ipsa->ipsa_lock);

	/* Initialize inbound SA's ipsa_replay field to last one received. */
	if (ipsa->ipsa_replay == 0)
		ipsa->ipsa_replay = 1;

	if (seq > ipsa->ipsa_replay) {
		/*
		 * I have received a new "highest value received".  Shift
		 * the replay window over.
		 */
		diff = seq - ipsa->ipsa_replay;
		if (diff < ipsa->ipsa_replay_wsize) {
			/* In replay window, shift bits over. */
			ipsa_shift_replay(ipsa, diff);
		} else {
			/* WAY FAR AHEAD, clear bits and start again. */
			bzero(ipsa->ipsa_replay_arr,
			    sizeof (ipsa->ipsa_replay_arr));
		}
		ipsa_set_replay(ipsa, 0);
		ipsa->ipsa_replay = seq;
		rc = B_TRUE;
		goto done;
	}
	diff = ipsa->ipsa_replay - seq;
	if (diff >= ipsa->ipsa_replay_wsize || ipsa_is_replay_set(ipsa, diff)) {
		rc = B_FALSE;
		goto done;
	}
	/* Set this packet as seen. */
	ipsa_set_replay(ipsa, diff);

	rc = B_TRUE;
done:
	mutex_exit(&ipsa->ipsa_lock);
	return (rc);
}

/*
 * "Peek" and see if we should even bother going through the effort of
 * running an authentication check on the sequence number passed in.
 * this takes into account packets that are below the replay window,
 * and collisions with already replayed packets.  Return B_TRUE if it
 * is okay to proceed, B_FALSE if this packet should be dropped immediately.
 * Assume same byte-ordering as sadb_replay_check.
 */
boolean_t
sadb_replay_peek(ipsa_t *ipsa, uint32_t seq)
{
	boolean_t rc = B_FALSE;
	uint32_t diff;

	if (ipsa->ipsa_replay_wsize == 0)
		return (B_TRUE);

	/*
	 * 0 is 0, regardless of byte order... :)
	 *
	 * If I get 0 on the wire (and there is a replay window) then the
	 * sender most likely wrapped.	This ipsa may need to be marked or
	 * something.
	 */
	if (seq == 0)
		return (B_FALSE);

	seq = ntohl(seq);
	mutex_enter(&ipsa->ipsa_lock);
	if (seq < ipsa->ipsa_replay - ipsa->ipsa_replay_wsize &&
	    ipsa->ipsa_replay >= ipsa->ipsa_replay_wsize)
		goto done;

	/*
	 * If I've hit 0xffffffff, then quite honestly, I don't need to
	 * bother with formalities.  I'm not accepting any more packets
	 * on this SA.
	 */
	if (ipsa->ipsa_replay == SADB_MAX_REPLAY_VALUE) {
		/*
		 * Since we're already holding the lock, update the
		 * expire time ala. sadb_replay_delete() and return.
		 */
		ipsa->ipsa_hardexpiretime = (time_t)1;
		goto done;
	}

	if (seq <= ipsa->ipsa_replay) {
		/*
		 * This seq is in the replay window.  I'm not below it,
		 * because I already checked for that above!
		 */
		diff = ipsa->ipsa_replay - seq;
		if (ipsa_is_replay_set(ipsa, diff))
			goto done;
	}
	/* Else return B_TRUE, I'm going to advance the window. */

	rc = B_TRUE;
done:
	mutex_exit(&ipsa->ipsa_lock);
	return (rc);
}

/*
 * Delete a single SA.
 *
 * For now, use the quick-and-dirty trick of making the association's
 * hard-expire lifetime (time_t)1, ensuring deletion by the *_ager().
 */
void
sadb_replay_delete(ipsa_t *assoc)
{
	mutex_enter(&assoc->ipsa_lock);
	assoc->ipsa_hardexpiretime = (time_t)1;
	mutex_exit(&assoc->ipsa_lock);
}

/*
 * Special front-end to ipsec_rl_strlog() dealing with SA failure.
 * this is designed to take only a format string with "* %x * %s *", so
 * that "spi" is printed first, then "addr" is converted using inet_pton().
 *
 * This is abstracted out to save the stack space for only when inet_pton()
 * is called.  Make sure "spi" is in network order; it usually is when this
 * would get called.
 */
void
ipsec_assocfailure(short mid, short sid, char level, ushort_t sl, char *fmt,
    uint32_t spi, void *addr, int af, netstack_t *ns)
{
	char buf[INET6_ADDRSTRLEN];

	ASSERT(af == AF_INET6 || af == AF_INET);

	ipsec_rl_strlog(ns, mid, sid, level, sl, fmt, ntohl(spi),
	    inet_ntop(af, addr, buf, sizeof (buf)));
}

/*
 * Fills in a reference to the policy, if any, from the conn, in *ppp
 */
static void
ipsec_conn_pol(ipsec_selector_t *sel, conn_t *connp, ipsec_policy_t **ppp)
{
	ipsec_policy_t	*pp;
	ipsec_latch_t	*ipl = connp->conn_latch;

	if ((ipl != NULL) && (connp->conn_ixa->ixa_ipsec_policy != NULL)) {
		pp = connp->conn_ixa->ixa_ipsec_policy;
		IPPOL_REFHOLD(pp);
	} else {
		pp = ipsec_find_policy(IPSEC_TYPE_OUTBOUND, connp, sel,
		    connp->conn_netstack);
	}
	*ppp = pp;
}

/*
 * The following functions scan through active conn_t structures
 * and return a reference to the best-matching policy it can find.
 * Caller must release the reference.
 */
static void
ipsec_udp_pol(ipsec_selector_t *sel, ipsec_policy_t **ppp, ip_stack_t *ipst)
{
	connf_t *connfp;
	conn_t *connp = NULL;
	ipsec_selector_t portonly;

	bzero((void *)&portonly, sizeof (portonly));

	if (sel->ips_local_port == 0)
		return;

	connfp = &ipst->ips_ipcl_udp_fanout[IPCL_UDP_HASH(sel->ips_local_port,
	    ipst)];
	mutex_enter(&connfp->connf_lock);

	if (sel->ips_isv4) {
		connp = connfp->connf_head;
		while (connp != NULL) {
			if (IPCL_UDP_MATCH(connp, sel->ips_local_port,
			    sel->ips_local_addr_v4, sel->ips_remote_port,
			    sel->ips_remote_addr_v4))
				break;
			connp = connp->conn_next;
		}

		if (connp == NULL) {
			/* Try port-only match in IPv6. */
			portonly.ips_local_port = sel->ips_local_port;
			sel = &portonly;
		}
	}

	if (connp == NULL) {
		connp = connfp->connf_head;
		while (connp != NULL) {
			if (IPCL_UDP_MATCH_V6(connp, sel->ips_local_port,
			    sel->ips_local_addr_v6, sel->ips_remote_port,
			    sel->ips_remote_addr_v6))
				break;
			connp = connp->conn_next;
		}

		if (connp == NULL) {
			mutex_exit(&connfp->connf_lock);
			return;
		}
	}

	CONN_INC_REF(connp);
	mutex_exit(&connfp->connf_lock);

	ipsec_conn_pol(sel, connp, ppp);
	CONN_DEC_REF(connp);
}

static conn_t *
ipsec_find_listen_conn(uint16_t *pptr, ipsec_selector_t *sel, ip_stack_t *ipst)
{
	connf_t *connfp;
	conn_t *connp = NULL;
	const in6_addr_t *v6addrmatch = &sel->ips_local_addr_v6;

	if (sel->ips_local_port == 0)
		return (NULL);

	connfp = &ipst->ips_ipcl_bind_fanout[
	    IPCL_BIND_HASH(sel->ips_local_port, ipst)];
	mutex_enter(&connfp->connf_lock);

	if (sel->ips_isv4) {
		connp = connfp->connf_head;
		while (connp != NULL) {
			if (IPCL_BIND_MATCH(connp, IPPROTO_TCP,
			    sel->ips_local_addr_v4, pptr[1]))
				break;
			connp = connp->conn_next;
		}

		if (connp == NULL) {
			/* Match to all-zeroes. */
			v6addrmatch = &ipv6_all_zeros;
		}
	}

	if (connp == NULL) {
		connp = connfp->connf_head;
		while (connp != NULL) {
			if (IPCL_BIND_MATCH_V6(connp, IPPROTO_TCP,
			    *v6addrmatch, pptr[1]))
				break;
			connp = connp->conn_next;
		}

		if (connp == NULL) {
			mutex_exit(&connfp->connf_lock);
			return (NULL);
		}
	}

	CONN_INC_REF(connp);
	mutex_exit(&connfp->connf_lock);
	return (connp);
}

static void
ipsec_tcp_pol(ipsec_selector_t *sel, ipsec_policy_t **ppp, ip_stack_t *ipst)
{
	connf_t 	*connfp;
	conn_t		*connp;
	uint32_t	ports;
	uint16_t	*pptr = (uint16_t *)&ports;

	/*
	 * Find TCP state in the following order:
	 * 1.) Connected conns.
	 * 2.) Listeners.
	 *
	 * Even though #2 will be the common case for inbound traffic, only
	 * following this order insures correctness.
	 */

	if (sel->ips_local_port == 0)
		return;

	/*
	 * 0 should be fport, 1 should be lport.  SRC is the local one here.
	 * See ipsec_construct_inverse_acquire() for details.
	 */
	pptr[0] = sel->ips_remote_port;
	pptr[1] = sel->ips_local_port;

	connfp = &ipst->ips_ipcl_conn_fanout[
	    IPCL_CONN_HASH(sel->ips_remote_addr_v4, ports, ipst)];
	mutex_enter(&connfp->connf_lock);
	connp = connfp->connf_head;

	if (sel->ips_isv4) {
		while (connp != NULL) {
			if (IPCL_CONN_MATCH(connp, IPPROTO_TCP,
			    sel->ips_remote_addr_v4, sel->ips_local_addr_v4,
			    ports))
				break;
			connp = connp->conn_next;
		}
	} else {
		while (connp != NULL) {
			if (IPCL_CONN_MATCH_V6(connp, IPPROTO_TCP,
			    sel->ips_remote_addr_v6, sel->ips_local_addr_v6,
			    ports))
				break;
			connp = connp->conn_next;
		}
	}

	if (connp != NULL) {
		CONN_INC_REF(connp);
		mutex_exit(&connfp->connf_lock);
	} else {
		mutex_exit(&connfp->connf_lock);

		/* Try the listen hash. */
		if ((connp = ipsec_find_listen_conn(pptr, sel, ipst)) == NULL)
			return;
	}

	ipsec_conn_pol(sel, connp, ppp);
	CONN_DEC_REF(connp);
}

static void
ipsec_sctp_pol(ipsec_selector_t *sel, ipsec_policy_t **ppp,
    ip_stack_t *ipst)
{
	conn_t		*connp;
	uint32_t	ports;
	uint16_t	*pptr = (uint16_t *)&ports;

	/*
	 * Find SCP state in the following order:
	 * 1.) Connected conns.
	 * 2.) Listeners.
	 *
	 * Even though #2 will be the common case for inbound traffic, only
	 * following this order insures correctness.
	 */

	if (sel->ips_local_port == 0)
		return;

	/*
	 * 0 should be fport, 1 should be lport.  SRC is the local one here.
	 * See ipsec_construct_inverse_acquire() for details.
	 */
	pptr[0] = sel->ips_remote_port;
	pptr[1] = sel->ips_local_port;

	/*
	 * For labeled systems, there's no need to check the
	 * label here.  It's known to be good as we checked
	 * before allowing the connection to become bound.
	 */
	if (sel->ips_isv4) {
		in6_addr_t	src, dst;

		IN6_IPADDR_TO_V4MAPPED(sel->ips_remote_addr_v4, &dst);
		IN6_IPADDR_TO_V4MAPPED(sel->ips_local_addr_v4, &src);
		connp = sctp_find_conn(&dst, &src, ports, ALL_ZONES,
		    0, ipst->ips_netstack->netstack_sctp);
	} else {
		connp = sctp_find_conn(&sel->ips_remote_addr_v6,
		    &sel->ips_local_addr_v6, ports, ALL_ZONES,
		    0, ipst->ips_netstack->netstack_sctp);
	}
	if (connp == NULL)
		return;
	ipsec_conn_pol(sel, connp, ppp);
	CONN_DEC_REF(connp);
}

/*
 * Fill in a query for the SPD (in "sel") using two PF_KEY address extensions.
 * Returns 0 or errno, and always sets *diagnostic to something appropriate
 * to PF_KEY.
 *
 * NOTE:  For right now, this function (and ipsec_selector_t for that matter),
 * ignore prefix lengths in the address extension.  Since we match on first-
 * entered policies, this shouldn't matter.  Also, since we normalize prefix-
 * set addresses to mask out the lower bits, we should get a suitable search
 * key for the SPD anyway.  This is the function to change if the assumption
 * about suitable search keys is wrong.
 */
static int
ipsec_get_inverse_acquire_sel(ipsec_selector_t *sel, sadb_address_t *srcext,
    sadb_address_t *dstext, int *diagnostic)
{
	struct sockaddr_in *src, *dst;
	struct sockaddr_in6 *src6, *dst6;

	*diagnostic = 0;

	bzero(sel, sizeof (*sel));
	sel->ips_protocol = srcext->sadb_address_proto;
	dst = (struct sockaddr_in *)(dstext + 1);
	if (dst->sin_family == AF_INET6) {
		dst6 = (struct sockaddr_in6 *)dst;
		src6 = (struct sockaddr_in6 *)(srcext + 1);
		if (src6->sin6_family != AF_INET6) {
			*diagnostic = SADB_X_DIAGNOSTIC_AF_MISMATCH;
			return (EINVAL);
		}
		sel->ips_remote_addr_v6 = dst6->sin6_addr;
		sel->ips_local_addr_v6 = src6->sin6_addr;
		if (sel->ips_protocol == IPPROTO_ICMPV6) {
			sel->ips_is_icmp_inv_acq = 1;
		} else {
			sel->ips_remote_port = dst6->sin6_port;
			sel->ips_local_port = src6->sin6_port;
		}
		sel->ips_isv4 = B_FALSE;
	} else {
		src = (struct sockaddr_in *)(srcext + 1);
		if (src->sin_family != AF_INET) {
			*diagnostic = SADB_X_DIAGNOSTIC_AF_MISMATCH;
			return (EINVAL);
		}
		sel->ips_remote_addr_v4 = dst->sin_addr.s_addr;
		sel->ips_local_addr_v4 = src->sin_addr.s_addr;
		if (sel->ips_protocol == IPPROTO_ICMP) {
			sel->ips_is_icmp_inv_acq = 1;
		} else {
			sel->ips_remote_port = dst->sin_port;
			sel->ips_local_port = src->sin_port;
		}
		sel->ips_isv4 = B_TRUE;
	}
	return (0);
}

/*
 * We have encapsulation.
 * - Lookup tun_t by address and look for an associated
 *   tunnel policy
 * - If there are inner selectors
 *   - check ITPF_P_TUNNEL and ITPF_P_ACTIVE
 *   - Look up tunnel policy based on selectors
 * - Else
 *   - Sanity check the negotation
 *   - If appropriate, fall through to global policy
 */
static int
ipsec_tun_pol(ipsec_selector_t *sel, ipsec_policy_t **ppp,
    sadb_address_t *innsrcext, sadb_address_t *inndstext, ipsec_tun_pol_t *itp,
    int *diagnostic)
{
	int err;
	ipsec_policy_head_t *polhead;

	*diagnostic = 0;

	/* Check for inner selectors and act appropriately */

	if (innsrcext != NULL) {
		/* Inner selectors present */
		ASSERT(inndstext != NULL);
		if ((itp == NULL) ||
		    (itp->itp_flags & (ITPF_P_ACTIVE | ITPF_P_TUNNEL)) !=
		    (ITPF_P_ACTIVE | ITPF_P_TUNNEL)) {
			/*
			 * If inner packet selectors, we must have negotiate
			 * tunnel and active policy.  If the tunnel has
			 * transport-mode policy set on it, or has no policy,
			 * fail.
			 */
			return (ENOENT);
		} else {
			/*
			 * Reset "sel" to indicate inner selectors.  Pass
			 * inner PF_KEY address extensions for this to happen.
			 */
			if ((err = ipsec_get_inverse_acquire_sel(sel,
			    innsrcext, inndstext, diagnostic)) != 0)
				return (err);
			/*
			 * Now look for a tunnel policy based on those inner
			 * selectors.  (Common code is below.)
			 */
		}
	} else {
		/* No inner selectors present */
		if ((itp == NULL) || !(itp->itp_flags & ITPF_P_ACTIVE)) {
			/*
			 * Transport mode negotiation with no tunnel policy
			 * configured - return to indicate a global policy
			 * check is needed.
			 */
			return (0);
		} else if (itp->itp_flags & ITPF_P_TUNNEL) {
			/* Tunnel mode set with no inner selectors. */
			return (ENOENT);
		}
		/*
		 * Else, this is a tunnel policy configured with ifconfig(1m)
		 * or "negotiate transport" with ipsecconf(1m).  We have an
		 * itp with policy set based on any match, so don't bother
		 * changing fields in "sel".
		 */
	}

	ASSERT(itp != NULL);
	polhead = itp->itp_policy;
	ASSERT(polhead != NULL);
	rw_enter(&polhead->iph_lock, RW_READER);
	*ppp = ipsec_find_policy_head(NULL, polhead, IPSEC_TYPE_INBOUND, sel);
	rw_exit(&polhead->iph_lock);

	/*
	 * Don't default to global if we didn't find a matching policy entry.
	 * Instead, send ENOENT, just like if we hit a transport-mode tunnel.
	 */
	if (*ppp == NULL)
		return (ENOENT);

	return (0);
}

/*
 * For sctp conn_faddr is the primary address, hence this is of limited
 * use for sctp.
 */
static void
ipsec_oth_pol(ipsec_selector_t *sel, ipsec_policy_t **ppp,
    ip_stack_t *ipst)
{
	boolean_t	isv4 = sel->ips_isv4;
	connf_t		*connfp;
	conn_t		*connp;

	if (isv4) {
		connfp = &ipst->ips_ipcl_proto_fanout_v4[sel->ips_protocol];
	} else {
		connfp = &ipst->ips_ipcl_proto_fanout_v6[sel->ips_protocol];
	}

	mutex_enter(&connfp->connf_lock);
	for (connp = connfp->connf_head; connp != NULL;
	    connp = connp->conn_next) {
		if (isv4) {
			if ((connp->conn_laddr_v4 == INADDR_ANY ||
			    connp->conn_laddr_v4 == sel->ips_local_addr_v4) &&
			    (connp->conn_faddr_v4 == INADDR_ANY ||
			    connp->conn_faddr_v4 == sel->ips_remote_addr_v4))
				break;
		} else {
			if ((IN6_IS_ADDR_UNSPECIFIED(&connp->conn_laddr_v6) ||
			    IN6_ARE_ADDR_EQUAL(&connp->conn_laddr_v6,
			    &sel->ips_local_addr_v6)) &&
			    (IN6_IS_ADDR_UNSPECIFIED(&connp->conn_faddr_v6) ||
			    IN6_ARE_ADDR_EQUAL(&connp->conn_faddr_v6,
			    &sel->ips_remote_addr_v6)))
				break;
		}
	}
	if (connp == NULL) {
		mutex_exit(&connfp->connf_lock);
		return;
	}

	CONN_INC_REF(connp);
	mutex_exit(&connfp->connf_lock);

	ipsec_conn_pol(sel, connp, ppp);
	CONN_DEC_REF(connp);
}

/*
 * Construct an inverse ACQUIRE reply based on:
 *
 * 1.) Current global policy.
 * 2.) An conn_t match depending on what all was passed in the extv[].
 * 3.) A tunnel's policy head.
 * ...
 * N.) Other stuff TBD (e.g. identities)
 *
 * If there is an error, set sadb_msg_errno and sadb_x_msg_diagnostic
 * in this function so the caller can extract them where appropriately.
 *
 * The SRC address is the local one - just like an outbound ACQUIRE message.
 *
 * XXX MLS: key management supplies a label which we just reflect back up
 * again.  clearly we need to involve the label in the rest of the checks.
 */
mblk_t *
ipsec_construct_inverse_acquire(sadb_msg_t *samsg, sadb_ext_t *extv[],
    netstack_t *ns)
{
	int err;
	int diagnostic;
	sadb_address_t *srcext = (sadb_address_t *)extv[SADB_EXT_ADDRESS_SRC],
	    *dstext = (sadb_address_t *)extv[SADB_EXT_ADDRESS_DST],
	    *innsrcext = (sadb_address_t *)extv[SADB_X_EXT_ADDRESS_INNER_SRC],
	    *inndstext = (sadb_address_t *)extv[SADB_X_EXT_ADDRESS_INNER_DST];
	sadb_sens_t *sens = (sadb_sens_t *)extv[SADB_EXT_SENSITIVITY];
	struct sockaddr_in6 *src, *dst;
	struct sockaddr_in6 *isrc, *idst;
	ipsec_tun_pol_t *itp = NULL;
	ipsec_policy_t *pp = NULL;
	ipsec_selector_t sel, isel;
	mblk_t *retmp = NULL;
	ip_stack_t	*ipst = ns->netstack_ip;


	/* Normalize addresses */
	if (sadb_addrcheck(NULL, (mblk_t *)samsg, (sadb_ext_t *)srcext, 0, ns)
	    == KS_IN_ADDR_UNKNOWN) {
		err = EINVAL;
		diagnostic = SADB_X_DIAGNOSTIC_BAD_SRC;
		goto bail;
	}
	src = (struct sockaddr_in6 *)(srcext + 1);
	if (sadb_addrcheck(NULL, (mblk_t *)samsg, (sadb_ext_t *)dstext, 0, ns)
	    == KS_IN_ADDR_UNKNOWN) {
		err = EINVAL;
		diagnostic = SADB_X_DIAGNOSTIC_BAD_DST;
		goto bail;
	}
	dst = (struct sockaddr_in6 *)(dstext + 1);
	if (src->sin6_family != dst->sin6_family) {
		err = EINVAL;
		diagnostic = SADB_X_DIAGNOSTIC_AF_MISMATCH;
		goto bail;
	}

	/* Check for tunnel mode and act appropriately */
	if (innsrcext != NULL) {
		if (inndstext == NULL) {
			err = EINVAL;
			diagnostic = SADB_X_DIAGNOSTIC_MISSING_INNER_DST;
			goto bail;
		}
		if (sadb_addrcheck(NULL, (mblk_t *)samsg,
		    (sadb_ext_t *)innsrcext, 0, ns) == KS_IN_ADDR_UNKNOWN) {
			err = EINVAL;
			diagnostic = SADB_X_DIAGNOSTIC_MALFORMED_INNER_SRC;
			goto bail;
		}
		isrc = (struct sockaddr_in6 *)(innsrcext + 1);
		if (sadb_addrcheck(NULL, (mblk_t *)samsg,
		    (sadb_ext_t *)inndstext, 0, ns) == KS_IN_ADDR_UNKNOWN) {
			err = EINVAL;
			diagnostic = SADB_X_DIAGNOSTIC_MALFORMED_INNER_DST;
			goto bail;
		}
		idst = (struct sockaddr_in6 *)(inndstext + 1);
		if (isrc->sin6_family != idst->sin6_family) {
			err = EINVAL;
			diagnostic = SADB_X_DIAGNOSTIC_INNER_AF_MISMATCH;
			goto bail;
		}
		if (isrc->sin6_family != AF_INET &&
		    isrc->sin6_family != AF_INET6) {
			err = EINVAL;
			diagnostic = SADB_X_DIAGNOSTIC_BAD_INNER_SRC_AF;
			goto bail;
		}
	} else if (inndstext != NULL) {
		err = EINVAL;
		diagnostic = SADB_X_DIAGNOSTIC_MISSING_INNER_SRC;
		goto bail;
	}

	/* Get selectors first, based on outer addresses */
	err = ipsec_get_inverse_acquire_sel(&sel, srcext, dstext, &diagnostic);
	if (err != 0)
		goto bail;

	/* Check for tunnel mode mismatches. */
	if (innsrcext != NULL &&
	    ((isrc->sin6_family == AF_INET &&
	    sel.ips_protocol != IPPROTO_ENCAP && sel.ips_protocol != 0) ||
	    (isrc->sin6_family == AF_INET6 &&
	    sel.ips_protocol != IPPROTO_IPV6 && sel.ips_protocol != 0))) {
		err = EPROTOTYPE;
		goto bail;
	}

	/*
	 * Okay, we have the addresses and other selector information.
	 * Let's first find a conn...
	 */
	pp = NULL;
	switch (sel.ips_protocol) {
	case IPPROTO_TCP:
		ipsec_tcp_pol(&sel, &pp, ipst);
		break;
	case IPPROTO_UDP:
		ipsec_udp_pol(&sel, &pp, ipst);
		break;
	case IPPROTO_SCTP:
		ipsec_sctp_pol(&sel, &pp, ipst);
		break;
	case IPPROTO_ENCAP:
	case IPPROTO_IPV6:
		/*
		 * Assume sel.ips_remote_addr_* has the right address at
		 * that exact position.
		 */
		itp = itp_get_byaddr((uint32_t *)(&sel.ips_local_addr_v6),
		    (uint32_t *)(&sel.ips_remote_addr_v6), src->sin6_family,
		    ipst);

		if (innsrcext == NULL) {
			/*
			 * Transport-mode tunnel, make sure we fake out isel
			 * to contain something based on the outer protocol.
			 */
			bzero(&isel, sizeof (isel));
			isel.ips_isv4 = (sel.ips_protocol == IPPROTO_ENCAP);
		} /* Else isel is initialized by ipsec_tun_pol(). */
		err = ipsec_tun_pol(&isel, &pp, innsrcext, inndstext, itp,
		    &diagnostic);
		/*
		 * NOTE:  isel isn't used for now, but in RFC 430x IPsec, it
		 * may be.
		 */
		if (err != 0)
			goto bail;
		break;
	default:
		ipsec_oth_pol(&sel, &pp, ipst);
		break;
	}

	/*
	 * If we didn't find a matching conn_t or other policy head, take a
	 * look in the global policy.
	 */
	if (pp == NULL) {
		pp = ipsec_find_policy(IPSEC_TYPE_OUTBOUND, NULL, &sel, ns);
		if (pp == NULL) {
			/* There's no global policy. */
			err = ENOENT;
			diagnostic = 0;
			goto bail;
		}
	}

	ASSERT(pp != NULL);
	retmp = sadb_acquire_msg_base(0, 0, samsg->sadb_msg_seq,
	    samsg->sadb_msg_pid);
	if (retmp != NULL) {
		/* Remove KEYSOCK_OUT, because caller constructs it instead. */
		mblk_t *kso = retmp;

		retmp = retmp->b_cont;
		freeb(kso);
		/* Append addresses... */
		retmp->b_cont = sadb_acquire_msg_common(&sel, pp, NULL,
		    (itp != NULL && (itp->itp_flags & ITPF_P_TUNNEL)), NULL,
		    sens);
		if (retmp->b_cont == NULL) {
			freemsg(retmp);
			retmp = NULL;
		}
		/* And the policy result. */
		retmp->b_cont->b_cont =
		    sadb_acquire_extended_prop(pp->ipsp_act, ns);
		if (retmp->b_cont->b_cont == NULL) {
			freemsg(retmp);
			retmp = NULL;
		}
		((sadb_msg_t *)retmp->b_rptr)->sadb_msg_len =
		    SADB_8TO64(msgsize(retmp));
	}

	if (pp != NULL) {
		IPPOL_REFRELE(pp);
	}
	ASSERT(err == 0 && diagnostic == 0);
	if (retmp == NULL)
		err = ENOMEM;
bail:
	if (itp != NULL) {
		ITP_REFRELE(itp, ns);
	}
	samsg->sadb_msg_errno = (uint8_t)err;
	samsg->sadb_x_msg_diagnostic = (uint16_t)diagnostic;
	return (retmp);
}

/*
 * ipsa_lpkt is a one-element queue, only manipulated by the next two
 * functions.  They have to hold the ipsa_lock because of potential races
 * between key management using SADB_UPDATE, and inbound packets that may
 * queue up on the larval SA (hence the 'l' in "lpkt").
 */

/*
 * sadb_set_lpkt:
 *
 * Returns the passed-in packet if the SA is no longer larval.
 *
 * Returns NULL if the SA is larval, and needs to be swapped into the SA for
 * processing after an SADB_UPDATE.
 */
mblk_t *
sadb_set_lpkt(ipsa_t *ipsa, mblk_t *npkt, ip_recv_attr_t *ira)
{
	mblk_t		*opkt;

	mutex_enter(&ipsa->ipsa_lock);
	opkt = ipsa->ipsa_lpkt;
	if (ipsa->ipsa_state == IPSA_STATE_LARVAL) {
		/*
		 * Consume npkt and place it in the LARVAL SA's inbound
		 * packet slot.
		 */
		mblk_t	*attrmp;

		attrmp = ip_recv_attr_to_mblk(ira);
		if (attrmp == NULL) {
			ill_t *ill = ira->ira_ill;

			BUMP_MIB(ill->ill_ip_mib, ipIfStatsInDiscards);
			ip_drop_input("ipIfStatsInDiscards", npkt, ill);
			freemsg(npkt);
			opkt = NULL;
		} else {
			ASSERT(attrmp->b_cont == NULL);
			attrmp->b_cont = npkt;
			ipsa->ipsa_lpkt = attrmp;
		}
		npkt = NULL;
	} else {
		/*
		 * If not larval, we lost the race.  NOTE: ipsa_lpkt may still
		 * have been non-NULL in the non-larval case, because of
		 * inbound packets arriving prior to sadb_common_add()
		 * transferring the SA completely out of larval state, but
		 * after lpkt was grabbed by the AH/ESP-specific add routines.
		 * We should clear the old ipsa_lpkt in this case to make sure
		 * that it doesn't linger on the now-MATURE IPsec SA, or get
		 * picked up as an out-of-order packet.
		 */
		ipsa->ipsa_lpkt = NULL;
	}
	mutex_exit(&ipsa->ipsa_lock);

	if (opkt != NULL) {
		ipsec_stack_t	*ipss;

		ipss = ira->ira_ill->ill_ipst->ips_netstack->netstack_ipsec;
		opkt = ip_recv_attr_free_mblk(opkt);
		ip_drop_packet(opkt, B_TRUE, ira->ira_ill,
		    DROPPER(ipss, ipds_sadb_inlarval_replace),
		    &ipss->ipsec_sadb_dropper);
	}
	return (npkt);
}

/*
 * sadb_clear_lpkt: Atomically clear ipsa->ipsa_lpkt and return the
 * previous value.
 */
mblk_t *
sadb_clear_lpkt(ipsa_t *ipsa)
{
	mblk_t *opkt;

	mutex_enter(&ipsa->ipsa_lock);
	opkt = ipsa->ipsa_lpkt;
	ipsa->ipsa_lpkt = NULL;
	mutex_exit(&ipsa->ipsa_lock);
	return (opkt);
}

/*
 * Buffer a packet that's in IDLE state as set by Solaris Clustering.
 */
void
sadb_buf_pkt(ipsa_t *ipsa, mblk_t *bpkt, ip_recv_attr_t *ira)
{
	netstack_t	*ns = ira->ira_ill->ill_ipst->ips_netstack;
	ipsec_stack_t   *ipss = ns->netstack_ipsec;
	in6_addr_t *srcaddr = (in6_addr_t *)(&ipsa->ipsa_srcaddr);
	in6_addr_t *dstaddr = (in6_addr_t *)(&ipsa->ipsa_dstaddr);
	mblk_t		*mp;

	ASSERT(ipsa->ipsa_state == IPSA_STATE_IDLE);

	if (cl_inet_idlesa == NULL) {
		ip_drop_packet(bpkt, B_TRUE, ira->ira_ill,
		    DROPPER(ipss, ipds_sadb_inidle_overflow),
		    &ipss->ipsec_sadb_dropper);
		return;
	}

	cl_inet_idlesa(ns->netstack_stackid,
	    (ipsa->ipsa_type == SADB_SATYPE_AH) ? IPPROTO_AH : IPPROTO_ESP,
	    ipsa->ipsa_spi, ipsa->ipsa_addrfam, *srcaddr, *dstaddr, NULL);

	mp = ip_recv_attr_to_mblk(ira);
	if (mp == NULL) {
		ip_drop_packet(bpkt, B_TRUE, ira->ira_ill,
		    DROPPER(ipss, ipds_sadb_inidle_overflow),
		    &ipss->ipsec_sadb_dropper);
		return;
	}
	linkb(mp, bpkt);

	mutex_enter(&ipsa->ipsa_lock);
	ipsa->ipsa_mblkcnt++;
	if (ipsa->ipsa_bpkt_head == NULL) {
		ipsa->ipsa_bpkt_head = ipsa->ipsa_bpkt_tail = bpkt;
	} else {
		ipsa->ipsa_bpkt_tail->b_next = bpkt;
		ipsa->ipsa_bpkt_tail = bpkt;
		if (ipsa->ipsa_mblkcnt > SADB_MAX_IDLEPKTS) {
			mblk_t *tmp;

			tmp = ipsa->ipsa_bpkt_head;
			ipsa->ipsa_bpkt_head = ipsa->ipsa_bpkt_head->b_next;
			tmp = ip_recv_attr_free_mblk(tmp);
			ip_drop_packet(tmp, B_TRUE, NULL,
			    DROPPER(ipss, ipds_sadb_inidle_overflow),
			    &ipss->ipsec_sadb_dropper);
			ipsa->ipsa_mblkcnt --;
		}
	}
	mutex_exit(&ipsa->ipsa_lock);
}

/*
 * Stub function that taskq_dispatch() invokes to take the mblk (in arg)
 * and put into STREAMS again.
 */
void
sadb_clear_buf_pkt(void *ipkt)
{
	mblk_t	*tmp, *buf_pkt;
	ip_recv_attr_t	iras;

	buf_pkt = (mblk_t *)ipkt;

	while (buf_pkt != NULL) {
		mblk_t *data_mp;

		tmp = buf_pkt->b_next;
		buf_pkt->b_next = NULL;

		data_mp = buf_pkt->b_cont;
		buf_pkt->b_cont = NULL;
		if (!ip_recv_attr_from_mblk(buf_pkt, &iras)) {
			/* The ill or ip_stack_t disappeared on us. */
			ip_drop_input("ip_recv_attr_from_mblk", data_mp, NULL);
			freemsg(data_mp);
		} else {
			ip_input_post_ipsec(data_mp, &iras);
		}
		ira_cleanup(&iras, B_TRUE);
		buf_pkt = tmp;
	}
}
/*
 * Walker callback used by sadb_alg_update() to free/create crypto
 * context template when a crypto software provider is removed or
 * added.
 */

struct sadb_update_alg_state {
	ipsec_algtype_t alg_type;
	uint8_t alg_id;
	boolean_t is_added;
	boolean_t async_auth;
	boolean_t async_encr;
};

static void
sadb_alg_update_cb(isaf_t *head, ipsa_t *entry, void *cookie)
{
	struct sadb_update_alg_state *update_state =
	    (struct sadb_update_alg_state *)cookie;
	crypto_ctx_template_t *ctx_tmpl = NULL;

	ASSERT(MUTEX_HELD(&head->isaf_lock));

	if (entry->ipsa_state == IPSA_STATE_LARVAL)
		return;

	mutex_enter(&entry->ipsa_lock);

	if ((entry->ipsa_encr_alg != SADB_EALG_NONE && entry->ipsa_encr_alg !=
	    SADB_EALG_NULL && update_state->async_encr) ||
	    (entry->ipsa_auth_alg != SADB_AALG_NONE &&
	    update_state->async_auth)) {
		entry->ipsa_flags |= IPSA_F_ASYNC;
	} else {
		entry->ipsa_flags &= ~IPSA_F_ASYNC;
	}

	switch (update_state->alg_type) {
	case IPSEC_ALG_AUTH:
		if (entry->ipsa_auth_alg == update_state->alg_id)
			ctx_tmpl = &entry->ipsa_authtmpl;
		break;
	case IPSEC_ALG_ENCR:
		if (entry->ipsa_encr_alg == update_state->alg_id)
			ctx_tmpl = &entry->ipsa_encrtmpl;
		break;
	default:
		ctx_tmpl = NULL;
	}

	if (ctx_tmpl == NULL) {
		mutex_exit(&entry->ipsa_lock);
		return;
	}

	/*
	 * The context template of the SA may be affected by the change
	 * of crypto provider.
	 */
	if (update_state->is_added) {
		/* create the context template if not already done */
		if (*ctx_tmpl == NULL) {
			(void) ipsec_create_ctx_tmpl(entry,
			    update_state->alg_type);
		}
	} else {
		/*
		 * The crypto provider was removed. If the context template
		 * exists but it is no longer valid, free it.
		 */
		if (*ctx_tmpl != NULL)
			ipsec_destroy_ctx_tmpl(entry, update_state->alg_type);
	}

	mutex_exit(&entry->ipsa_lock);
}

/*
 * Invoked by IP when an software crypto provider has been updated, or if
 * the crypto synchrony changes.  The type and id of the corresponding
 * algorithm is passed as argument.  The type is set to ALL in the case of
 * a synchrony change.
 *
 * is_added is B_TRUE if the provider was added, B_FALSE if it was
 * removed. The function updates the SADB and free/creates the
 * context templates associated with SAs if needed.
 */

#define	SADB_ALG_UPDATE_WALK(sadb, table) \
    sadb_walker((sadb).table, (sadb).sdb_hashsize, sadb_alg_update_cb, \
	&update_state)

void
sadb_alg_update(ipsec_algtype_t alg_type, uint8_t alg_id, boolean_t is_added,
    netstack_t *ns)
{
	struct sadb_update_alg_state update_state;
	ipsecah_stack_t	*ahstack = ns->netstack_ipsecah;
	ipsecesp_stack_t	*espstack = ns->netstack_ipsecesp;
	ipsec_stack_t *ipss = ns->netstack_ipsec;

	update_state.alg_type = alg_type;
	update_state.alg_id = alg_id;
	update_state.is_added = is_added;
	update_state.async_auth = ipss->ipsec_algs_exec_mode[IPSEC_ALG_AUTH] ==
	    IPSEC_ALGS_EXEC_ASYNC;
	update_state.async_encr = ipss->ipsec_algs_exec_mode[IPSEC_ALG_ENCR] ==
	    IPSEC_ALGS_EXEC_ASYNC;

	if (alg_type == IPSEC_ALG_AUTH || alg_type == IPSEC_ALG_ALL) {
		/* walk the AH tables only for auth. algorithm changes */
		SADB_ALG_UPDATE_WALK(ahstack->ah_sadb.s_v4, sdb_of);
		SADB_ALG_UPDATE_WALK(ahstack->ah_sadb.s_v4, sdb_if);
		SADB_ALG_UPDATE_WALK(ahstack->ah_sadb.s_v6, sdb_of);
		SADB_ALG_UPDATE_WALK(ahstack->ah_sadb.s_v6, sdb_if);
	}

	/* walk the ESP tables */
	SADB_ALG_UPDATE_WALK(espstack->esp_sadb.s_v4, sdb_of);
	SADB_ALG_UPDATE_WALK(espstack->esp_sadb.s_v4, sdb_if);
	SADB_ALG_UPDATE_WALK(espstack->esp_sadb.s_v6, sdb_of);
	SADB_ALG_UPDATE_WALK(espstack->esp_sadb.s_v6, sdb_if);
}

/*
 * Creates a context template for the specified SA. This function
 * is called when an SA is created and when a context template needs
 * to be created due to a change of software provider.
 */
int
ipsec_create_ctx_tmpl(ipsa_t *sa, ipsec_algtype_t alg_type)
{
	ipsec_alginfo_t *alg;
	crypto_mechanism_t mech;
	crypto_key_t *key;
	crypto_ctx_template_t *sa_tmpl;
	int rv;
	ipsec_stack_t	*ipss = sa->ipsa_netstack->netstack_ipsec;

	ASSERT(RW_READ_HELD(&ipss->ipsec_alg_lock));
	ASSERT(MUTEX_HELD(&sa->ipsa_lock));

	/* get pointers to the algorithm info, context template, and key */
	switch (alg_type) {
	case IPSEC_ALG_AUTH:
		key = &sa->ipsa_kcfauthkey;
		sa_tmpl = &sa->ipsa_authtmpl;
		alg = ipss->ipsec_alglists[alg_type][sa->ipsa_auth_alg];
		break;
	case IPSEC_ALG_ENCR:
		key = &sa->ipsa_kcfencrkey;
		sa_tmpl = &sa->ipsa_encrtmpl;
		alg = ipss->ipsec_alglists[alg_type][sa->ipsa_encr_alg];
		break;
	default:
		alg = NULL;
	}

	if (alg == NULL || !ALG_VALID(alg))
		return (EINVAL);

	/* initialize the mech info structure for the framework */
	ASSERT(alg->alg_mech_type != CRYPTO_MECHANISM_INVALID);
	mech.cm_type = alg->alg_mech_type;
	mech.cm_param = NULL;
	mech.cm_param_len = 0;

	/* create a new context template */
	rv = crypto_create_ctx_template(&mech, key, sa_tmpl, KM_NOSLEEP);

	/*
	 * CRYPTO_MECH_NOT_SUPPORTED can be returned if only hardware
	 * providers are available for that mechanism. In that case
	 * we don't fail, and will generate the context template from
	 * the framework callback when a software provider for that
	 * mechanism registers.
	 *
	 * The context template is assigned the special value
	 * IPSEC_CTX_TMPL_ALLOC if the allocation failed due to a
	 * lack of memory. No attempt will be made to use
	 * the context template if it is set to this value.
	 */
	if (rv == CRYPTO_HOST_MEMORY) {
		*sa_tmpl = IPSEC_CTX_TMPL_ALLOC;
	} else if (rv != CRYPTO_SUCCESS) {
		*sa_tmpl = NULL;
		if (rv != CRYPTO_MECH_NOT_SUPPORTED)
			return (EINVAL);
	}

	return (0);
}

/*
 * Destroy the context template of the specified algorithm type
 * of the specified SA. Must be called while holding the SA lock.
 */
void
ipsec_destroy_ctx_tmpl(ipsa_t *sa, ipsec_algtype_t alg_type)
{
	ASSERT(MUTEX_HELD(&sa->ipsa_lock));

	if (alg_type == IPSEC_ALG_AUTH) {
		if (sa->ipsa_authtmpl == IPSEC_CTX_TMPL_ALLOC)
			sa->ipsa_authtmpl = NULL;
		else if (sa->ipsa_authtmpl != NULL) {
			crypto_destroy_ctx_template(sa->ipsa_authtmpl);
			sa->ipsa_authtmpl = NULL;
		}
	} else {
		ASSERT(alg_type == IPSEC_ALG_ENCR);
		if (sa->ipsa_encrtmpl == IPSEC_CTX_TMPL_ALLOC)
			sa->ipsa_encrtmpl = NULL;
		else if (sa->ipsa_encrtmpl != NULL) {
			crypto_destroy_ctx_template(sa->ipsa_encrtmpl);
			sa->ipsa_encrtmpl = NULL;
		}
	}
}

/*
 * Use the kernel crypto framework to check the validity of a key received
 * via keysock. Returns 0 if the key is OK, -1 otherwise.
 */
int
ipsec_check_key(crypto_mech_type_t mech_type, sadb_key_t *sadb_key,
    boolean_t is_auth, int *diag)
{
	crypto_mechanism_t mech;
	crypto_key_t crypto_key;
	int crypto_rc;

	mech.cm_type = mech_type;
	mech.cm_param = NULL;
	mech.cm_param_len = 0;

	crypto_key.ck_format = CRYPTO_KEY_RAW;
	crypto_key.ck_data = sadb_key + 1;
	crypto_key.ck_length = sadb_key->sadb_key_bits;

	crypto_rc = crypto_key_check(&mech, &crypto_key);

	switch (crypto_rc) {
	case CRYPTO_SUCCESS:
		return (0);
	case CRYPTO_MECHANISM_INVALID:
	case CRYPTO_MECH_NOT_SUPPORTED:
		*diag = is_auth ? SADB_X_DIAGNOSTIC_BAD_AALG :
		    SADB_X_DIAGNOSTIC_BAD_EALG;
		break;
	case CRYPTO_KEY_SIZE_RANGE:
		*diag = is_auth ? SADB_X_DIAGNOSTIC_BAD_AKEYBITS :
		    SADB_X_DIAGNOSTIC_BAD_EKEYBITS;
		break;
	case CRYPTO_WEAK_KEY:
		*diag = is_auth ? SADB_X_DIAGNOSTIC_WEAK_AKEY :
		    SADB_X_DIAGNOSTIC_WEAK_EKEY;
		break;
	}

	return (-1);
}

/*
 * Whack options in the outer IP header when ipsec changes the outer label
 *
 * This is inelegant and really could use refactoring.
 */
mblk_t *
sadb_whack_label_v4(mblk_t *mp, ipsa_t *assoc, kstat_named_t *counter,
    ipdropper_t *dropper)
{
	int delta;
	int plen;
	dblk_t *db;
	int hlen;
	uint8_t *opt_storage = assoc->ipsa_opt_storage;
	ipha_t *ipha = (ipha_t *)mp->b_rptr;

	plen = ntohs(ipha->ipha_length);

	delta = tsol_remove_secopt(ipha, MBLKL(mp));
	mp->b_wptr += delta;
	plen += delta;

	/* XXX XXX code copied from tsol_check_label */

	/* Make sure we have room for the worst-case addition */
	hlen = IPH_HDR_LENGTH(ipha) + opt_storage[IPOPT_OLEN];
	hlen = (hlen + 3) & ~3;
	if (hlen > IP_MAX_HDR_LENGTH)
		hlen = IP_MAX_HDR_LENGTH;
	hlen -= IPH_HDR_LENGTH(ipha);

	db = mp->b_datap;
	if ((db->db_ref != 1) || (mp->b_wptr + hlen > db->db_lim)) {
		int copylen;
		mblk_t *new_mp;

		/* allocate enough to be meaningful, but not *too* much */
		copylen = MBLKL(mp);
		if (copylen > 256)
			copylen = 256;
		new_mp = allocb_tmpl(hlen + copylen +
		    (mp->b_rptr - mp->b_datap->db_base), mp);

		if (new_mp == NULL) {
			ip_drop_packet(mp, B_FALSE, NULL, counter,  dropper);
			return (NULL);
		}

		/* keep the bias */
		new_mp->b_rptr += mp->b_rptr - mp->b_datap->db_base;
		new_mp->b_wptr = new_mp->b_rptr + copylen;
		bcopy(mp->b_rptr, new_mp->b_rptr, copylen);
		new_mp->b_cont = mp;
		if ((mp->b_rptr += copylen) >= mp->b_wptr) {
			new_mp->b_cont = mp->b_cont;
			freeb(mp);
		}
		mp = new_mp;
		ipha = (ipha_t *)mp->b_rptr;
	}

	delta = tsol_prepend_option(assoc->ipsa_opt_storage, ipha, MBLKL(mp));

	ASSERT(delta != -1);

	plen += delta;
	mp->b_wptr += delta;

	/*
	 * Paranoia
	 */
	db = mp->b_datap;

	ASSERT3P(mp->b_wptr, <=, db->db_lim);
	ASSERT3P(mp->b_rptr, <=, db->db_lim);

	ASSERT3P(mp->b_wptr, >=, db->db_base);
	ASSERT3P(mp->b_rptr, >=, db->db_base);
	/* End paranoia */

	ipha->ipha_length = htons(plen);

	return (mp);
}

mblk_t *
sadb_whack_label_v6(mblk_t *mp, ipsa_t *assoc, kstat_named_t *counter,
    ipdropper_t *dropper)
{
	int delta;
	int plen;
	dblk_t *db;
	int hlen;
	uint8_t *opt_storage = assoc->ipsa_opt_storage;
	uint_t sec_opt_len; /* label option length not including type, len */
	ip6_t *ip6h = (ip6_t *)mp->b_rptr;

	plen = ntohs(ip6h->ip6_plen);

	delta = tsol_remove_secopt_v6(ip6h, MBLKL(mp));
	mp->b_wptr += delta;
	plen += delta;

	/* XXX XXX code copied from tsol_check_label_v6 */
	/*
	 * Make sure we have room for the worst-case addition. Add 2 bytes for
	 * the hop-by-hop ext header's next header and length fields. Add
	 * another 2 bytes for the label option type, len and then round
	 * up to the next 8-byte multiple.
	 */
	sec_opt_len = opt_storage[1];

	db = mp->b_datap;
	hlen = (4 + sec_opt_len + 7) & ~7;

	if ((db->db_ref != 1) || (mp->b_wptr + hlen > db->db_lim)) {
		int copylen;
		mblk_t *new_mp;
		uint16_t hdr_len;

		hdr_len = ip_hdr_length_v6(mp, ip6h);
		/*
		 * Allocate enough to be meaningful, but not *too* much.
		 * Also all the IPv6 extension headers must be in the same mblk
		 */
		copylen = MBLKL(mp);
		if (copylen > 256)
			copylen = 256;
		if (copylen < hdr_len)
			copylen = hdr_len;
		new_mp = allocb_tmpl(hlen + copylen +
		    (mp->b_rptr - mp->b_datap->db_base), mp);
		if (new_mp == NULL) {
			ip_drop_packet(mp, B_FALSE, NULL, counter,  dropper);
			return (NULL);
		}

		/* keep the bias */
		new_mp->b_rptr += mp->b_rptr - mp->b_datap->db_base;
		new_mp->b_wptr = new_mp->b_rptr + copylen;
		bcopy(mp->b_rptr, new_mp->b_rptr, copylen);
		new_mp->b_cont = mp;
		if ((mp->b_rptr += copylen) >= mp->b_wptr) {
			new_mp->b_cont = mp->b_cont;
			freeb(mp);
		}
		mp = new_mp;
		ip6h = (ip6_t *)mp->b_rptr;
	}

	delta = tsol_prepend_option_v6(assoc->ipsa_opt_storage,
	    ip6h, MBLKL(mp));

	ASSERT(delta != -1);

	plen += delta;
	mp->b_wptr += delta;

	/*
	 * Paranoia
	 */
	db = mp->b_datap;

	ASSERT3P(mp->b_wptr, <=, db->db_lim);
	ASSERT3P(mp->b_rptr, <=, db->db_lim);

	ASSERT3P(mp->b_wptr, >=, db->db_base);
	ASSERT3P(mp->b_rptr, >=, db->db_base);
	/* End paranoia */

	ip6h->ip6_plen = htons(plen);

	return (mp);
}

/* Whack the labels and update ip_xmit_attr_t as needed */
mblk_t *
sadb_whack_label(mblk_t *mp, ipsa_t *assoc, ip_xmit_attr_t *ixa,
    kstat_named_t *counter, ipdropper_t *dropper)
{
	int adjust;
	int iplen;

	if (ixa->ixa_flags & IXAF_IS_IPV4) {
		ipha_t		*ipha = (ipha_t *)mp->b_rptr;

		ASSERT(IPH_HDR_VERSION(ipha) == IPV4_VERSION);
		iplen = ntohs(ipha->ipha_length);
		mp = sadb_whack_label_v4(mp, assoc, counter, dropper);
		if (mp == NULL)
			return (NULL);

		ipha = (ipha_t *)mp->b_rptr;
		ASSERT(IPH_HDR_VERSION(ipha) == IPV4_VERSION);
		adjust = (int)ntohs(ipha->ipha_length) - iplen;
	} else {
		ip6_t		*ip6h = (ip6_t *)mp->b_rptr;

		ASSERT(IPH_HDR_VERSION(ip6h) == IPV6_VERSION);
		iplen = ntohs(ip6h->ip6_plen);
		mp = sadb_whack_label_v6(mp, assoc, counter, dropper);
		if (mp == NULL)
			return (NULL);

		ip6h = (ip6_t *)mp->b_rptr;
		ASSERT(IPH_HDR_VERSION(ip6h) == IPV6_VERSION);
		adjust = (int)ntohs(ip6h->ip6_plen) - iplen;
	}
	ixa->ixa_pktlen += adjust;
	ixa->ixa_ip_hdr_length += adjust;
	return (mp);
}

/*
 * If this is an outgoing SA then add some fuzz to the
 * SOFT EXPIRE time. The reason for this is to stop
 * peers trying to renegotiate SOFT expiring SA's at
 * the same time. The amount of fuzz needs to be at
 * least 8 seconds which is the typical interval
 * sadb_ager(), although this is only a guide as it
 * selftunes.
 */
static void
lifetime_fuzz(ipsa_t *assoc)
{
	uint8_t rnd;

	if (assoc->ipsa_softaddlt == 0)
		return;

	(void) random_get_pseudo_bytes(&rnd, sizeof (rnd));
	rnd = (rnd & 0xF) + 8;
	assoc->ipsa_softexpiretime -= rnd;
	assoc->ipsa_softaddlt -= rnd;
}

static void
destroy_ipsa_pair(ipsap_t *ipsapp)
{
	/*
	 * Because of the multi-line macro nature of IPSA_REFRELE, keep
	 * them in { }.
	 */
	if (ipsapp->ipsap_sa_ptr != NULL) {
		IPSA_REFRELE(ipsapp->ipsap_sa_ptr);
	}
	if (ipsapp->ipsap_psa_ptr != NULL) {
		IPSA_REFRELE(ipsapp->ipsap_psa_ptr);
	}
	init_ipsa_pair(ipsapp);
}

static void
init_ipsa_pair(ipsap_t *ipsapp)
{
	ipsapp->ipsap_bucket = NULL;
	ipsapp->ipsap_sa_ptr = NULL;
	ipsapp->ipsap_pbucket = NULL;
	ipsapp->ipsap_psa_ptr = NULL;
}

/*
 * The sadb_ager() function walks through the hash tables of SA's and ages
 * them, if the SA expires as a result, its marked as DEAD and will be reaped
 * the next time sadb_ager() runs. SA's which are paired or have a peer (same
 * SA appears in both the inbound and outbound tables because its not possible
 * to determine its direction) are placed on a list when they expire. This is
 * to ensure that pair/peer SA's are reaped at the same time, even if they
 * expire at different times.
 *
 * This function is called twice by sadb_ager(), one after processing the
 * inbound table, then again after processing the outbound table.
 */
void
age_pair_peer_list(templist_t *haspeerlist, sadb_t *sp, boolean_t outbound)
{
	templist_t *listptr;
	int outhash;
	isaf_t *bucket;
	boolean_t haspeer;
	ipsa_t *peer_assoc, *dying;
	/*
	 * Haspeer cases will contain both IPv4 and IPv6.  This code
	 * is address independent.
	 */
	while (haspeerlist != NULL) {
		/* "dying" contains the SA that has a peer. */
		dying = haspeerlist->ipsa;
		haspeer = (dying->ipsa_haspeer);
		listptr = haspeerlist;
		haspeerlist = listptr->next;
		kmem_free(listptr, sizeof (*listptr));
		/*
		 * Pick peer bucket based on addrfam.
		 */
		if (outbound) {
			if (haspeer)
				bucket = INBOUND_BUCKET(sp, dying->ipsa_spi);
			else
				bucket = INBOUND_BUCKET(sp,
				    dying->ipsa_otherspi);
		} else { /* inbound */
			if (haspeer) {
				if (dying->ipsa_addrfam == AF_INET6) {
					outhash = OUTBOUND_HASH_V6(sp,
					    *((in6_addr_t *)&dying->
					    ipsa_dstaddr));
				} else {
					outhash = OUTBOUND_HASH_V4(sp,
					    *((ipaddr_t *)&dying->
					    ipsa_dstaddr));
				}
			} else if (dying->ipsa_addrfam == AF_INET6) {
				outhash = OUTBOUND_HASH_V6(sp,
				    *((in6_addr_t *)&dying->
				    ipsa_srcaddr));
			} else {
				outhash = OUTBOUND_HASH_V4(sp,
				    *((ipaddr_t *)&dying->
				    ipsa_srcaddr));
			}
			bucket = &(sp->sdb_of[outhash]);
		}

		mutex_enter(&bucket->isaf_lock);
		/*
		 * "haspeer" SA's have the same src/dst address ordering,
		 * "paired" SA's have the src/dst addresses reversed.
		 */
		if (haspeer) {
			peer_assoc = ipsec_getassocbyspi(bucket,
			    dying->ipsa_spi, dying->ipsa_srcaddr,
			    dying->ipsa_dstaddr, dying->ipsa_addrfam);
		} else {
			peer_assoc = ipsec_getassocbyspi(bucket,
			    dying->ipsa_otherspi, dying->ipsa_dstaddr,
			    dying->ipsa_srcaddr, dying->ipsa_addrfam);
		}

		mutex_exit(&bucket->isaf_lock);
		if (peer_assoc != NULL) {
			mutex_enter(&peer_assoc->ipsa_lock);
			mutex_enter(&dying->ipsa_lock);
			if (!haspeer) {
				/*
				 * Only SA's which have a "peer" or are
				 * "paired" end up on this list, so this
				 * must be a "paired" SA, update the flags
				 * to break the pair.
				 */
				peer_assoc->ipsa_otherspi = 0;
				peer_assoc->ipsa_flags &= ~IPSA_F_PAIRED;
				dying->ipsa_otherspi = 0;
				dying->ipsa_flags &= ~IPSA_F_PAIRED;
			}
			if (haspeer || outbound) {
				/*
				 * Update the state of the "inbound" SA when
				 * the "outbound" SA has expired. Don't update
				 * the "outbound" SA when the "inbound" SA
				 * SA expires because setting the hard_addtime
				 * below will cause this to happen.
				 */
				peer_assoc->ipsa_state = dying->ipsa_state;
			}
			if (dying->ipsa_state == IPSA_STATE_DEAD)
				peer_assoc->ipsa_hardexpiretime = 1;

			mutex_exit(&dying->ipsa_lock);
			mutex_exit(&peer_assoc->ipsa_lock);
			IPSA_REFRELE(peer_assoc);
		}
		IPSA_REFRELE(dying);
	}
}

/*
 * Ensure that the IV used for CCM mode never repeats. The IV should
 * only be updated by this function. Also check to see if the IV
 * is about to wrap and generate a SOFT Expire. This function is only
 * called for outgoing packets, the IV for incomming packets is taken
 * from the wire. If the outgoing SA needs to be expired, update
 * the matching incomming SA.
 */
boolean_t
update_iv(uint8_t *iv_ptr, queue_t *pfkey_q, ipsa_t *assoc,
    ipsecesp_stack_t *espstack)
{
	boolean_t rc = B_TRUE;
	isaf_t *inbound_bucket;
	sadb_t *sp;
	ipsa_t *pair_sa = NULL;
	int sa_new_state = 0;

	/* For non counter modes, the IV is random data. */
	if (!(assoc->ipsa_flags & IPSA_F_COUNTERMODE)) {
		(void) random_get_pseudo_bytes(iv_ptr, assoc->ipsa_iv_len);
		return (rc);
	}

	mutex_enter(&assoc->ipsa_lock);

	(*assoc->ipsa_iv)++;

	if (*assoc->ipsa_iv == assoc->ipsa_iv_hardexpire) {
		sa_new_state = IPSA_STATE_DEAD;
		rc = B_FALSE;
	} else if (*assoc->ipsa_iv == assoc->ipsa_iv_softexpire) {
		if (assoc->ipsa_state != IPSA_STATE_DYING) {
			/*
			 * This SA may have already been expired when its
			 * PAIR_SA expired.
			 */
			sa_new_state = IPSA_STATE_DYING;
		}
	}
	if (sa_new_state) {
		/*
		 * If there is a state change, we need to update this SA
		 * and its "pair", we can find the bucket for the "pair" SA
		 * while holding the ipsa_t mutex, but we won't actually
		 * update anything untill the ipsa_t mutex has been released
		 * for _this_ SA.
		 */
		assoc->ipsa_state = sa_new_state;
		if (assoc->ipsa_addrfam == AF_INET6) {
			sp = &espstack->esp_sadb.s_v6;
		} else {
			sp = &espstack->esp_sadb.s_v4;
		}
		inbound_bucket = INBOUND_BUCKET(sp, assoc->ipsa_otherspi);
		sadb_expire_assoc(pfkey_q, assoc);
	}
	if (rc == B_TRUE)
		bcopy(assoc->ipsa_iv, iv_ptr, assoc->ipsa_iv_len);

	mutex_exit(&assoc->ipsa_lock);

	if (sa_new_state) {
		/* Find the inbound SA, need to lock hash bucket. */
		mutex_enter(&inbound_bucket->isaf_lock);
		pair_sa = ipsec_getassocbyspi(inbound_bucket,
		    assoc->ipsa_otherspi, assoc->ipsa_dstaddr,
		    assoc->ipsa_srcaddr, assoc->ipsa_addrfam);
		mutex_exit(&inbound_bucket->isaf_lock);
		if (pair_sa != NULL) {
			mutex_enter(&pair_sa->ipsa_lock);
			pair_sa->ipsa_state = sa_new_state;
			mutex_exit(&pair_sa->ipsa_lock);
			IPSA_REFRELE(pair_sa);
		}
	}

	return (rc);
}

void
ccm_params_init(ipsa_t *assoc, uchar_t *esph, uint_t data_len, uchar_t *iv_ptr,
    ipsa_cm_mech_t *cm_mech, crypto_data_t *crypto_data)
{
	uchar_t *nonce;
	crypto_mechanism_t *combined_mech;
	CK_AES_CCM_PARAMS *params;

	combined_mech = (crypto_mechanism_t *)cm_mech;
	params = (CK_AES_CCM_PARAMS *)(combined_mech + 1);
	nonce = (uchar_t *)(params + 1);
	params->ulMACSize = assoc->ipsa_mac_len;
	params->ulNonceSize = assoc->ipsa_nonce_len;
	params->ulAuthDataSize = sizeof (esph_t);
	params->ulDataSize = data_len;
	params->nonce = nonce;
	params->authData = esph;

	cm_mech->combined_mech.cm_type = assoc->ipsa_emech.cm_type;
	cm_mech->combined_mech.cm_param_len = sizeof (CK_AES_CCM_PARAMS);
	cm_mech->combined_mech.cm_param = (caddr_t)params;
	/* See gcm_params_init() for comments. */
	bcopy(assoc->ipsa_nonce, nonce, assoc->ipsa_saltlen);
	nonce += assoc->ipsa_saltlen;
	bcopy(iv_ptr, nonce, assoc->ipsa_iv_len);
	crypto_data->cd_miscdata = NULL;
}

/* ARGSUSED */
void
cbc_params_init(ipsa_t *assoc, uchar_t *esph, uint_t data_len, uchar_t *iv_ptr,
    ipsa_cm_mech_t *cm_mech, crypto_data_t *crypto_data)
{
	cm_mech->combined_mech.cm_type = assoc->ipsa_emech.cm_type;
	cm_mech->combined_mech.cm_param_len = 0;
	cm_mech->combined_mech.cm_param = NULL;
	crypto_data->cd_miscdata = (char *)iv_ptr;
}

/* ARGSUSED */
void
gcm_params_init(ipsa_t *assoc, uchar_t *esph, uint_t data_len, uchar_t *iv_ptr,
    ipsa_cm_mech_t *cm_mech, crypto_data_t *crypto_data)
{
	uchar_t *nonce;
	crypto_mechanism_t *combined_mech;
	CK_AES_GCM_PARAMS *params;

	combined_mech = (crypto_mechanism_t *)cm_mech;
	params = (CK_AES_GCM_PARAMS *)(combined_mech + 1);
	nonce = (uchar_t *)(params + 1);

	params->pIv = nonce;
	params->ulIvLen = assoc->ipsa_nonce_len;
	params->ulIvBits = SADB_8TO1(assoc->ipsa_nonce_len);
	params->pAAD = esph;
	params->ulAADLen = sizeof (esph_t);
	params->ulTagBits = SADB_8TO1(assoc->ipsa_mac_len);

	cm_mech->combined_mech.cm_type = assoc->ipsa_emech.cm_type;
	cm_mech->combined_mech.cm_param_len = sizeof (CK_AES_GCM_PARAMS);
	cm_mech->combined_mech.cm_param = (caddr_t)params;
	/*
	 * Create the nonce, which is made up of the salt and the IV.
	 * Copy the salt from the SA and the IV from the packet.
	 * For inbound packets we copy the IV from the packet because it
	 * was set by the sending system, for outbound packets we copy the IV
	 * from the packet because the IV in the SA may be changed by another
	 * thread, the IV in the packet was created while holding a mutex.
	 */
	bcopy(assoc->ipsa_nonce, nonce, assoc->ipsa_saltlen);
	nonce += assoc->ipsa_saltlen;
	bcopy(iv_ptr, nonce, assoc->ipsa_iv_len);
	crypto_data->cd_miscdata = NULL;
}<|MERGE_RESOLUTION|>--- conflicted
+++ resolved
@@ -2330,16 +2330,7 @@
 
 	if ((match & IPSA_Q_KMC) && (sq->kmcext)) {
 		sq->kmp = sq->kmcext->sadb_x_kmc_proto;
-<<<<<<< HEAD
-		/*
-		 * Be liberal in what we receive.  Special-case the IKEv1
-		 * cookie, which closed-source in.iked assumes is 32 bits.
-		 * Now that we store all 64 bits, we should pre-zero the
-		 * reserved field on behalf of closed-source in.iked.
-		 */
-=======
 		/* Be liberal in what we receive.  Special-case IKEv1. */
->>>>>>> 1adc3ffc
 		if (sq->kmp == SADB_X_KMP_IKE) {
 			/* Just in case in.iked is misbehaving... */
 			sq->kmcext->sadb_x_kmc_reserved = 0;
@@ -3146,16 +3137,7 @@
 
 	if (kmcext != NULL) {
 		newbie->ipsa_kmp = kmcext->sadb_x_kmc_proto;
-<<<<<<< HEAD
-		/*
-		 * Be liberal in what we receive.  Special-case the IKEv1
-		 * cookie, which closed-source in.iked assumes is 32 bits.
-		 * Now that we store all 64 bits, we should pre-zero the
-		 * reserved field on behalf of closed-source in.iked.
-		 */
-=======
 		/* Be liberal in what we receive.  Special-case IKEv1. */
->>>>>>> 1adc3ffc
 		if (newbie->ipsa_kmp == SADB_X_KMP_IKE) {
 			/* Just in case in.iked is misbehaving... */
 			kmcext->sadb_x_kmc_reserved = 0;
@@ -4476,13 +4458,7 @@
 		return (EINVAL);
 	}
 
-<<<<<<< HEAD
-	/* Allow IKEv2 KMCs to update the kmc value for rekeying */
-	if ((kmp != SADB_X_KMP_IKEV2) && (kmc != 0) && (sa->ipsa_kmc != 0) &&
-	    (sa->ipsa_kmc != kmc)) {
-=======
 	if ((kmc != 0) && (sa->ipsa_kmc != 0) && (sa->ipsa_kmc != kmc)) {
->>>>>>> 1adc3ffc
 		*diagnostic = SADB_X_DIAGNOSTIC_DUPLICATE_KMC;
 		return (EINVAL);
 	}
