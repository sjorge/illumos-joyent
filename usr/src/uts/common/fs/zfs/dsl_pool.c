--- conflicted
+++ resolved
@@ -40,12 +40,9 @@
 #include <sys/zfs_znode.h>
 #include <sys/spa_impl.h>
 #include <sys/dsl_deadlist.h>
-<<<<<<< HEAD
 #include <sys/zfs_zone.h>
-=======
 #include <sys/bptree.h>
 #include <sys/zfeature.h>
->>>>>>> 5ada8a07
 
 int zfs_no_write_throttle = 0;
 int zfs_write_limit_shift = 3;			/* 1/8th of physical memory */
