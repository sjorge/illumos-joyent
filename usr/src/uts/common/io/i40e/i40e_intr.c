--- conflicted
+++ resolved
@@ -10,11 +10,7 @@
  */
 
 /*
-<<<<<<< HEAD
  * Copyright 2019 Joyent, Inc.
-=======
- * Copyright 2018 Joyent, Inc.
->>>>>>> 15da4953
  * Copyright 2017 Tegile Systems, Inc.  All rights reserved.
  */
 
@@ -469,11 +465,7 @@
 		boolean_t head = B_TRUE;
 
 		for (uint_t qidx = vec; qidx < i40e->i40e_num_trqpairs;
-<<<<<<< HEAD
-		    qidx += intr_count) {
-=======
 		     qidx += intr_count) {
->>>>>>> 15da4953
 			uint_t next_qidx = qidx + intr_count;
 
 			next_qidx = (next_qidx > i40e->i40e_num_trqpairs) ?
@@ -753,7 +745,6 @@
 	}
 
 	ASSERT3U(vector_idx, >, 0);
-<<<<<<< HEAD
 
 	/*
 	 * We determine the queue indexes via simple arithmetic (as
@@ -766,7 +757,7 @@
 	 * performed during i40e_map_intrs_to_vectors().
 	 */
 	for (uint_t i = vector_idx - 1; i < i40e->i40e_num_trqpairs;
-	    i += (i40e->i40e_intr_count - 1)) {
+	     i += (i40e->i40e_intr_count - 1)) {
 		i40e_trqpair_t *itrq = &i40e->i40e_trqpairs[i];
 
 		ASSERT3U(i, <, i40e->i40e_num_trqpairs);
@@ -775,29 +766,6 @@
 		i40e_intr_tx_work(i40e, itrq);
 	}
 
-=======
-
-	/*
-	 * We determine the queue indexes via simple arithmetic (as
-	 * opposed to keeping explicit state like a bitmap). While
-	 * conveinent, it does mean that i40e_map_intrs_to_vectors(),
-	 * i40e_intr_init_queue_msix(), and this function must be
-	 * modified as a unit.
-	 *
-	 * We subtract 1 from the vector to offset the addition we
-	 * performed during i40e_map_intrs_to_vectors().
-	 */
-	for (uint_t i = vector_idx - 1; i < i40e->i40e_num_trqpairs;
-	     i += (i40e->i40e_intr_count - 1)) {
-		i40e_trqpair_t *itrq = &i40e->i40e_trqpairs[i];
-
-		ASSERT3U(i, <, i40e->i40e_num_trqpairs);
-		ASSERT3P(itrq, !=, NULL);
-		i40e_intr_rx_work(i40e, itrq);
-		i40e_intr_tx_work(i40e, itrq);
-	}
-
->>>>>>> 15da4953
 	i40e_intr_io_enable(i40e, vector_idx);
 	return (DDI_INTR_CLAIMED);
 }
