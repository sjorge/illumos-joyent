/*
 * CDDL HEADER START
 *
 * The contents of this file are subject to the terms of the
 * Common Development and Distribution License (the "License").
 * You may not use this file except in compliance with the License.
 *
 * You can obtain a copy of the license at usr/src/OPENSOLARIS.LICENSE
 * or http://www.opensolaris.org/os/licensing.
 * See the License for the specific language governing permissions
 * and limitations under the License.
 *
 * When distributing Covered Code, include this CDDL HEADER in each
 * file and include the License file at usr/src/OPENSOLARIS.LICENSE.
 * If applicable, add the following below this CDDL HEADER, with the
 * fields enclosed by brackets "[]" replaced with your own identifying
 * information: Portions Copyright [yyyy] [name of copyright owner]
 *
 * CDDL HEADER END
 */
/*
 * Copyright 2010 Sun Microsystems, Inc.  All rights reserved.
 * Use is subject to license terms.
 */
/*
 * Copyright 2011 Nexenta Systems, Inc.  All rights reserved.
 * Copyright (c) 2012 by Delphix. All rights reserved.
<<<<<<< HEAD
 * Copyright (c) 2017, Joyent, Inc.
=======
 * Copyright (c) 2018, Joyent, Inc.
>>>>>>> c653bb47
 */

/*
 * Multithreaded STREAMS Local Transport Provider.
 *
 * OVERVIEW
 * ========
 *
 * This driver provides TLI as well as socket semantics.  It provides
 * connectionless, connection oriented, and connection oriented with orderly
 * release transports for TLI and sockets. Each transport type has separate name
 * spaces (i.e. it is not possible to connect from a socket to a TLI endpoint) -
 * this removes any name space conflicts when binding to socket style transport
 * addresses.
 *
 * NOTE: There is one exception: Socket ticots and ticotsord transports share
 * the same namespace. In fact, sockets always use ticotsord type transport.
 *
 * The driver mode is specified during open() by the minor number used for
 * open.
 *
 *  The sockets in addition have the following semantic differences:
 *  No support for passing up credentials (TL_SET[U]CRED).
 *
 *	Options are passed through transparently on T_CONN_REQ to T_CONN_IND,
 *	from T_UNITDATA_REQ to T_UNIDATA_IND, and from T_OPTDATA_REQ to
 *	T_OPTDATA_IND.
 *
 *	The T_CONN_CON is generated when processing the T_CONN_REQ i.e. before
 *	a T_CONN_RES is received from the acceptor. This means that a socket
 *	connect will complete before the peer has called accept.
 *
 *
 * MULTITHREADING
 * ==============
 *
 * The driver does not use STREAMS protection mechanisms. Instead it uses a
 * generic "serializer" abstraction. Most of the operations are executed behind
 * the serializer and are, essentially single-threaded. All functions executed
 * behind the same serializer are strictly serialized. So if one thread calls
 * serializer_enter(serializer, foo, mp1, arg1); and another thread calls
 * serializer_enter(serializer, bar, mp2, arg1); then (depending on which one
 * was called) the actual sequence will be foo(mp1, arg1); bar(mp1, arg2) or
 * bar(mp1, arg2); foo(mp1, arg1); But foo() and bar() will never run at the
 * same time.
 *
 * Connectionless transport use a single serializer per transport type (one for
 * TLI and one for sockets. Connection-oriented transports use finer-grained
 * serializers.
 *
 * All COTS-type endpoints start their life with private serializers. During
 * connection request processing the endpoint serializer is switched to the
 * listener's serializer and the rest of T_CONN_REQ processing is done on the
 * listener serializer. During T_CONN_RES processing the eager serializer is
 * switched from listener to acceptor serializer and after that point all
 * processing for eager and acceptor happens on this serializer. To avoid races
 * with endpoint closes while its serializer may be changing closes are blocked
 * while serializers are manipulated.
 *
 * References accounting
 * ---------------------
 *
 * Endpoints are reference counted and freed when the last reference is
 * dropped. Functions within the serializer may access an endpoint state even
 * after an endpoint closed. The te_closing being set on the endpoint indicates
 * that the endpoint entered its close routine.
 *
 * One reference is held for each opened endpoint instance. The reference
 * counter is incremented when the endpoint is linked to another endpoint and
 * decremented when the link disappears. It is also incremented when the
 * endpoint is found by the hash table lookup. This increment is atomic with the
 * lookup itself and happens while the hash table read lock is held.
 *
 * Close synchronization
 * ---------------------
 *
 * During close the endpoint as marked as closing using te_closing flag. It is
 * usually enough to check for te_closing flag since all other state changes
 * happen after this flag is set and the close entered serializer. Immediately
 * after setting te_closing flag tl_close() enters serializer and waits until
 * the callback finishes. This allows all functions called within serializer to
 * simply check te_closing without any locks.
 *
 * Serializer management.
 * ---------------------
 *
 * For COTS transports serializers are created when the endpoint is constructed
 * and destroyed when the endpoint is destructed. CLTS transports use global
 * serializers - one for sockets and one for TLI.
 *
 * COTS serializers have separate reference counts to deal with several
 * endpoints sharing the same serializer. There is a subtle problem related to
 * the serializer destruction. The serializer should never be destroyed by any
 * function executed inside serializer. This means that close has to wait till
 * all serializer activity for this endpoint is finished before it can drop the
 * last reference on the endpoint (which may as well free the serializer).  This
 * is only relevant for COTS transports which manage serializers
 * dynamically. For CLTS transports close may complete without waiting for all
 * serializer activity to finish since serializer is only destroyed at driver
 * detach time.
 *
 * COTS endpoints keep track of the number of outstanding requests on the
 * serializer for the endpoint. The code handling accept() avoids changing
 * client serializer if it has any pending messages on the serializer and
 * instead moves acceptor to listener's serializer.
 *
 *
 * Use of hash tables
 * ------------------
 *
 * The driver uses modhash hash table implementation. Each transport uses two
 * hash tables - one for finding endpoints by acceptor ID and another one for
 * finding endpoints by address. For sockets TICOTS and TICOTSORD share the same
 * pair of hash tables since sockets only use TICOTSORD.
 *
 * All hash tables lookups increment a reference count for returned endpoints,
 * so we may safely check the endpoint state even when the endpoint is removed
 * from the hash by another thread immediately after it is found.
 *
 *
 * CLOSE processing
 * ================
 *
 * The driver enters serializer twice on close(). The close sequence is the
 * following:
 *
 * 1) Wait until closing is safe (te_closewait becomes zero)
 *	This step is needed to prevent close during serializer switches. In most
 *	cases (close happening after connection establishment) te_closewait is
 *	zero.
 * 1) Set te_closing.
 * 2) Call tl_close_ser() within serializer and wait for it to complete.
 *
 *      te_close_ser simply marks endpoint and wakes up waiting tl_close().
 *	It also needs to clear write-side q_next pointers - this should be done
 *	before qprocsoff().
 *
 *    This synchronous serializer entry during close is needed to ensure that
 *    the queue is valid everywhere inside the serializer.
 *
 *    Note that in many cases close will execute tl_close_ser() synchronously,
 *    so it will not wait at all.
 *
 * 3) Calls qprocsoff().
 * 4) Calls tl_close_finish_ser() within the serializer and waits for it to
 *	complete (for COTS transports). For CLTS transport there is no wait.
 *
 *	tl_close_finish_ser() Finishes the close process and wakes up waiting
 *	close if there is any.
 *
 *    Note that in most cases close will enter te_close_ser_finish()
 *    synchronously and will not wait at all.
 *
 *
 * Flow Control
 * ============
 *
 * The driver implements both read and write side service routines. No one calls
 * putq() on the read queue. The read side service routine tl_rsrv() is called
 * when the read side stream is back-enabled. It enters serializer synchronously
 * (waits till serializer processing is complete). Within serializer it
 * back-enables all endpoints blocked by the queue for connection-less
 * transports and enables write side service processing for the peer for
 * connection-oriented transports.
 *
 * Read and write side service routines use special mblk_sized space in the
 * endpoint structure to enter perimeter.
 *
 * Write-side flow control
 * -----------------------
 *
 * Write side flow control is a bit tricky. The driver needs to deal with two
 * message queues - the explicit STREAMS message queue maintained by
 * putq()/getq()/putbq() and the implicit queue within the serializer. These two
 * queues should be synchronized to preserve message ordering and should
 * maintain a single order determined by the order in which messages enter
 * tl_wput(). In order to maintain the ordering between these two queues the
 * STREAMS queue is only manipulated within the serializer, so the ordering is
 * provided by the serializer.
 *
 * Functions called from the tl_wsrv() sometimes may call putbq(). To
 * immediately stop any further processing of the STREAMS message queues the
 * code calling putbq() also sets the te_nowsrv flag in the endpoint. The write
 * side service processing stops when the flag is set.
 *
 * The tl_wsrv() function enters serializer synchronously and waits for it to
 * complete. The serializer call-back tl_wsrv_ser() either drains all messages
 * on the STREAMS queue or terminates when it notices the te_nowsrv flag
 * set. Note that the maximum amount of messages processed by tl_wput_ser() is
 * always bounded by the amount of messages on the STREAMS queue at the time
 * tl_wsrv_ser() is entered. Any new messages may only appear on the STREAMS
 * queue from another serialized entry which can't happen in parallel. This
 * guarantees that tl_wput_ser() is complete in bounded time (there is no risk
 * of it draining forever while writer places new messages on the STREAMS
 * queue).
 *
 * Note that a closing endpoint never sets te_nowsrv and never calls putbq().
 *
 *
 * Unix Domain Sockets
 * ===================
 *
 * The driver knows the structure of Unix Domain sockets addresses and treats
 * them differently from generic TLI addresses. For sockets implicit binds are
 * requested by setting SOU_MAGIC_IMPLICIT in the soua_magic part of the address
 * instead of using address length of zero. Explicit binds specify
 * SOU_MAGIC_EXPLICIT as magic.
 *
 * For implicit binds we always use minor number as soua_vp part of the address
 * and avoid any hash table lookups. This saves two hash tables lookups per
 * anonymous bind.
 *
 * For explicit address we hash the vnode pointer instead of hashing the
 * full-scale address+zone+length. Hashing by pointer is more efficient then
 * hashing by the full address.
 *
 * For unix domain sockets the te_ap is always pointing to te_uxaddr part of the
 * tep structure, so it should be never freed.
 *
 * Also for sockets the driver always uses minor number as acceptor id.
 *
 * TPI VIOLATIONS
 * --------------
 *
 * This driver violates TPI in several respects for Unix Domain Sockets:
 *
 * 1) It treats O_T_BIND_REQ as T_BIND_REQ and refuses bind if an explicit bind
 *	is requested and the endpoint is already in use. There is no point in
 *	generating an unused address since this address will be rejected by
 *	sockfs anyway. For implicit binds it always generates a new address
 *	(sets soua_vp to its minor number).
 *
 * 2) It always uses minor number as acceptor ID and never uses queue
 *	pointer. It is ok since sockets get acceptor ID from T_CAPABILITY_REQ
 *	message and they do not use the queue pointer.
 *
 * 3) For Listener sockets the usual sequence is to issue bind() zero backlog
 *	followed by listen(). The listen() should be issued with non-zero
 *	backlog, so sotpi_listen() issues unbind request followed by bind
 *	request to the same address but with a non-zero qlen value. Both
 *	tl_bind() and tl_unbind() require write lock on the hash table to
 *	insert/remove the address. The driver does not remove the address from
 *	the hash for endpoints that are bound to the explicit address and have
 *	backlog of zero. During T_BIND_REQ processing if the address requested
 *	is equal to the address the endpoint already has it updates the backlog
 *	without reinserting the address in the hash table. This optimization
 *	avoids two hash table updates for each listener created. It always
 *	avoids the problem of a "stolen" address when another listener may use
 *	the same address between the unbind and bind and suddenly listen() fails
 *	because address is in use even though the bind() succeeded.
 *
 *
 * CONNECTIONLESS TRANSPORTS
 * =========================
 *
 * Connectionless transports all share the same serializer (one for TLI and one
 * for Sockets). Functions executing behind serializer can check or modify state
 * of any endpoint.
 *
 * When endpoint X talks to another endpoint Y it caches the pointer to Y in the
 * te_lastep field. The next time X talks to some address A it checks whether A
 * is the same as Y's address and if it is there is no need to lookup Y. If the
 * address is different or the state of Y is not appropriate (e.g. closed or not
 * idle) X does a lookup using tl_find_peer() and caches the new address.
 * NOTE: tl_find_peer() never returns closing endpoint and it places a refhold
 * on the endpoint found.
 *
 * During close of endpoint Y it doesn't try to remove itself from other
 * endpoints caches. They will detect that Y is gone and will search the peer
 * endpoint again.
 *
 * Flow Control Handling.
 * ----------------------
 *
 * Each connectionless endpoint keeps a list of endpoints which are
 * flow-controlled by its queue. It also keeps a pointer to the queue which
 * flow-controls itself.  Whenever flow control releases for endpoint X it
 * enables all queues from the list. During close it also back-enables everyone
 * in the list. If X is flow-controlled when it is closing it removes it from
 * the peers list.
 *
 * DATA STRUCTURES
 * ===============
 *
 * Each endpoint is represented by the tl_endpt_t structure which keeps all the
 * endpoint state. For connection-oriented transports it has a keeps a list
 * of pending connections (tl_icon_t). For connectionless transports it keeps a
 * list of endpoints flow controlled by this one.
 *
 * Each transport type is represented by a per-transport data structure
 * tl_transport_state_t. It contains a pointer to an acceptor ID hash and the
 * endpoint address hash tables for each transport. It also contains pointer to
 * transport serializer for connectionless transports.
 *
 * Each endpoint keeps a link to its transport structure, so the code can find
 * all per-transport information quickly.
 */

#include	<sys/types.h>
#include	<sys/inttypes.h>
#include	<sys/stream.h>
#include	<sys/stropts.h>
#define	_SUN_TPI_VERSION 2
#include	<sys/tihdr.h>
#include	<sys/strlog.h>
#include	<sys/debug.h>
#include	<sys/cred.h>
#include	<sys/errno.h>
#include	<sys/kmem.h>
#include	<sys/id_space.h>
#include	<sys/modhash.h>
#include	<sys/mkdev.h>
#include	<sys/tl.h>
#include	<sys/stat.h>
#include	<sys/conf.h>
#include	<sys/modctl.h>
#include	<sys/strsun.h>
#include	<sys/socket.h>
#include	<sys/socketvar.h>
#include	<sys/sysmacros.h>
#include	<sys/xti_xtiopt.h>
#include	<sys/ddi.h>
#include	<sys/sunddi.h>
#include	<sys/zone.h>
#include	<inet/common.h>	/* typedef int (*pfi_t)() for inet/optcom.h */
#include	<inet/optcom.h>
#include	<sys/strsubr.h>
#include	<sys/ucred.h>
#include	<sys/suntpi.h>
#include	<sys/list.h>
#include	<sys/serializer.h>

/*
 * TBD List
 * 14 Eliminate state changes through table
 * 16. AF_UNIX socket options
 * 17. connect() for ticlts
 * 18. support for "netstat" to show AF_UNIX plus TLI local
 *	transport connections
 * 21. sanity check to flushing on sending M_ERROR
 */

/*
 * CONSTANT DECLARATIONS
 * --------------------
 */

/*
 * Local declarations
 */
#define	NEXTSTATE(EV, ST)	ti_statetbl[EV][ST]

#define	BADSEQNUM	(-1)	/* initial seq number used by T_DISCON_IND */
#define	TL_BUFWAIT	(10000)	/* usecs to wait for allocb buffer timeout */
#define	TL_TIDUSZ (64*1024)	/* tidu size when "strmsgz" is unlimited (0) */
/*
 * Hash tables size.
 */
#define	TL_HASH_SIZE 311

/*
 * Definitions for module_info
 */
#define		TL_ID		(104)		/* module ID number */
#define		TL_NAME		"tl"		/* module name */
#define		TL_MINPSZ	(0)		/* min packet size */
#define		TL_MAXPSZ	INFPSZ 		/* max packet size ZZZ */
#define		TL_HIWAT	(16*1024)	/* hi water mark */
#define		TL_LOWAT	(256)		/* lo water mark */
/*
 * Definition of minor numbers/modes for new transport provider modes.
 * We view the socket use as a separate mode to get a separate name space.
 */
#define		TL_TICOTS	0	/* connection oriented transport */
#define		TL_TICOTSORD 	1	/* COTS w/ orderly release */
#define		TL_TICLTS 	2	/* connectionless transport */
#define		TL_UNUSED	3
#define		TL_SOCKET	4	/* Socket */
#define		TL_SOCK_COTS	(TL_SOCKET|TL_TICOTS)
#define		TL_SOCK_COTSORD	(TL_SOCKET|TL_TICOTSORD)
#define		TL_SOCK_CLTS	(TL_SOCKET|TL_TICLTS)

#define		TL_MINOR_MASK	0x7
#define		TL_MINOR_START	(TL_TICLTS + 1)

/*
 * LOCAL MACROS
 */
#define	T_ALIGN(p)	P2ROUNDUP((p), sizeof (t_scalar_t))

/*
 * EXTERNAL VARIABLE DECLARATIONS
 * -----------------------------
 */
/*
 * state table defined in the OS space.c
 */
extern	char	ti_statetbl[TE_NOEVENTS][TS_NOSTATES];

/*
 * STREAMS DRIVER ENTRY POINTS PROTOTYPES
 */
static int tl_open(queue_t *, dev_t *, int, int, cred_t *);
static int tl_close(queue_t *, int, cred_t *);
static void tl_wput(queue_t *, mblk_t *);
static void tl_wsrv(queue_t *);
static void tl_rsrv(queue_t *);

static int tl_attach(dev_info_t *, ddi_attach_cmd_t);
static int tl_detach(dev_info_t *, ddi_detach_cmd_t);
static int tl_info(dev_info_t *, ddi_info_cmd_t, void *, void **);


/*
 * GLOBAL DATA STRUCTURES AND VARIABLES
 * -----------------------------------
 */

/*
 * Table representing database of all options managed by T_SVR4_OPTMGMT_REQ
 * For now, we only manage the SO_RECVUCRED option but we also have
 * harmless dummy options to make things work with some common code we access.
 */
opdes_t	tl_opt_arr[] = {
	/* The SO_TYPE is needed for the hack below */
	{
		SO_TYPE,
		SOL_SOCKET,
		OA_R,
		OA_R,
		OP_NP,
		0,
		sizeof (t_scalar_t),
		0
	},
	{
		SO_RECVUCRED,
		SOL_SOCKET,
		OA_RW,
		OA_RW,
		OP_NP,
		0,
		sizeof (int),
		0
	}
};

/*
 * Table of all supported levels
 * Note: Some levels (e.g. XTI_GENERIC) may be valid but may not have
 * any supported options so we need this info separately.
 *
 * This is needed only for topmost tpi providers.
 */
optlevel_t	tl_valid_levels_arr[] = {
	XTI_GENERIC,
	SOL_SOCKET,
	TL_PROT_LEVEL
};

#define	TL_VALID_LEVELS_CNT	A_CNT(tl_valid_levels_arr)
/*
 * Current upper bound on the amount of space needed to return all options.
 * Additional options with data size of sizeof(long) are handled automatically.
 * Others need hand job.
 */
#define	TL_MAX_OPT_BUF_LEN						\
		((A_CNT(tl_opt_arr) << 2) +				\
		(A_CNT(tl_opt_arr) * sizeof (struct opthdr)) +		\
		+ 64 + sizeof (struct T_optmgmt_ack))

#define	TL_OPT_ARR_CNT	A_CNT(tl_opt_arr)

/*
 *	transport addr structure
 */
typedef struct tl_addr {
	zoneid_t	ta_zoneid;		/* Zone scope of address */
	t_scalar_t	ta_alen;		/* length of abuf */
	void		*ta_abuf;		/* the addr itself */
} tl_addr_t;

/*
 * Refcounted version of serializer.
 */
typedef struct tl_serializer {
	uint_t		ts_refcnt;
	serializer_t	*ts_serializer;
} tl_serializer_t;

/*
 * Each transport type has a separate state.
 * Per-transport state.
 */
typedef struct tl_transport_state {
	char		*tr_name;
	minor_t		tr_minor;
	uint32_t	tr_defaddr;
	mod_hash_t	*tr_ai_hash;
	mod_hash_t	*tr_addr_hash;
	tl_serializer_t	*tr_serializer;
} tl_transport_state_t;

#define	TL_DFADDR 0x1000

static tl_transport_state_t tl_transports[] = {
	{ "ticots", TL_TICOTS, TL_DFADDR, NULL, NULL, NULL },
	{ "ticotsord", TL_TICOTSORD, TL_DFADDR, NULL, NULL, NULL },
	{ "ticlts", TL_TICLTS, TL_DFADDR, NULL, NULL, NULL },
	{ "undefined", TL_UNUSED, TL_DFADDR, NULL, NULL, NULL },
	{ "sticots", TL_SOCK_COTS, TL_DFADDR, NULL, NULL, NULL },
	{ "sticotsord", TL_SOCK_COTSORD, TL_DFADDR, NULL, NULL },
	{ "sticlts", TL_SOCK_CLTS, TL_DFADDR, NULL, NULL, NULL }
};

#define	TL_MAXTRANSPORT A_CNT(tl_transports)

struct tl_endpt;
typedef struct tl_endpt tl_endpt_t;

typedef void (tlproc_t)(mblk_t *, tl_endpt_t *);

/*
 * Data structure used to represent pending connects.
 * Records enough information so that the connecting peer can close
 * before the connection gets accepted.
 */
typedef struct tl_icon {
	list_node_t	ti_node;
	struct tl_endpt *ti_tep;	/* NULL if peer has already closed */
	mblk_t		*ti_mp;		/* b_next list of data + ordrel_ind */
	t_scalar_t	ti_seqno;	/* Sequence number */
} tl_icon_t;

typedef struct so_ux_addr soux_addr_t;
#define	TL_SOUX_ADDRLEN sizeof (soux_addr_t)

/*
 * Maximum number of unaccepted connection indications allowed per listener.
 */
#define	TL_MAXQLEN	4096
int tl_maxqlen = TL_MAXQLEN;

/*
 *	transport endpoint structure
 */
struct tl_endpt {
	queue_t		*te_rq;		/* stream read queue */
	queue_t		*te_wq;		/* stream write queue */
	uint32_t	te_refcnt;
	int32_t 	te_state;	/* TPI state of endpoint */
	minor_t		te_minor;	/* minor number */
#define	te_seqno	te_minor
	uint_t		te_flag;	/* flag field */
	boolean_t	te_nowsrv;
	tl_serializer_t	*te_ser;	/* Serializer to use */
#define	te_serializer	te_ser->ts_serializer

	soux_addr_t	te_uxaddr;	/* Socket address */
#define	te_magic	te_uxaddr.soua_magic
#define	te_vp		te_uxaddr.soua_vp
	tl_addr_t	te_ap;		/* addr bound to this endpt */
#define	te_zoneid te_ap.ta_zoneid
#define	te_alen	te_ap.ta_alen
#define	te_abuf	te_ap.ta_abuf

	tl_transport_state_t *te_transport;
#define	te_addrhash	te_transport->tr_addr_hash
#define	te_aihash	te_transport->tr_ai_hash
#define	te_defaddr	te_transport->tr_defaddr
	cred_t		*te_credp;	/* endpoint user credentials */
	mod_hash_hndl_t	te_hash_hndl;	/* Handle for address hash */

	/*
	 * State specific for connection-oriented and connectionless transports.
	 */
	union {
		/* Connection-oriented state. */
		struct {
			t_uscalar_t _te_nicon;	/* count of conn requests */
			t_uscalar_t _te_qlen;	/* max conn requests */
			tl_endpt_t  *_te_oconp;	/* conn request pending */
			tl_endpt_t  *_te_conp;	/* connected endpt */
#ifndef _ILP32
			void	    *_te_pad;
#endif
			list_t	_te_iconp;	/* list of conn ind. pending */
		} _te_cots_state;
		/* Connection-less state. */
		struct {
			tl_endpt_t *_te_lastep;	/* last dest. endpoint */
			tl_endpt_t *_te_flowq;	/* flow controlled on whom */
			list_node_t _te_flows;	/* lists of connections */
			list_t  _te_flowlist;	/* Who flowcontrols on me */
		} _te_clts_state;
	} _te_transport_state;
#define	te_nicon	_te_transport_state._te_cots_state._te_nicon
#define	te_qlen		_te_transport_state._te_cots_state._te_qlen
#define	te_oconp	_te_transport_state._te_cots_state._te_oconp
#define	te_conp		_te_transport_state._te_cots_state._te_conp
#define	te_iconp	_te_transport_state._te_cots_state._te_iconp
#define	te_lastep	_te_transport_state._te_clts_state._te_lastep
#define	te_flowq	_te_transport_state._te_clts_state._te_flowq
#define	te_flowlist	_te_transport_state._te_clts_state._te_flowlist
#define	te_flows	_te_transport_state._te_clts_state._te_flows

	bufcall_id_t	te_bufcid;	/* outstanding bufcall id */
	timeout_id_t	te_timoutid;	/* outstanding timeout id */
	pid_t		te_cpid;	/* cached pid of endpoint */
	t_uscalar_t	te_acceptor_id;	/* acceptor id for T_CONN_RES */
	/*
	 * Pieces of the endpoint state needed for closing.
	 */
	kmutex_t	te_closelock;
	kcondvar_t	te_closecv;
	uint8_t		te_closing;	/* The endpoint started closing */
	uint8_t		te_closewait;	/* Wait in close until zero */
	mblk_t		te_closemp;	/* for entering serializer on close */
	mblk_t		te_rsrvmp;	/* for entering serializer on rsrv */
	mblk_t		te_wsrvmp;	/* for entering serializer on wsrv */
	kmutex_t	te_srv_lock;
	kcondvar_t	te_srv_cv;
	uint8_t		te_rsrv_active;	/* Running in tl_rsrv()	*/
	uint8_t		te_wsrv_active;	/* Running in tl_wsrv()	*/
	/*
	 * Pieces of the endpoint state needed for serializer transitions.
	 */
	kmutex_t	te_ser_lock;	/* Protects the count below */
	uint_t		te_ser_count;	/* Number of messages on serializer */
};

/*
 * Flag values. Lower 4 bits specify that transport used.
 * TL_LISTENER, TL_ACCEPTOR, TL_ACCEPTED and TL_EAGER are for debugging only,
 * they allow to identify the endpoint more easily.
 */
#define	TL_LISTENER	0x00010	/* the listener endpoint */
#define	TL_ACCEPTOR	0x00020	/* the accepting endpoint */
#define	TL_EAGER	0x00040	/* connecting endpoint */
#define	TL_ACCEPTED	0x00080	/* accepted connection */
#define	TL_SETCRED	0x00100	/* flag to indicate sending of credentials */
#define	TL_SETUCRED	0x00200	/* flag to indicate sending of ucred */
#define	TL_SOCKUCRED	0x00400	/* flag to indicate sending of SCM_UCRED */
#define	TL_ADDRHASHED	0x01000	/* Endpoint address is stored in te_addrhash */
#define	TL_CLOSE_SER	0x10000	/* Endpoint close has entered the serializer */
/*
 * Boolean checks for the endpoint type.
 */
#define		IS_CLTS(x)	(((x)->te_flag & TL_TICLTS) != 0)
#define		IS_COTS(x)	(((x)->te_flag & TL_TICLTS) == 0)
#define		IS_COTSORD(x)	(((x)->te_flag & TL_TICOTSORD) != 0)
#define		IS_SOCKET(x)	(((x)->te_flag & TL_SOCKET) != 0)

/*
 * Certain operations are always used together. These macros reduce the chance
 * of missing a part of a combination.
 */
#define	TL_UNCONNECT(x) { tl_refrele(x); x = NULL; }
#define	TL_REMOVE_PEER(x) { if ((x) != NULL) TL_UNCONNECT(x) }

#define	TL_PUTBQ(x, mp) {		\
	ASSERT(!((x)->te_flag & TL_CLOSE_SER));	\
	(x)->te_nowsrv = B_TRUE;	\
	(void) putbq((x)->te_wq, mp);	\
}

#define	TL_QENABLE(x) { (x)->te_nowsrv = B_FALSE; qenable((x)->te_wq); }
#define	TL_PUTQ(x, mp) { (x)->te_nowsrv = B_FALSE; (void)putq((x)->te_wq, mp); }

/*
 * STREAMS driver glue data structures.
 */
static	struct	module_info	tl_minfo = {
	TL_ID,			/* mi_idnum */
	TL_NAME,		/* mi_idname */
	TL_MINPSZ,		/* mi_minpsz */
	TL_MAXPSZ,		/* mi_maxpsz */
	TL_HIWAT,		/* mi_hiwat */
	TL_LOWAT		/* mi_lowat */
};

static	struct	qinit	tl_rinit = {
	NULL,			/* qi_putp */
	(int (*)())tl_rsrv,	/* qi_srvp */
	tl_open,		/* qi_qopen */
	tl_close,		/* qi_qclose */
	NULL,			/* qi_qadmin */
	&tl_minfo,		/* qi_minfo */
	NULL			/* qi_mstat */
};

static	struct	qinit	tl_winit = {
	(int (*)())tl_wput,	/* qi_putp */
	(int (*)())tl_wsrv,	/* qi_srvp */
	NULL,			/* qi_qopen */
	NULL,			/* qi_qclose */
	NULL,			/* qi_qadmin */
	&tl_minfo,		/* qi_minfo */
	NULL			/* qi_mstat */
};

static	struct streamtab	tlinfo = {
	&tl_rinit,		/* st_rdinit */
	&tl_winit,		/* st_wrinit */
	NULL,			/* st_muxrinit */
	NULL			/* st_muxwrinit */
};

DDI_DEFINE_STREAM_OPS(tl_devops, nulldev, nulldev, tl_attach, tl_detach,
    nulldev, tl_info, D_MP, &tlinfo, ddi_quiesce_not_supported);

static struct modldrv modldrv = {
	&mod_driverops,		/* Type of module -- pseudo driver here */
	"TPI Local Transport (tl)",
	&tl_devops,		/* driver ops */
};

/*
 * Module linkage information for the kernel.
 */
static struct modlinkage modlinkage = {
	MODREV_1,
	&modldrv,
	NULL
};

/*
 * Templates for response to info request
 * Check sanity of unlimited connect data etc.
 */

#define		TL_CLTS_PROVIDER_FLAG	(XPG4_1|SENDZERO)
#define		TL_COTS_PROVIDER_FLAG	(XPG4_1|SENDZERO)

static struct T_info_ack tl_cots_info_ack =
	{
		T_INFO_ACK,	/* PRIM_type -always T_INFO_ACK */
		T_INFINITE,	/* TSDU size */
		T_INFINITE,	/* ETSDU size */
		T_INFINITE,	/* CDATA_size */
		T_INFINITE,	/* DDATA_size */
		T_INFINITE,	/* ADDR_size  */
		T_INFINITE,	/* OPT_size */
		0,		/* TIDU_size - fill at run time */
		T_COTS,		/* SERV_type */
		-1,		/* CURRENT_state */
		TL_COTS_PROVIDER_FLAG	/* PROVIDER_flag */
	};

static struct T_info_ack tl_clts_info_ack =
	{
		T_INFO_ACK,	/* PRIM_type - always T_INFO_ACK */
		0,		/* TSDU_size - fill at run time */
		-2,		/* ETSDU_size -2 => not supported */
		-2,		/* CDATA_size -2 => not supported */
		-2,		/* DDATA_size  -2 => not supported */
		-1,		/* ADDR_size -1 => infinite */
		-1,		/* OPT_size */
		0,		/* TIDU_size - fill at run time */
		T_CLTS,		/* SERV_type */
		-1,		/* CURRENT_state */
		TL_CLTS_PROVIDER_FLAG /* PROVIDER_flag */
	};

/*
 * private copy of devinfo pointer used in tl_info
 */
static dev_info_t *tl_dip;

/*
 * Endpoints cache.
 */
static kmem_cache_t *tl_cache;
/*
 * Minor number space.
 */
static id_space_t *tl_minors;

/*
 * Default Data Unit size.
 */
static t_scalar_t tl_tidusz;

/*
 * Size of hash tables.
 */
static size_t tl_hash_size = TL_HASH_SIZE;

/*
 * Debug and test variable ONLY. Turn off T_CONN_IND queueing
 * for sockets.
 */
static int tl_disable_early_connect = 0;
static int tl_client_closing_when_accepting;

static int tl_serializer_noswitch;

/*
 * LOCAL FUNCTION PROTOTYPES
 * -------------------------
 */
static boolean_t tl_eqaddr(tl_addr_t *, tl_addr_t *);
static void tl_do_proto(mblk_t *, tl_endpt_t *);
static void tl_do_ioctl(mblk_t *, tl_endpt_t *);
static void tl_do_ioctl_ser(mblk_t *, tl_endpt_t *);
static void tl_error_ack(queue_t *, mblk_t *, t_scalar_t, t_scalar_t,
	t_scalar_t);
static void tl_bind(mblk_t *, tl_endpt_t *);
static void tl_bind_ser(mblk_t *, tl_endpt_t *);
static void tl_ok_ack(queue_t *, mblk_t  *mp, t_scalar_t);
static void tl_unbind(mblk_t *, tl_endpt_t *);
static void tl_optmgmt(queue_t *, mblk_t *);
static void tl_conn_req(queue_t *, mblk_t *);
static void tl_conn_req_ser(mblk_t *, tl_endpt_t *);
static void tl_conn_res(mblk_t *, tl_endpt_t *);
static void tl_discon_req(mblk_t *, tl_endpt_t *);
static void tl_capability_req(mblk_t *, tl_endpt_t *);
static void tl_info_req_ser(mblk_t *, tl_endpt_t *);
static void tl_addr_req_ser(mblk_t *, tl_endpt_t *);
static void tl_info_req(mblk_t *, tl_endpt_t *);
static void tl_addr_req(mblk_t *, tl_endpt_t *);
static void tl_connected_cots_addr_req(mblk_t *, tl_endpt_t *);
static void tl_data(mblk_t  *, tl_endpt_t *);
static void tl_exdata(mblk_t *, tl_endpt_t *);
static void tl_ordrel(mblk_t *, tl_endpt_t *);
static void tl_unitdata(mblk_t *, tl_endpt_t *);
static void tl_unitdata_ser(mblk_t *, tl_endpt_t *);
static void tl_uderr(queue_t *, mblk_t *, t_scalar_t);
static tl_endpt_t *tl_find_peer(tl_endpt_t *, tl_addr_t *);
static tl_endpt_t *tl_sock_find_peer(tl_endpt_t *, struct so_ux_addr *);
static boolean_t tl_get_any_addr(tl_endpt_t *, tl_addr_t *);
static void tl_cl_backenable(tl_endpt_t *);
static void tl_co_unconnect(tl_endpt_t *);
static mblk_t *tl_resizemp(mblk_t *, ssize_t);
static void tl_discon_ind(tl_endpt_t *, uint32_t);
static mblk_t *tl_discon_ind_alloc(uint32_t, t_scalar_t);
static mblk_t *tl_ordrel_ind_alloc(void);
static tl_icon_t *tl_icon_find(tl_endpt_t *, t_scalar_t);
static void tl_icon_queuemsg(tl_endpt_t *, t_scalar_t, mblk_t *);
static boolean_t tl_icon_hasprim(tl_endpt_t *, t_scalar_t, t_scalar_t);
static void tl_icon_sendmsgs(tl_endpt_t *, mblk_t **);
static void tl_icon_freemsgs(mblk_t **);
static void tl_merror(queue_t *, mblk_t *, int);
static void tl_fill_option(uchar_t *, cred_t *, pid_t, int, cred_t *);
static int tl_default_opt(queue_t *, int, int, uchar_t *);
static int tl_get_opt(queue_t *, int, int, uchar_t *);
static int tl_set_opt(queue_t *, uint_t, int, int, uint_t, uchar_t *, uint_t *,
    uchar_t *, void *, cred_t *);
static void tl_memrecover(queue_t *, mblk_t *, size_t);
static void tl_freetip(tl_endpt_t *, tl_icon_t *);
static void tl_free(tl_endpt_t *);
static int  tl_constructor(void *, void *, int);
static void tl_destructor(void *, void *);
static void tl_find_callback(mod_hash_key_t, mod_hash_val_t);
static tl_serializer_t *tl_serializer_alloc(int);
static void tl_serializer_refhold(tl_serializer_t *);
static void tl_serializer_refrele(tl_serializer_t *);
static void tl_serializer_enter(tl_endpt_t *, tlproc_t, mblk_t *);
static void tl_serializer_exit(tl_endpt_t *);
static boolean_t tl_noclose(tl_endpt_t *);
static void tl_closeok(tl_endpt_t *);
static void tl_refhold(tl_endpt_t *);
static void tl_refrele(tl_endpt_t *);
static int tl_hash_cmp_addr(mod_hash_key_t, mod_hash_key_t);
static uint_t tl_hash_by_addr(void *, mod_hash_key_t);
static void tl_close_ser(mblk_t *, tl_endpt_t *);
static void tl_close_finish_ser(mblk_t *, tl_endpt_t *);
static void tl_wput_data_ser(mblk_t *, tl_endpt_t *);
static void tl_proto_ser(mblk_t *, tl_endpt_t *);
static void tl_putq_ser(mblk_t *, tl_endpt_t *);
static void tl_wput_common_ser(mblk_t *, tl_endpt_t *);
static void tl_wput_ser(mblk_t *, tl_endpt_t *);
static void tl_wsrv_ser(mblk_t *, tl_endpt_t *);
static void tl_rsrv_ser(mblk_t *, tl_endpt_t *);
static void tl_addr_unbind(tl_endpt_t *);

/*
 * Intialize option database object for TL
 */

optdb_obj_t tl_opt_obj = {
	tl_default_opt,		/* TL default value function pointer */
	tl_get_opt,		/* TL get function pointer */
	tl_set_opt,		/* TL set function pointer */
	TL_OPT_ARR_CNT,		/* TL option database count of entries */
	tl_opt_arr,		/* TL option database */
	TL_VALID_LEVELS_CNT,	/* TL valid level count of entries */
	tl_valid_levels_arr	/* TL valid level array */
};

/*
 * LOCAL FUNCTIONS AND DRIVER ENTRY POINTS
 * ---------------------------------------
 */

/*
 * Loadable module routines
 */
int
_init(void)
{
	return (mod_install(&modlinkage));
}

int
_fini(void)
{
	return (mod_remove(&modlinkage));
}

int
_info(struct modinfo *modinfop)
{
	return (mod_info(&modlinkage, modinfop));
}

/*
 * Driver Entry Points and Other routines
 */
static int
tl_attach(dev_info_t *devi, ddi_attach_cmd_t cmd)
{
	int i;
	char name[32];

	/*
	 * Resume from a checkpoint state.
	 */
	if (cmd == DDI_RESUME)
		return (DDI_SUCCESS);

	if (cmd != DDI_ATTACH)
		return (DDI_FAILURE);

	/*
	 * Deduce TIDU size to use.  Note: "strmsgsz" being 0 has semantics that
	 * streams message sizes can be unlimited. We use a defined constant
	 * instead.
	 */
	tl_tidusz = strmsgsz != 0 ? (t_scalar_t)strmsgsz : TL_TIDUSZ;

	/*
	 * Create subdevices for each transport.
	 */
	for (i = 0; i < TL_UNUSED; i++) {
		if (ddi_create_minor_node(devi,
		    tl_transports[i].tr_name,
		    S_IFCHR, tl_transports[i].tr_minor,
		    DDI_PSEUDO, NULL) == DDI_FAILURE) {
			ddi_remove_minor_node(devi, NULL);
			return (DDI_FAILURE);
		}
	}

	tl_cache = kmem_cache_create("tl_cache", sizeof (tl_endpt_t),
	    0, tl_constructor, tl_destructor, NULL, NULL, NULL, 0);

	if (tl_cache == NULL) {
		ddi_remove_minor_node(devi, NULL);
		return (DDI_FAILURE);
	}

	tl_minors = id_space_create("tl_minor_space",
	    TL_MINOR_START, MAXMIN32 - TL_MINOR_START + 1);

	/*
	 * Create ID space for minor numbers
	 */
	for (i = 0; i < TL_MAXTRANSPORT; i++) {
		tl_transport_state_t *t = &tl_transports[i];

		if (i == TL_UNUSED)
			continue;

		/* Socket COTSORD shares namespace with COTS */
		if (i == TL_SOCK_COTSORD) {
			t->tr_ai_hash =
			    tl_transports[TL_SOCK_COTS].tr_ai_hash;
			ASSERT(t->tr_ai_hash != NULL);
			t->tr_addr_hash =
			    tl_transports[TL_SOCK_COTS].tr_addr_hash;
			ASSERT(t->tr_addr_hash != NULL);
			continue;
		}

		/*
		 * Create hash tables.
		 */
		(void) snprintf(name, sizeof (name), "%s_ai_hash",
		    t->tr_name);
#ifdef _ILP32
		if (i & TL_SOCKET)
			t->tr_ai_hash =
			    mod_hash_create_idhash(name, tl_hash_size - 1,
			    mod_hash_null_valdtor);
		else
			t->tr_ai_hash =
			    mod_hash_create_ptrhash(name, tl_hash_size,
			    mod_hash_null_valdtor, sizeof (queue_t));
#else
		t->tr_ai_hash =
		    mod_hash_create_idhash(name, tl_hash_size - 1,
		    mod_hash_null_valdtor);
#endif /* _ILP32 */

		if (i & TL_SOCKET) {
			(void) snprintf(name, sizeof (name), "%s_sockaddr_hash",
			    t->tr_name);
			t->tr_addr_hash = mod_hash_create_ptrhash(name,
			    tl_hash_size, mod_hash_null_valdtor,
			    sizeof (uintptr_t));
		} else {
			(void) snprintf(name, sizeof (name), "%s_addr_hash",
			    t->tr_name);
			t->tr_addr_hash = mod_hash_create_extended(name,
			    tl_hash_size, mod_hash_null_keydtor,
			    mod_hash_null_valdtor,
			    tl_hash_by_addr, NULL, tl_hash_cmp_addr, KM_SLEEP);
		}

		/* Create serializer for connectionless transports. */
		if (i & TL_TICLTS)
			t->tr_serializer = tl_serializer_alloc(KM_SLEEP);
	}

	tl_dip = devi;

	return (DDI_SUCCESS);
}

static int
tl_detach(dev_info_t *devi, ddi_detach_cmd_t cmd)
{
	int i;

	if (cmd == DDI_SUSPEND)
		return (DDI_SUCCESS);

	if (cmd != DDI_DETACH)
		return (DDI_FAILURE);

	/*
	 * Destroy arenas and hash tables.
	 */
	for (i = 0; i < TL_MAXTRANSPORT; i++) {
		tl_transport_state_t *t = &tl_transports[i];

		if ((i == TL_UNUSED) || (i == TL_SOCK_COTSORD))
			continue;

		EQUIV(i & TL_TICLTS, t->tr_serializer != NULL);
		if (t->tr_serializer != NULL) {
			tl_serializer_refrele(t->tr_serializer);
			t->tr_serializer = NULL;
		}

#ifdef _ILP32
		if (i & TL_SOCKET)
			mod_hash_destroy_idhash(t->tr_ai_hash);
		else
			mod_hash_destroy_ptrhash(t->tr_ai_hash);
#else
		mod_hash_destroy_idhash(t->tr_ai_hash);
#endif /* _ILP32 */
		t->tr_ai_hash = NULL;
		if (i & TL_SOCKET)
			mod_hash_destroy_ptrhash(t->tr_addr_hash);
		else
			mod_hash_destroy_hash(t->tr_addr_hash);
		t->tr_addr_hash = NULL;
	}

	kmem_cache_destroy(tl_cache);
	tl_cache = NULL;
	id_space_destroy(tl_minors);
	tl_minors = NULL;
	ddi_remove_minor_node(devi, NULL);
	return (DDI_SUCCESS);
}

/* ARGSUSED */
static int
tl_info(dev_info_t *dip, ddi_info_cmd_t infocmd, void *arg, void **result)
{

	int retcode = DDI_FAILURE;

	switch (infocmd) {

	case DDI_INFO_DEVT2DEVINFO:
		if (tl_dip != NULL) {
			*result = (void *)tl_dip;
			retcode = DDI_SUCCESS;
		}
		break;

	case DDI_INFO_DEVT2INSTANCE:
		*result = (void *)0;
		retcode = DDI_SUCCESS;
		break;

	default:
		break;
	}
	return (retcode);
}

/*
 * Endpoint reference management.
 */
static void
tl_refhold(tl_endpt_t *tep)
{
	atomic_inc_32(&tep->te_refcnt);
}

static void
tl_refrele(tl_endpt_t *tep)
{
	ASSERT(tep->te_refcnt != 0);

	if (atomic_dec_32_nv(&tep->te_refcnt) == 0)
		tl_free(tep);
}

/*ARGSUSED*/
static int
tl_constructor(void *buf, void *cdrarg, int kmflags)
{
	tl_endpt_t *tep = buf;

	bzero(tep, sizeof (tl_endpt_t));
	mutex_init(&tep->te_closelock, NULL, MUTEX_DEFAULT, NULL);
	cv_init(&tep->te_closecv, NULL, CV_DEFAULT, NULL);
	mutex_init(&tep->te_srv_lock, NULL, MUTEX_DEFAULT, NULL);
	cv_init(&tep->te_srv_cv, NULL, CV_DEFAULT, NULL);
	mutex_init(&tep->te_ser_lock, NULL, MUTEX_DEFAULT, NULL);

	return (0);
}

/*ARGSUSED*/
static void
tl_destructor(void *buf, void *cdrarg)
{
	tl_endpt_t *tep = buf;

	mutex_destroy(&tep->te_closelock);
	cv_destroy(&tep->te_closecv);
	mutex_destroy(&tep->te_srv_lock);
	cv_destroy(&tep->te_srv_cv);
	mutex_destroy(&tep->te_ser_lock);
}

static void
tl_free(tl_endpt_t *tep)
{
	ASSERT(tep->te_refcnt == 0);
	ASSERT(tep->te_transport != NULL);
	ASSERT(tep->te_rq == NULL);
	ASSERT(tep->te_wq == NULL);
	ASSERT(tep->te_ser != NULL);
	ASSERT(tep->te_ser_count == 0);
	ASSERT(! (tep->te_flag & TL_ADDRHASHED));

	if (IS_SOCKET(tep)) {
		ASSERT(tep->te_alen == TL_SOUX_ADDRLEN);
		ASSERT(tep->te_abuf == &tep->te_uxaddr);
		ASSERT(tep->te_vp == (void *)(uintptr_t)tep->te_minor);
		ASSERT(tep->te_magic == SOU_MAGIC_IMPLICIT);
	} else if (tep->te_abuf != NULL) {
		kmem_free(tep->te_abuf, tep->te_alen);
		tep->te_alen = -1; /* uninitialized */
		tep->te_abuf = NULL;
	} else {
		ASSERT(tep->te_alen == -1);
	}

	id_free(tl_minors, tep->te_minor);
	ASSERT(tep->te_credp == NULL);

	if (tep->te_hash_hndl != NULL)
		mod_hash_cancel(tep->te_addrhash, &tep->te_hash_hndl);

	if (IS_COTS(tep)) {
		TL_REMOVE_PEER(tep->te_conp);
		TL_REMOVE_PEER(tep->te_oconp);
		tl_serializer_refrele(tep->te_ser);
		tep->te_ser = NULL;
		ASSERT(tep->te_nicon == 0);
		ASSERT(list_head(&tep->te_iconp) == NULL);
	} else {
		ASSERT(tep->te_lastep == NULL);
		ASSERT(list_head(&tep->te_flowlist) == NULL);
		ASSERT(tep->te_flowq == NULL);
	}

	ASSERT(tep->te_bufcid == 0);
	ASSERT(tep->te_timoutid == 0);
	bzero(&tep->te_ap, sizeof (tep->te_ap));
	tep->te_acceptor_id = 0;

	ASSERT(tep->te_closewait == 0);
	ASSERT(!tep->te_rsrv_active);
	ASSERT(!tep->te_wsrv_active);
	tep->te_closing = 0;
	tep->te_nowsrv = B_FALSE;
	tep->te_flag = 0;

	kmem_cache_free(tl_cache, tep);
}

/*
 * Allocate/free reference-counted wrappers for serializers.
 */
static tl_serializer_t *
tl_serializer_alloc(int flags)
{
	tl_serializer_t *s = kmem_alloc(sizeof (tl_serializer_t), flags);
	serializer_t *ser;

	if (s == NULL)
		return (NULL);

	ser = serializer_create(flags);

	if (ser == NULL) {
		kmem_free(s, sizeof (tl_serializer_t));
		return (NULL);
	}

	s->ts_refcnt = 1;
	s->ts_serializer = ser;
	return (s);
}

static void
tl_serializer_refhold(tl_serializer_t *s)
{
	atomic_inc_32(&s->ts_refcnt);
}

static void
tl_serializer_refrele(tl_serializer_t *s)
{
	if (atomic_dec_32_nv(&s->ts_refcnt) == 0) {
		serializer_destroy(s->ts_serializer);
		kmem_free(s, sizeof (tl_serializer_t));
	}
}

/*
 * Post a request on the endpoint serializer. For COTS transports keep track of
 * the number of pending requests.
 */
static void
tl_serializer_enter(tl_endpt_t *tep, tlproc_t tlproc, mblk_t *mp)
{
	if (IS_COTS(tep)) {
		mutex_enter(&tep->te_ser_lock);
		tep->te_ser_count++;
		mutex_exit(&tep->te_ser_lock);
	}
	serializer_enter(tep->te_serializer, (srproc_t *)tlproc, mp, tep);
}

/*
 * Complete processing the request on the serializer. Decrement the counter for
 * pending requests for COTS transports.
 */
static void
tl_serializer_exit(tl_endpt_t *tep)
{
	if (IS_COTS(tep)) {
		mutex_enter(&tep->te_ser_lock);
		ASSERT(tep->te_ser_count != 0);
		tep->te_ser_count--;
		mutex_exit(&tep->te_ser_lock);
	}
}

/*
 * Hash management functions.
 */

/*
 * Return TRUE if two addresses are equal, false otherwise.
 */
static boolean_t
tl_eqaddr(tl_addr_t *ap1, tl_addr_t *ap2)
{
	return ((ap1->ta_alen > 0) &&
	    (ap1->ta_alen == ap2->ta_alen) &&
	    (ap1->ta_zoneid == ap2->ta_zoneid) &&
	    (bcmp(ap1->ta_abuf, ap2->ta_abuf, ap1->ta_alen) == 0));
}

/*
 * This function is called whenever an endpoint is found in the hash table.
 */
/* ARGSUSED0 */
static void
tl_find_callback(mod_hash_key_t key, mod_hash_val_t val)
{
	tl_refhold((tl_endpt_t *)val);
}

/*
 * Address hash function.
 */
/* ARGSUSED */
static uint_t
tl_hash_by_addr(void *hash_data, mod_hash_key_t key)
{
	tl_addr_t *ap = (tl_addr_t *)key;
	size_t	len = ap->ta_alen;
	uchar_t *p = ap->ta_abuf;
	uint_t i, g;

	ASSERT((len > 0) && (p != NULL));

	for (i = ap->ta_zoneid; len -- != 0; p++) {
		i = (i << 4) + (*p);
		if ((g = (i & 0xf0000000U)) != 0) {
			i ^= (g >> 24);
			i ^= g;
		}
	}
	return (i);
}

/*
 * This function is used by hash lookups. It compares two generic addresses.
 */
static int
tl_hash_cmp_addr(mod_hash_key_t key1, mod_hash_key_t key2)
{
#ifdef 	DEBUG
	tl_addr_t *ap1 = (tl_addr_t *)key1;
	tl_addr_t *ap2 = (tl_addr_t *)key2;

	ASSERT(key1 != NULL);
	ASSERT(key2 != NULL);

	ASSERT(ap1->ta_abuf != NULL);
	ASSERT(ap2->ta_abuf != NULL);
	ASSERT(ap1->ta_alen > 0);
	ASSERT(ap2->ta_alen > 0);
#endif

	return (! tl_eqaddr((tl_addr_t *)key1, (tl_addr_t *)key2));
}

/*
 * Prevent endpoint from closing if possible.
 * Return B_TRUE on success, B_FALSE on failure.
 */
static boolean_t
tl_noclose(tl_endpt_t *tep)
{
	boolean_t rc = B_FALSE;

	mutex_enter(&tep->te_closelock);
	if (! tep->te_closing) {
		ASSERT(tep->te_closewait == 0);
		tep->te_closewait++;
		rc = B_TRUE;
	}
	mutex_exit(&tep->te_closelock);
	return (rc);
}

/*
 * Allow endpoint to close if needed.
 */
static void
tl_closeok(tl_endpt_t *tep)
{
	ASSERT(tep->te_closewait > 0);
	mutex_enter(&tep->te_closelock);
	ASSERT(tep->te_closewait == 1);
	tep->te_closewait--;
	cv_signal(&tep->te_closecv);
	mutex_exit(&tep->te_closelock);
}

/*
 * STREAMS open entry point.
 */
/* ARGSUSED */
static int
tl_open(queue_t	*rq, dev_t *devp, int oflag, int sflag,	cred_t	*credp)
{
	tl_endpt_t	*tep;
	minor_t		minor = getminor(*devp);
	id_t		inst_minor;

	/*
	 * Driver is called directly. Both CLONEOPEN and MODOPEN
	 * are illegal
	 */
	if ((sflag == CLONEOPEN) || (sflag == MODOPEN))
		return (ENXIO);

	if (rq->q_ptr != NULL)
		return (0);

	/* Minor number should specify the mode used for the driver. */
	if ((minor >= TL_UNUSED))
		return (ENXIO);

	if (oflag & SO_SOCKSTR) {
		minor |= TL_SOCKET;
	}

	/*
	 * Attempt to allocate a unique minor number for this instance.
	 * Avoid an uninterruptable sleep if none are available.
	 */
	if ((inst_minor = id_alloc_nosleep(tl_minors)) == -1) {
		return (ENOMEM);
	}

	tep = kmem_cache_alloc(tl_cache, KM_SLEEP);
	tep->te_refcnt = 1;
	tep->te_cpid = curproc->p_pid;
	rq->q_ptr = WR(rq)->q_ptr = tep;
	tep->te_state = TS_UNBND;
	tep->te_credp = credp;
	crhold(credp);
	tep->te_zoneid = getzoneid();

	tep->te_flag = minor & TL_MINOR_MASK;
	tep->te_transport = &tl_transports[minor];
	tep->te_minor = (minor_t)inst_minor;

	/* Reserve hash handle for bind(). */
	(void) mod_hash_reserve(tep->te_addrhash, &tep->te_hash_hndl);

	/* Transport-specific initialization */
	if (IS_COTS(tep)) {
		/* Use private serializer */
		tep->te_ser = tl_serializer_alloc(KM_SLEEP);

		/* Create list for pending connections */
		list_create(&tep->te_iconp, sizeof (tl_icon_t),
		    offsetof(tl_icon_t, ti_node));
		tep->te_qlen = 0;
		tep->te_nicon = 0;
		tep->te_oconp = NULL;
		tep->te_conp = NULL;
	} else {
		/* Use shared serializer */
		tep->te_ser = tep->te_transport->tr_serializer;
		bzero(&tep->te_flows, sizeof (list_node_t));
		/* Create list for flow control */
		list_create(&tep->te_flowlist, sizeof (tl_endpt_t),
		    offsetof(tl_endpt_t, te_flows));
		tep->te_flowq = NULL;
		tep->te_lastep = NULL;

	}

	/* Initialize endpoint address */
	if (IS_SOCKET(tep)) {
		/* Socket-specific address handling. */
		tep->te_alen = TL_SOUX_ADDRLEN;
		tep->te_abuf = &tep->te_uxaddr;
		tep->te_vp = (void *)(uintptr_t)tep->te_minor;
		tep->te_magic = SOU_MAGIC_IMPLICIT;
	} else {
		tep->te_alen = -1;
		tep->te_abuf = NULL;
	}

	/* clone the driver */
	*devp = makedevice(getmajor(*devp), tep->te_minor);

	tep->te_rq = rq;
	tep->te_wq = WR(rq);

#ifdef	_ILP32
	if (IS_SOCKET(tep))
		tep->te_acceptor_id = tep->te_minor;
	else
		tep->te_acceptor_id = (t_uscalar_t)rq;
#else
	tep->te_acceptor_id = tep->te_minor;
#endif	/* _ILP32 */


	qprocson(rq);

	/*
	 * Insert acceptor ID in the hash. The AI hash always sleeps on
	 * insertion so insertion can't fail.
	 */
	(void) mod_hash_insert(tep->te_transport->tr_ai_hash,
	    (mod_hash_key_t)(uintptr_t)tep->te_acceptor_id,
	    (mod_hash_val_t)tep);

	return (0);
}

/* ARGSUSED1 */
static int
tl_close(queue_t *rq, int flag,	cred_t *credp)
{
	tl_endpt_t *tep = (tl_endpt_t *)rq->q_ptr;
	tl_endpt_t *elp = NULL;
	queue_t *wq = tep->te_wq;
	int rc;

	ASSERT(wq == WR(rq));

	/*
	 * Remove the endpoint from acceptor hash.
	 */
	rc = mod_hash_remove(tep->te_transport->tr_ai_hash,
	    (mod_hash_key_t)(uintptr_t)tep->te_acceptor_id,
	    (mod_hash_val_t *)&elp);
	ASSERT(rc == 0 && tep == elp);
	if ((rc != 0) || (tep != elp)) {
		(void) (STRLOG(TL_ID, tep->te_minor, 1,
		    SL_TRACE|SL_ERROR,
		    "tl_close:inconsistency in AI hash"));
	}

	/*
	 * Wait till close is safe, then mark endpoint as closing.
	 */
	mutex_enter(&tep->te_closelock);
	while (tep->te_closewait)
		cv_wait(&tep->te_closecv, &tep->te_closelock);
	tep->te_closing = B_TRUE;
	/*
	 * Will wait for the serializer part of the close to finish, so set
	 * te_closewait now.
	 */
	tep->te_closewait = 1;
	tep->te_nowsrv = B_FALSE;
	mutex_exit(&tep->te_closelock);

	/*
	 * tl_close_ser doesn't drop reference, so no need to tl_refhold.
	 * It is safe because close will wait for tl_close_ser to finish.
	 */
	tl_serializer_enter(tep, tl_close_ser, &tep->te_closemp);

	/*
	 * Wait for the first phase of close to complete before qprocsoff().
	 */
	mutex_enter(&tep->te_closelock);
	while (tep->te_closewait)
		cv_wait(&tep->te_closecv, &tep->te_closelock);
	mutex_exit(&tep->te_closelock);

	qprocsoff(rq);

	if (tep->te_bufcid) {
		qunbufcall(rq, tep->te_bufcid);
		tep->te_bufcid = 0;
	}
	if (tep->te_timoutid) {
		(void) quntimeout(rq, tep->te_timoutid);
		tep->te_timoutid = 0;
	}

	/*
	 * Finish close behind serializer.
	 *
	 * For a CLTS endpoint increase a refcount and continue close processing
	 * with serializer protection. This processing may happen asynchronously
	 * with the completion of tl_close().
	 *
	 * Fot a COTS endpoint wait before destroying tep since the serializer
	 * may go away together with tep and we need to destroy serializer
	 * outside of serializer context.
	 */
	ASSERT(tep->te_closewait == 0);
	if (IS_COTS(tep))
		tep->te_closewait = 1;
	else
		tl_refhold(tep);

	tl_serializer_enter(tep, tl_close_finish_ser, &tep->te_closemp);

	/*
	 * For connection-oriented transports wait for all serializer activity
	 * to settle down.
	 */
	if (IS_COTS(tep)) {
		mutex_enter(&tep->te_closelock);
		while (tep->te_closewait)
			cv_wait(&tep->te_closecv, &tep->te_closelock);
		mutex_exit(&tep->te_closelock);
	}

	crfree(tep->te_credp);
	tep->te_credp = NULL;
	tep->te_wq = NULL;
	tl_refrele(tep);
	/*
	 * tep is likely to be destroyed now, so can't reference it any more.
	 */

	rq->q_ptr = wq->q_ptr = NULL;
	return (0);
}

/*
 * First phase of close processing done behind the serializer.
 *
 * Do not drop the reference in the end - tl_close() wants this reference to
 * stay.
 */
/* ARGSUSED0 */
static void
tl_close_ser(mblk_t *mp, tl_endpt_t *tep)
{
	ASSERT(tep->te_closing);
	ASSERT(tep->te_closewait == 1);
	ASSERT(!(tep->te_flag & TL_CLOSE_SER));

	tep->te_flag |= TL_CLOSE_SER;

	/*
	 * Drain out all messages on queue except for TL_TICOTS where the
	 * abortive release semantics permit discarding of data on close
	 */
	if (tep->te_wq->q_first && (IS_CLTS(tep) || IS_COTSORD(tep))) {
		tl_wsrv_ser(NULL, tep);
	}

	/* Remove address from hash table. */
	tl_addr_unbind(tep);
	/*
	 * qprocsoff() gets confused when q->q_next is not NULL on the write
	 * queue of the driver, so clear these before qprocsoff() is called.
	 * Also clear q_next for the peer since this queue is going away.
	 */
	if (IS_COTS(tep) && !IS_SOCKET(tep)) {
		tl_endpt_t *peer_tep = tep->te_conp;

		tep->te_wq->q_next = NULL;
		if ((peer_tep != NULL) && !peer_tep->te_closing)
			peer_tep->te_wq->q_next = NULL;
	}

	tep->te_rq = NULL;

	/* wake up tl_close() */
	tl_closeok(tep);
	tl_serializer_exit(tep);
}

/*
 * Second phase of tl_close(). Should wakeup tl_close() for COTS mode and drop
 * the reference for CLTS.
 *
 * Called from serializer. Should drop reference count for CLTS only.
 */
/* ARGSUSED0 */
static void
tl_close_finish_ser(mblk_t *mp, tl_endpt_t *tep)
{
	ASSERT(tep->te_closing);
	IMPLY(IS_CLTS(tep), tep->te_closewait == 0);
	IMPLY(IS_COTS(tep), tep->te_closewait == 1);

	tep->te_state = -1;	/* Uninitialized */
	if (IS_COTS(tep)) {
		tl_co_unconnect(tep);
	} else {
		/* Connectionless specific cleanup */
		TL_REMOVE_PEER(tep->te_lastep);
		/*
		 * Backenable anybody that is flow controlled waiting for
		 * this endpoint.
		 */
		tl_cl_backenable(tep);
		if (tep->te_flowq != NULL) {
			list_remove(&(tep->te_flowq->te_flowlist), tep);
			tep->te_flowq = NULL;
		}
	}

	tl_serializer_exit(tep);
	if (IS_COTS(tep))
		tl_closeok(tep);
	else
		tl_refrele(tep);
}

/*
 * STREAMS write-side put procedure.
 * Enter serializer for most of the processing.
 *
 * The T_CONN_REQ is processed outside of serializer.
 */
static void
tl_wput(queue_t *wq, mblk_t *mp)
{
	tl_endpt_t		*tep = (tl_endpt_t *)wq->q_ptr;
	ssize_t			msz = MBLKL(mp);
	union T_primitives	*prim = (union T_primitives *)mp->b_rptr;
	tlproc_t		*tl_proc = NULL;

	switch (DB_TYPE(mp)) {
	case M_DATA:
		/* Only valid for connection-oriented transports */
		if (IS_CLTS(tep)) {
			(void) (STRLOG(TL_ID, tep->te_minor, 1,
			    SL_TRACE|SL_ERROR,
			    "tl_wput:M_DATA invalid for ticlts driver"));
			tl_merror(wq, mp, EPROTO);
			return;
		}
		tl_proc = tl_wput_data_ser;
		break;

	case M_IOCTL:
		switch (((struct iocblk *)mp->b_rptr)->ioc_cmd) {
		case TL_IOC_CREDOPT:
			/* FALLTHROUGH */
		case TL_IOC_UCREDOPT:
			/*
			 * Serialize endpoint state change.
			 */
			tl_proc = tl_do_ioctl_ser;
			break;

		default:
			miocnak(wq, mp, 0, EINVAL);
			return;
		}
		break;

	case M_FLUSH:
		/*
		 * do canonical M_FLUSH processing
		 */
		if (*mp->b_rptr & FLUSHW) {
			flushq(wq, FLUSHALL);
			*mp->b_rptr &= ~FLUSHW;
		}
		if (*mp->b_rptr & FLUSHR) {
			flushq(RD(wq), FLUSHALL);
			qreply(wq, mp);
		} else {
			freemsg(mp);
		}
		return;

	case M_PROTO:
		if (msz < sizeof (prim->type)) {
			(void) (STRLOG(TL_ID, tep->te_minor, 1,
			    SL_TRACE|SL_ERROR,
			    "tl_wput:M_PROTO data too short"));
			tl_merror(wq, mp, EPROTO);
			return;
		}
		switch (prim->type) {
		case T_OPTMGMT_REQ:
		case T_SVR4_OPTMGMT_REQ:
			/*
			 * Process TPI option management requests immediately
			 * in put procedure regardless of in-order processing
			 * of already queued messages.
			 * (Note: This driver supports AF_UNIX socket
			 * implementation.  Unless we implement this processing,
			 * setsockopt() on socket endpoint will block on flow
			 * controlled endpoints which it should not. That is
			 * required for successful execution of VSU socket tests
			 * and is consistent with BSD socket behavior).
			 */
			tl_optmgmt(wq, mp);
			return;
		case O_T_BIND_REQ:
		case T_BIND_REQ:
			tl_proc = tl_bind_ser;
			break;
		case T_CONN_REQ:
			if (IS_CLTS(tep)) {
				tl_merror(wq, mp, EPROTO);
				return;
			}
			tl_conn_req(wq, mp);
			return;
		case T_DATA_REQ:
		case T_OPTDATA_REQ:
		case T_EXDATA_REQ:
		case T_ORDREL_REQ:
			tl_proc = tl_putq_ser;
			break;
		case T_UNITDATA_REQ:
			if (IS_COTS(tep) ||
			    (msz < sizeof (struct T_unitdata_req))) {
				tl_merror(wq, mp, EPROTO);
				return;
			}
			if ((tep->te_state == TS_IDLE) && !wq->q_first) {
				tl_proc = tl_unitdata_ser;
			} else {
				tl_proc = tl_putq_ser;
			}
			break;
		default:
			/*
			 * process in service procedure if message already
			 * queued (maintain in-order processing)
			 */
			if (wq->q_first != NULL) {
				tl_proc = tl_putq_ser;
			} else {
				tl_proc = tl_wput_ser;
			}
			break;
		}
		break;

	case M_PCPROTO:
		/*
		 * Check that the message has enough data to figure out TPI
		 * primitive.
		 */
		if (msz < sizeof (prim->type)) {
			(void) (STRLOG(TL_ID, tep->te_minor, 1,
			    SL_TRACE|SL_ERROR,
			    "tl_wput:M_PCROTO data too short"));
			tl_merror(wq, mp, EPROTO);
			return;
		}
		switch (prim->type) {
		case T_CAPABILITY_REQ:
			tl_capability_req(mp, tep);
			return;
		case T_INFO_REQ:
			tl_proc = tl_info_req_ser;
			break;
		case T_ADDR_REQ:
			tl_proc = tl_addr_req_ser;
			break;

		default:
			(void) (STRLOG(TL_ID, tep->te_minor, 1,
			    SL_TRACE|SL_ERROR,
			    "tl_wput:unknown TPI msg primitive"));
			tl_merror(wq, mp, EPROTO);
			return;
		}
		break;
	default:
		(void) (STRLOG(TL_ID, tep->te_minor, 1, SL_TRACE|SL_ERROR,
		    "tl_wput:default:unexpected Streams message"));
		freemsg(mp);
		return;
	}

	/*
	 * Continue processing via serializer.
	 */
	ASSERT(tl_proc != NULL);
	tl_refhold(tep);
	tl_serializer_enter(tep, tl_proc, mp);
}

/*
 * Place message on the queue while preserving order.
 */
static void
tl_putq_ser(mblk_t *mp, tl_endpt_t *tep)
{
	if (tep->te_closing) {
		tl_wput_ser(mp, tep);
	} else {
		TL_PUTQ(tep, mp);
		tl_serializer_exit(tep);
		tl_refrele(tep);
	}

}

static void
tl_wput_common_ser(mblk_t *mp, tl_endpt_t *tep)
{
	ASSERT((DB_TYPE(mp) == M_DATA) || (DB_TYPE(mp) == M_PROTO));

	switch (DB_TYPE(mp)) {
	case M_DATA:
		tl_data(mp, tep);
		break;
	case M_PROTO:
		tl_do_proto(mp, tep);
		break;
	default:
		freemsg(mp);
		break;
	}
}

/*
 * Write side put procedure called from serializer.
 */
static void
tl_wput_ser(mblk_t *mp, tl_endpt_t *tep)
{
	tl_wput_common_ser(mp, tep);
	tl_serializer_exit(tep);
	tl_refrele(tep);
}

/*
 * M_DATA processing. Called from serializer.
 */
static void
tl_wput_data_ser(mblk_t *mp, tl_endpt_t *tep)
{
	tl_endpt_t	*peer_tep = tep->te_conp;
	queue_t		*peer_rq;

	ASSERT(DB_TYPE(mp) == M_DATA);
	ASSERT(IS_COTS(tep));

	IMPLY(peer_tep, tep->te_serializer == peer_tep->te_serializer);

	/*
	 * fastpath for data. Ignore flow control if tep is closing.
	 */
	if ((peer_tep != NULL) &&
	    !peer_tep->te_closing &&
	    ((tep->te_state == TS_DATA_XFER) ||
	    (tep->te_state == TS_WREQ_ORDREL)) &&
	    (tep->te_wq != NULL) &&
	    (tep->te_wq->q_first == NULL) &&
	    ((peer_tep->te_state == TS_DATA_XFER) ||
	    (peer_tep->te_state == TS_WREQ_ORDREL))	&&
	    ((peer_rq = peer_tep->te_rq) != NULL) &&
	    (canputnext(peer_rq) || tep->te_closing)) {
		putnext(peer_rq, mp);
	} else if (tep->te_closing) {
		/*
		 * It is possible that by the time we got here tep started to
		 * close. If the write queue is not empty, and the state is
		 * TS_DATA_XFER the data should be delivered in order, so we
		 * call putq() instead of freeing the data.
		 */
		if ((tep->te_wq != NULL) &&
		    ((tep->te_state == TS_DATA_XFER) ||
		    (tep->te_state == TS_WREQ_ORDREL))) {
			TL_PUTQ(tep, mp);
		} else {
			freemsg(mp);
		}
	} else {
		TL_PUTQ(tep, mp);
	}

	tl_serializer_exit(tep);
	tl_refrele(tep);
}

/*
 * Write side service routine.
 *
 * All actual processing happens within serializer which is entered
 * synchronously. It is possible that by the time tl_wsrv() wakes up, some new
 * messages that need processing may have arrived, so tl_wsrv repeats until
 * queue is empty or te_nowsrv is set.
 */
static void
tl_wsrv(queue_t *wq)
{
	tl_endpt_t *tep = (tl_endpt_t *)wq->q_ptr;

	while ((wq->q_first != NULL) && !tep->te_nowsrv) {
		mutex_enter(&tep->te_srv_lock);
		ASSERT(tep->te_wsrv_active == B_FALSE);
		tep->te_wsrv_active = B_TRUE;
		mutex_exit(&tep->te_srv_lock);

		tl_serializer_enter(tep, tl_wsrv_ser, &tep->te_wsrvmp);

		/*
		 * Wait for serializer job to complete.
		 */
		mutex_enter(&tep->te_srv_lock);
		while (tep->te_wsrv_active) {
			cv_wait(&tep->te_srv_cv, &tep->te_srv_lock);
		}
		cv_signal(&tep->te_srv_cv);
		mutex_exit(&tep->te_srv_lock);
	}
}

/*
 * Serialized write side processing of the STREAMS queue.
 * May be called either from tl_wsrv() or from tl_close() in which case ser_mp
 * is NULL.
 */
static void
tl_wsrv_ser(mblk_t *ser_mp, tl_endpt_t *tep)
{
	mblk_t *mp;
	queue_t *wq = tep->te_wq;

	ASSERT(wq != NULL);
	while (!tep->te_nowsrv && (mp = getq(wq)) != NULL) {
		tl_wput_common_ser(mp, tep);
	}

	/*
	 * Wakeup service routine unless called from close.
	 * If ser_mp is specified, the caller is tl_wsrv().
	 * Otherwise, the caller is tl_close_ser(). Since tl_close_ser() doesn't
	 * call tl_serializer_enter() before calling tl_wsrv_ser(), there should
	 * be no matching tl_serializer_exit() in this case.
	 * Also, there is no need to wakeup anyone since tl_close_ser() is not
	 * waiting on te_srv_cv.
	 */
	if (ser_mp != NULL) {
		/*
		 * We are called from tl_wsrv.
		 */
		mutex_enter(&tep->te_srv_lock);
		ASSERT(tep->te_wsrv_active);
		tep->te_wsrv_active = B_FALSE;
		cv_signal(&tep->te_srv_cv);
		mutex_exit(&tep->te_srv_lock);
		tl_serializer_exit(tep);
	}
}

/*
 * Called when the stream is backenabled. Enter serializer and qenable everyone
 * flow controlled by tep.
 *
 * NOTE: The service routine should enter serializer synchronously. Otherwise it
 * is possible that two instances of tl_rsrv will be running reusing the same
 * rsrv mblk.
 */
static void
tl_rsrv(queue_t *rq)
{
	tl_endpt_t *tep = (tl_endpt_t *)rq->q_ptr;

	ASSERT(rq->q_first == NULL);
	ASSERT(tep->te_rsrv_active == 0);

	tep->te_rsrv_active = B_TRUE;
	tl_serializer_enter(tep, tl_rsrv_ser, &tep->te_rsrvmp);
	/*
	 * Wait for serializer job to complete.
	 */
	mutex_enter(&tep->te_srv_lock);
	while (tep->te_rsrv_active) {
		cv_wait(&tep->te_srv_cv, &tep->te_srv_lock);
	}
	cv_signal(&tep->te_srv_cv);
	mutex_exit(&tep->te_srv_lock);
}

/* ARGSUSED */
static void
tl_rsrv_ser(mblk_t *mp, tl_endpt_t *tep)
{
	tl_endpt_t *peer_tep;

	if (IS_CLTS(tep) && tep->te_state == TS_IDLE) {
		tl_cl_backenable(tep);
	} else if (
	    IS_COTS(tep) &&
	    ((peer_tep = tep->te_conp) != NULL) &&
	    !peer_tep->te_closing &&
	    ((tep->te_state == TS_DATA_XFER) ||
	    (tep->te_state == TS_WIND_ORDREL)||
	    (tep->te_state == TS_WREQ_ORDREL))) {
		TL_QENABLE(peer_tep);
	}

	/*
	 * Wakeup read side service routine.
	 */
	mutex_enter(&tep->te_srv_lock);
	ASSERT(tep->te_rsrv_active);
	tep->te_rsrv_active = B_FALSE;
	cv_signal(&tep->te_srv_cv);
	mutex_exit(&tep->te_srv_lock);
	tl_serializer_exit(tep);
}

/*
 * process M_PROTO messages. Always called from serializer.
 */
static void
tl_do_proto(mblk_t *mp, tl_endpt_t *tep)
{
	ssize_t			msz = MBLKL(mp);
	union T_primitives	*prim = (union T_primitives *)mp->b_rptr;

	/* Message size was validated by tl_wput(). */
	ASSERT(msz >= sizeof (prim->type));

	switch (prim->type) {
	case T_UNBIND_REQ:
		tl_unbind(mp, tep);
		break;

	case T_ADDR_REQ:
		tl_addr_req(mp, tep);
		break;

	case O_T_CONN_RES:
	case T_CONN_RES:
		if (IS_CLTS(tep)) {
			tl_merror(tep->te_wq, mp, EPROTO);
			break;
		}
		tl_conn_res(mp, tep);
		break;

	case T_DISCON_REQ:
		if (IS_CLTS(tep)) {
			tl_merror(tep->te_wq, mp, EPROTO);
			break;
		}
		tl_discon_req(mp, tep);
		break;

	case T_DATA_REQ:
		if (IS_CLTS(tep)) {
			tl_merror(tep->te_wq, mp, EPROTO);
			break;
		}
		tl_data(mp, tep);
		break;

	case T_OPTDATA_REQ:
		if (IS_CLTS(tep)) {
			tl_merror(tep->te_wq, mp, EPROTO);
			break;
		}
		tl_data(mp, tep);
		break;

	case T_EXDATA_REQ:
		if (IS_CLTS(tep)) {
			tl_merror(tep->te_wq, mp, EPROTO);
			break;
		}
		tl_exdata(mp, tep);
		break;

	case T_ORDREL_REQ:
		if (! IS_COTSORD(tep)) {
			tl_merror(tep->te_wq, mp, EPROTO);
			break;
		}
		tl_ordrel(mp, tep);
		break;

	case T_UNITDATA_REQ:
		if (IS_COTS(tep)) {
			tl_merror(tep->te_wq, mp, EPROTO);
			break;
		}
		tl_unitdata(mp, tep);
		break;

	default:
		tl_merror(tep->te_wq, mp, EPROTO);
		break;
	}
}

/*
 * Process ioctl from serializer.
 * This is a wrapper around tl_do_ioctl().
 */
static void
tl_do_ioctl_ser(mblk_t *mp, tl_endpt_t *tep)
{
	if (! tep->te_closing)
		tl_do_ioctl(mp, tep);
	else
		freemsg(mp);

	tl_serializer_exit(tep);
	tl_refrele(tep);
}

static void
tl_do_ioctl(mblk_t *mp, tl_endpt_t *tep)
{
	struct iocblk *iocbp = (struct iocblk *)mp->b_rptr;
	int cmd = iocbp->ioc_cmd;
	queue_t *wq = tep->te_wq;
	int error;
	int thisopt, otheropt;

	ASSERT((cmd == TL_IOC_CREDOPT) || (cmd == TL_IOC_UCREDOPT));

	switch (cmd) {
	case TL_IOC_CREDOPT:
		if (cmd == TL_IOC_CREDOPT) {
			thisopt = TL_SETCRED;
			otheropt = TL_SETUCRED;
		} else {
			/* FALLTHROUGH */
	case TL_IOC_UCREDOPT:
			thisopt = TL_SETUCRED;
			otheropt = TL_SETCRED;
		}
		/*
		 * The credentials passing does not apply to sockets.
		 * Only one of the cred options can be set at a given time.
		 */
		if (IS_SOCKET(tep) || (tep->te_flag & otheropt)) {
			miocnak(wq, mp, 0, EINVAL);
			return;
		}

		/*
		 * Turn on generation of credential options for
		 * T_conn_req, T_conn_con, T_unidata_ind.
		 */
		error = miocpullup(mp, sizeof (uint32_t));
		if (error != 0) {
			miocnak(wq, mp, 0, error);
			return;
		}
		if (!IS_P2ALIGNED(mp->b_cont->b_rptr, sizeof (uint32_t))) {
			miocnak(wq, mp, 0, EINVAL);
			return;
		}

		if (*(uint32_t *)mp->b_cont->b_rptr)
			tep->te_flag |= thisopt;
		else
			tep->te_flag &= ~thisopt;

		miocack(wq, mp, 0, 0);
		break;

	default:
		/* Should not be here */
		miocnak(wq, mp, 0, EINVAL);
		break;
	}
}


/*
 * send T_ERROR_ACK
 * Note: assumes enough memory or caller passed big enough mp
 *	- no recovery from allocb failures
 */

static void
tl_error_ack(queue_t *wq, mblk_t *mp, t_scalar_t tli_err,
    t_scalar_t unix_err, t_scalar_t type)
{
	struct T_error_ack *err_ack;
	mblk_t *ackmp = tpi_ack_alloc(mp, sizeof (struct T_error_ack),
	    M_PCPROTO, T_ERROR_ACK);

	if (ackmp == NULL) {
		(void) (STRLOG(TL_ID, 0, 1, SL_TRACE|SL_ERROR,
		    "tl_error_ack:out of mblk memory"));
		tl_merror(wq, NULL, ENOSR);
		return;
	}
	err_ack = (struct T_error_ack *)ackmp->b_rptr;
	err_ack->ERROR_prim = type;
	err_ack->TLI_error = tli_err;
	err_ack->UNIX_error = unix_err;

	/*
	 * send error ack message
	 */
	qreply(wq, ackmp);
}



/*
 * send T_OK_ACK
 * Note: assumes enough memory or caller passed big enough mp
 *	- no recovery from allocb failures
 */
static void
tl_ok_ack(queue_t *wq, mblk_t *mp, t_scalar_t type)
{
	struct T_ok_ack *ok_ack;
	mblk_t *ackmp = tpi_ack_alloc(mp, sizeof (struct T_ok_ack),
	    M_PCPROTO, T_OK_ACK);

	if (ackmp == NULL) {
		tl_merror(wq, NULL, ENOMEM);
		return;
	}

	ok_ack = (struct T_ok_ack *)ackmp->b_rptr;
	ok_ack->CORRECT_prim = type;

	(void) qreply(wq, ackmp);
}

/*
 * Process T_BIND_REQ and O_T_BIND_REQ from serializer.
 * This is a wrapper around tl_bind().
 */
static void
tl_bind_ser(mblk_t *mp, tl_endpt_t *tep)
{
	if (! tep->te_closing)
		tl_bind(mp, tep);
	else
		freemsg(mp);

	tl_serializer_exit(tep);
	tl_refrele(tep);
}

/*
 * Process T_BIND_REQ and O_T_BIND_REQ TPI requests.
 * Assumes that the endpoint is in the unbound.
 */
static void
tl_bind(mblk_t *mp, tl_endpt_t *tep)
{
	queue_t			*wq = tep->te_wq;
	struct T_bind_ack	*b_ack;
	struct T_bind_req	*bind = (struct T_bind_req *)mp->b_rptr;
	mblk_t			*ackmp, *bamp;
	soux_addr_t		ux_addr;
	t_uscalar_t		qlen = 0;
	t_scalar_t		alen, aoff;
	tl_addr_t		addr_req;
	void			*addr_startp;
	ssize_t			msz = MBLKL(mp), basize;
	t_scalar_t		tli_err = 0, unix_err = 0;
	t_scalar_t		save_prim_type = bind->PRIM_type;
	t_scalar_t		save_state = tep->te_state;

	if (tep->te_state != TS_UNBND) {
		(void) (STRLOG(TL_ID, tep->te_minor, 1,
		    SL_TRACE|SL_ERROR,
		    "tl_wput:bind_request:out of state, state=%d",
		    tep->te_state));
		tli_err = TOUTSTATE;
		goto error;
	}

	if (msz < sizeof (struct T_bind_req)) {
		tli_err = TSYSERR; unix_err = EINVAL;
		goto error;
	}

	tep->te_state = NEXTSTATE(TE_BIND_REQ, tep->te_state);

	ASSERT((bind->PRIM_type == O_T_BIND_REQ) ||
	    (bind->PRIM_type == T_BIND_REQ));

	alen = bind->ADDR_length;
	aoff = bind->ADDR_offset;

	/* negotiate max conn req pending */
	if (IS_COTS(tep)) {
		qlen = bind->CONIND_number;
		if (qlen > tl_maxqlen)
			qlen = tl_maxqlen;
	}

	/*
	 * Reserve hash handle. It can only be NULL if the endpoint is unbound
	 * and bound again.
	 */
	if ((tep->te_hash_hndl == NULL) &&
	    ((tep->te_flag & TL_ADDRHASHED) == 0) &&
	    mod_hash_reserve_nosleep(tep->te_addrhash,
	    &tep->te_hash_hndl) != 0) {
		tli_err = TSYSERR; unix_err = ENOSR;
		goto error;
	}

	/*
	 * Verify address correctness.
	 */
	if (IS_SOCKET(tep)) {
		ASSERT(bind->PRIM_type == O_T_BIND_REQ);

		if ((alen != TL_SOUX_ADDRLEN) ||
		    (aoff < 0) ||
		    (aoff + alen > msz)) {
			(void) (STRLOG(TL_ID, tep->te_minor,
			    1, SL_TRACE|SL_ERROR,
			    "tl_bind: invalid socket addr"));
			tep->te_state = NEXTSTATE(TE_ERROR_ACK, tep->te_state);
			tli_err = TSYSERR; unix_err = EINVAL;
			goto error;
		}
		/* Copy address from message to local buffer. */
		bcopy(mp->b_rptr + aoff, &ux_addr, sizeof (ux_addr));
		/*
		 * Check that we got correct address from sockets
		 */
		if ((ux_addr.soua_magic != SOU_MAGIC_EXPLICIT) &&
		    (ux_addr.soua_magic != SOU_MAGIC_IMPLICIT)) {
			(void) (STRLOG(TL_ID, tep->te_minor,
			    1, SL_TRACE|SL_ERROR,
			    "tl_bind: invalid socket magic"));
			tep->te_state = NEXTSTATE(TE_ERROR_ACK, tep->te_state);
			tli_err = TSYSERR; unix_err = EINVAL;
			goto error;
		}
		if ((ux_addr.soua_magic == SOU_MAGIC_IMPLICIT) &&
		    (ux_addr.soua_vp != NULL)) {
			(void) (STRLOG(TL_ID, tep->te_minor,
			    1, SL_TRACE|SL_ERROR,
			    "tl_bind: implicit addr non-empty"));
			tep->te_state = NEXTSTATE(TE_ERROR_ACK, tep->te_state);
			tli_err = TSYSERR; unix_err = EINVAL;
			goto error;
		}
		if ((ux_addr.soua_magic == SOU_MAGIC_EXPLICIT) &&
		    (ux_addr.soua_vp == NULL)) {
			(void) (STRLOG(TL_ID, tep->te_minor,
			    1, SL_TRACE|SL_ERROR,
			    "tl_bind: explicit addr empty"));
			tep->te_state = NEXTSTATE(TE_ERROR_ACK, tep->te_state);
			tli_err = TSYSERR; unix_err = EINVAL;
			goto error;
		}
	} else {
		if ((alen > 0) && ((aoff < 0) ||
		    ((ssize_t)(aoff + alen) > msz) ||
		    ((aoff + alen) < 0))) {
			(void) (STRLOG(TL_ID, tep->te_minor,
			    1, SL_TRACE|SL_ERROR,
			    "tl_bind: invalid message"));
			tep->te_state = NEXTSTATE(TE_ERROR_ACK, tep->te_state);
			tli_err = TSYSERR; unix_err = EINVAL;
			goto error;
		}
		if ((alen < 0) || (alen > (msz - sizeof (struct T_bind_req)))) {
			(void) (STRLOG(TL_ID, tep->te_minor,
			    1, SL_TRACE|SL_ERROR,
			    "tl_bind: bad addr in  message"));
			tep->te_state = NEXTSTATE(TE_ERROR_ACK, tep->te_state);
			tli_err = TBADADDR;
			goto error;
		}
#ifdef DEBUG
		/*
		 * Mild form of ASSERT()ion to detect broken TPI apps.
		 * if (! assertion)
		 *	log warning;
		 */
		if (! ((alen == 0 && aoff == 0) ||
			(aoff >= (t_scalar_t)(sizeof (struct T_bind_req))))) {
			(void) (STRLOG(TL_ID, tep->te_minor,
				    3, SL_TRACE|SL_ERROR,
				    "tl_bind: addr overlaps TPI message"));
		}
#endif
	}

	/*
	 * Bind the address provided or allocate one if requested.
	 * Allow rebinds with a new qlen value.
	 */
	if (IS_SOCKET(tep)) {
		/*
		 * For anonymous requests the te_ap is already set up properly
		 * so use minor number as an address.
		 * For explicit requests need to check whether the address is
		 * already in use.
		 */
		if (ux_addr.soua_magic == SOU_MAGIC_EXPLICIT) {
			int rc;

			if (tep->te_flag & TL_ADDRHASHED) {
				ASSERT(IS_COTS(tep) && tep->te_qlen == 0);
				if (tep->te_vp == ux_addr.soua_vp)
					goto skip_addr_bind;
				else /* Rebind to a new address. */
					tl_addr_unbind(tep);
			}
			/*
			 * Insert address in the hash if it is not already
			 * there.  Since we use preallocated handle, the insert
			 * can fail only if the key is already present.
			 */
			rc = mod_hash_insert_reserve(tep->te_addrhash,
			    (mod_hash_key_t)ux_addr.soua_vp,
			    (mod_hash_val_t)tep, tep->te_hash_hndl);

			if (rc != 0) {
				ASSERT(rc == MH_ERR_DUPLICATE);
				/*
				 * Violate O_T_BIND_REQ semantics and fail with
				 * TADDRBUSY - sockets will not use any address
				 * other than supplied one for explicit binds.
				 */
				(void) (STRLOG(TL_ID, tep->te_minor, 1,
				    SL_TRACE|SL_ERROR,
				    "tl_bind:requested addr %p is busy",
				    ux_addr.soua_vp));
				tli_err = TADDRBUSY; unix_err = 0;
				goto error;
			}
			tep->te_uxaddr = ux_addr;
			tep->te_flag |= TL_ADDRHASHED;
			tep->te_hash_hndl = NULL;
		}
	} else if (alen == 0) {
		/*
		 * assign any free address
		 */
		if (! tl_get_any_addr(tep, NULL)) {
			(void) (STRLOG(TL_ID, tep->te_minor,
			    1, SL_TRACE|SL_ERROR,
			    "tl_bind:failed to get buffer for any "
			    "address"));
			tli_err = TSYSERR; unix_err = ENOSR;
			goto error;
		}
	} else {
		addr_req.ta_alen = alen;
		addr_req.ta_abuf = (mp->b_rptr + aoff);
		addr_req.ta_zoneid = tep->te_zoneid;

		tep->te_abuf = kmem_zalloc((size_t)alen, KM_NOSLEEP);
		if (tep->te_abuf == NULL) {
			tli_err = TSYSERR; unix_err = ENOSR;
			goto error;
		}
		bcopy(addr_req.ta_abuf, tep->te_abuf, addr_req.ta_alen);
		tep->te_alen = alen;

		if (mod_hash_insert_reserve(tep->te_addrhash,
		    (mod_hash_key_t)&tep->te_ap, (mod_hash_val_t)tep,
		    tep->te_hash_hndl) != 0) {
			if (save_prim_type == T_BIND_REQ) {
				/*
				 * The bind semantics for this primitive
				 * require a failure if the exact address
				 * requested is busy
				 */
				(void) (STRLOG(TL_ID, tep->te_minor, 1,
				    SL_TRACE|SL_ERROR,
				    "tl_bind:requested addr is busy"));
				tli_err = TADDRBUSY; unix_err = 0;
				goto error;
			}

			/*
			 * O_T_BIND_REQ semantics say if address if requested
			 * address is busy, bind to any available free address
			 */
			if (! tl_get_any_addr(tep, &addr_req)) {
				(void) (STRLOG(TL_ID, tep->te_minor, 1,
				    SL_TRACE|SL_ERROR,
				    "tl_bind:unable to get any addr buf"));
				tli_err = TSYSERR; unix_err = ENOMEM;
				goto error;
			}
		} else {
			tep->te_flag |= TL_ADDRHASHED;
			tep->te_hash_hndl = NULL;
		}
	}

	ASSERT(tep->te_alen >= 0);

skip_addr_bind:
	/*
	 * prepare T_BIND_ACK TPI message
	 */
	basize = sizeof (struct T_bind_ack) + tep->te_alen;
	bamp = reallocb(mp, basize, 0);
	if (bamp == NULL) {
		(void) (STRLOG(TL_ID, tep->te_minor, 1, SL_TRACE|SL_ERROR,
		    "tl_wput:tl_bind: allocb failed"));
		/*
		 * roll back state changes
		 */
		tl_addr_unbind(tep);
		tep->te_state = TS_UNBND;
		tl_memrecover(wq, mp, basize);
		return;
	}

	DB_TYPE(bamp) = M_PCPROTO;
	bamp->b_wptr = bamp->b_rptr + basize;
	b_ack = (struct T_bind_ack *)bamp->b_rptr;
	b_ack->PRIM_type = T_BIND_ACK;
	b_ack->CONIND_number = qlen;
	b_ack->ADDR_length = tep->te_alen;
	b_ack->ADDR_offset = (t_scalar_t)sizeof (struct T_bind_ack);
	addr_startp = bamp->b_rptr + b_ack->ADDR_offset;
	bcopy(tep->te_abuf, addr_startp, tep->te_alen);

	if (IS_COTS(tep)) {
		tep->te_qlen = qlen;
		if (qlen > 0)
			tep->te_flag |= TL_LISTENER;
	}

	tep->te_state = NEXTSTATE(TE_BIND_ACK, tep->te_state);
	/*
	 * send T_BIND_ACK message
	 */
	(void) qreply(wq, bamp);
	return;

error:
	ackmp = reallocb(mp, sizeof (struct T_error_ack), 0);
	if (ackmp == NULL) {
		/*
		 * roll back state changes
		 */
		tep->te_state = save_state;
		tl_memrecover(wq, mp, sizeof (struct T_error_ack));
		return;
	}
	tep->te_state = NEXTSTATE(TE_ERROR_ACK, tep->te_state);
	tl_error_ack(wq, ackmp, tli_err, unix_err, save_prim_type);
}

/*
 * Process T_UNBIND_REQ.
 * Called from serializer.
 */
static void
tl_unbind(mblk_t *mp, tl_endpt_t *tep)
{
	queue_t *wq;
	mblk_t *ackmp;

	if (tep->te_closing) {
		freemsg(mp);
		return;
	}

	wq = tep->te_wq;

	/*
	 * preallocate memory for max of T_OK_ACK and T_ERROR_ACK
	 * ==> allocate for T_ERROR_ACK (known max)
	 */
	if ((ackmp = reallocb(mp, sizeof (struct T_error_ack), 0)) == NULL) {
		tl_memrecover(wq, mp, sizeof (struct T_error_ack));
		return;
	}
	/*
	 * memory resources committed
	 * Note: no message validation. T_UNBIND_REQ message is
	 * same size as PRIM_type field so already verified earlier.
	 */

	/*
	 * validate state
	 */
	if (tep->te_state != TS_IDLE) {
		(void) (STRLOG(TL_ID, tep->te_minor, 1,
		    SL_TRACE|SL_ERROR,
		    "tl_wput:T_UNBIND_REQ:out of state, state=%d",
		    tep->te_state));
		tl_error_ack(wq, ackmp, TOUTSTATE, 0, T_UNBIND_REQ);
		return;
	}
	tep->te_state = NEXTSTATE(TE_UNBIND_REQ, tep->te_state);

	/*
	 * TPI says on T_UNBIND_REQ:
	 *    send up a M_FLUSH to flush both
	 *    read and write queues
	 */
	(void) putnextctl1(RD(wq), M_FLUSH, FLUSHRW);

	if (! IS_SOCKET(tep) || !IS_CLTS(tep) || tep->te_qlen != 0 ||
	    tep->te_magic != SOU_MAGIC_EXPLICIT) {

		/*
		 * Sockets use bind with qlen==0 followed by bind() to
		 * the same address with qlen > 0 for listeners.
		 * We allow rebind with a new qlen value.
		 */
		tl_addr_unbind(tep);
	}

	tep->te_state = NEXTSTATE(TE_OK_ACK1, tep->te_state);
	/*
	 * send  T_OK_ACK
	 */
	tl_ok_ack(wq, ackmp, T_UNBIND_REQ);
}


/*
 * Option management code from drv/ip is used here
 * Note: TL_PROT_LEVEL/TL_IOC_CREDOPT option is not part of tl_opt_arr
 *	database of options. So optcom_req() will fail T_SVR4_OPTMGMT_REQ.
 *	However, that is what we want as that option is 'unorthodox'
 *	and only valid in T_CONN_IND, T_CONN_CON  and T_UNITDATA_IND
 *	and not in T_SVR4_OPTMGMT_REQ/ACK
 * Note2: use of optcom_req means this routine is an exception to
 *	 recovery from allocb() failures.
 */

static void
tl_optmgmt(queue_t *wq, mblk_t *mp)
{
	tl_endpt_t *tep;
	mblk_t *ackmp;
	union T_primitives *prim;
	cred_t *cr;

	tep = (tl_endpt_t *)wq->q_ptr;
	prim = (union T_primitives *)mp->b_rptr;

	/*
	 * All Solaris components should pass a db_credp
	 * for this TPI message, hence we ASSERT.
	 * But in case there is some other M_PROTO that looks
	 * like a TPI message sent by some other kernel
	 * component, we check and return an error.
	 */
	cr = msg_getcred(mp, NULL);
	ASSERT(cr != NULL);
	if (cr == NULL) {
		tl_error_ack(wq, mp, TSYSERR, EINVAL, prim->type);
		return;
	}

	/*  all states OK for AF_UNIX options ? */
	if (!IS_SOCKET(tep) && tep->te_state != TS_IDLE &&
	    prim->type == T_SVR4_OPTMGMT_REQ) {
		/*
		 * Broken TLI semantics that options can only be managed
		 * in TS_IDLE state. Needed for Sparc ABI test suite that
		 * tests this TLI (mis)feature using this device driver.
		 */
		(void) (STRLOG(TL_ID, tep->te_minor, 1,
		    SL_TRACE|SL_ERROR,
		    "tl_wput:T_SVR4_OPTMGMT_REQ:out of state, state=%d",
		    tep->te_state));
		/*
		 * preallocate memory for T_ERROR_ACK
		 */
		ackmp = allocb(sizeof (struct T_error_ack), BPRI_MED);
		if (! ackmp) {
			tl_memrecover(wq, mp, sizeof (struct T_error_ack));
			return;
		}

		tl_error_ack(wq, ackmp, TOUTSTATE, 0, T_SVR4_OPTMGMT_REQ);
		freemsg(mp);
		return;
	}

	/*
	 * call common option management routine from drv/ip
	 */
	if (prim->type == T_SVR4_OPTMGMT_REQ) {
		svr4_optcom_req(wq, mp, cr, &tl_opt_obj);
	} else {
		ASSERT(prim->type == T_OPTMGMT_REQ);
		tpi_optcom_req(wq, mp, cr, &tl_opt_obj);
	}
}

/*
 * Handle T_conn_req - the driver part of accept().
 * If TL_SET[U]CRED generate the credentials options.
 * If this is a socket pass through options unmodified.
 * For sockets generate the T_CONN_CON here instead of
 * waiting for the T_CONN_RES.
 */
static void
tl_conn_req(queue_t *wq, mblk_t *mp)
{
	tl_endpt_t		*tep = (tl_endpt_t *)wq->q_ptr;
	struct T_conn_req	*creq = (struct T_conn_req *)mp->b_rptr;
	ssize_t			msz = MBLKL(mp);
	t_scalar_t		alen, aoff, olen, ooff,	err = 0;
	tl_endpt_t		*peer_tep = NULL;
	mblk_t			*ackmp;
	mblk_t			*dimp;
	struct T_discon_ind	*di;
	soux_addr_t		ux_addr;
	tl_addr_t		dst;

	ASSERT(IS_COTS(tep));

	if (tep->te_closing) {
		freemsg(mp);
		return;
	}

	/*
	 * preallocate memory for:
	 * 1. max of T_ERROR_ACK and T_OK_ACK
	 *	==> known max T_ERROR_ACK
	 * 2. max of T_DISCON_IND and T_CONN_IND
	 */
	ackmp = allocb(sizeof (struct T_error_ack), BPRI_MED);
	if (! ackmp) {
		tl_memrecover(wq, mp, sizeof (struct T_error_ack));
		return;
	}
	/*
	 * memory committed for T_OK_ACK/T_ERROR_ACK now
	 * will be committed for T_DISCON_IND/T_CONN_IND later
	 */

	if (tep->te_state != TS_IDLE) {
		(void) (STRLOG(TL_ID, tep->te_minor, 1,
		    SL_TRACE|SL_ERROR,
		    "tl_wput:T_CONN_REQ:out of state, state=%d",
		    tep->te_state));
		tl_error_ack(wq, ackmp, TOUTSTATE, 0, T_CONN_REQ);
		freemsg(mp);
		return;
	}

	/*
	 * validate the message
	 * Note: dereference fields in struct inside message only
	 * after validating the message length.
	 */
	if (msz < sizeof (struct T_conn_req)) {
		(void) (STRLOG(TL_ID, tep->te_minor, 1, SL_TRACE|SL_ERROR,
		    "tl_conn_req:invalid message length"));
		tl_error_ack(wq, ackmp, TSYSERR, EINVAL, T_CONN_REQ);
		freemsg(mp);
		return;
	}
	alen = creq->DEST_length;
	aoff = creq->DEST_offset;
	olen = creq->OPT_length;
	ooff = creq->OPT_offset;
	if (olen == 0)
		ooff = 0;

	if (IS_SOCKET(tep)) {
		if ((alen != TL_SOUX_ADDRLEN) ||
		    (aoff < 0) ||
		    (aoff + alen > msz) ||
		    (alen > msz - sizeof (struct T_conn_req))) {
			(void) (STRLOG(TL_ID, tep->te_minor,
				    1, SL_TRACE|SL_ERROR,
				    "tl_conn_req: invalid socket addr"));
			tl_error_ack(wq, ackmp, TSYSERR, EINVAL, T_CONN_REQ);
			freemsg(mp);
			return;
		}
		bcopy(mp->b_rptr + aoff, &ux_addr, TL_SOUX_ADDRLEN);
		if ((ux_addr.soua_magic != SOU_MAGIC_IMPLICIT) &&
		    (ux_addr.soua_magic != SOU_MAGIC_EXPLICIT)) {
			(void) (STRLOG(TL_ID, tep->te_minor,
			    1, SL_TRACE|SL_ERROR,
			    "tl_conn_req: invalid socket magic"));
			tl_error_ack(wq, ackmp, TSYSERR, EINVAL, T_CONN_REQ);
			freemsg(mp);
			return;
		}
	} else {
		if ((alen > 0 && ((aoff + alen) > msz || aoff + alen < 0)) ||
		    (olen > 0 && ((ssize_t)(ooff + olen) > msz ||
		    ooff + olen < 0)) ||
		    olen < 0 || ooff < 0) {
			(void) (STRLOG(TL_ID, tep->te_minor, 1,
			    SL_TRACE|SL_ERROR,
			    "tl_conn_req:invalid message"));
			tl_error_ack(wq, ackmp, TSYSERR, EINVAL, T_CONN_REQ);
			freemsg(mp);
			return;
		}

		if (alen <= 0 || aoff < 0 ||
		    (ssize_t)alen > msz - sizeof (struct T_conn_req)) {
			(void) (STRLOG(TL_ID, tep->te_minor, 1,
				    SL_TRACE|SL_ERROR,
				    "tl_conn_req:bad addr in message, "
				    "alen=%d, msz=%ld",
				    alen, msz));
			tl_error_ack(wq, ackmp, TBADADDR, 0, T_CONN_REQ);
			freemsg(mp);
			return;
		}
#ifdef DEBUG
		/*
		 * Mild form of ASSERT()ion to detect broken TPI apps.
		 * if (! assertion)
		 *	log warning;
		 */
		if (! (aoff >= (t_scalar_t)sizeof (struct T_conn_req))) {
			(void) (STRLOG(TL_ID, tep->te_minor, 3,
			    SL_TRACE|SL_ERROR,
			    "tl_conn_req: addr overlaps TPI message"));
		}
#endif
		if (olen) {
			/*
			 * no opts in connect req
			 * supported in this provider except for sockets.
			 */
			(void) (STRLOG(TL_ID, tep->te_minor, 1,
			    SL_TRACE|SL_ERROR,
			    "tl_conn_req:options not supported "
			    "in message"));
			tl_error_ack(wq, ackmp, TBADOPT, 0, T_CONN_REQ);
			freemsg(mp);
			return;
		}
	}

	/*
	 * Prevent tep from closing on us.
	 */
	if (! tl_noclose(tep)) {
		(void) (STRLOG(TL_ID, tep->te_minor, 1, SL_TRACE|SL_ERROR,
		    "tl_conn_req:endpoint is closing"));
		tl_error_ack(wq, ackmp, TOUTSTATE, 0, T_CONN_REQ);
		freemsg(mp);
		return;
	}

	tep->te_state = NEXTSTATE(TE_CONN_REQ, tep->te_state);
	/*
	 * get endpoint to connect to
	 * check that peer with DEST addr is bound to addr
	 * and has CONIND_number > 0
	 */
	dst.ta_alen = alen;
	dst.ta_abuf = mp->b_rptr + aoff;
	dst.ta_zoneid = tep->te_zoneid;

	/*
	 * Verify if remote addr is in use
	 */
	peer_tep = (IS_SOCKET(tep) ?
	    tl_sock_find_peer(tep, &ux_addr) :
	    tl_find_peer(tep, &dst));

	if (peer_tep == NULL) {
		(void) (STRLOG(TL_ID, tep->te_minor, 1, SL_TRACE|SL_ERROR,
		    "tl_conn_req:no one at connect address"));
		err = ECONNREFUSED;
	} else if (peer_tep->te_nicon >= peer_tep->te_qlen)  {
		/*
		 * validate that number of incoming connection is
		 * not to capacity on destination endpoint
		 */
		(void) (STRLOG(TL_ID, tep->te_minor, 2, SL_TRACE,
		    "tl_conn_req: qlen overflow connection refused"));
		err = ECONNREFUSED;
	}

	/*
	 * Send T_DISCON_IND in case of error
	 */
	if (err != 0) {
		if (peer_tep != NULL)
			tl_refrele(peer_tep);
		/* We are still expected to send T_OK_ACK */
		tep->te_state = NEXTSTATE(TE_OK_ACK1, tep->te_state);
		tl_ok_ack(tep->te_wq, ackmp, T_CONN_REQ);
		tl_closeok(tep);
		dimp = tpi_ack_alloc(mp, sizeof (struct T_discon_ind),
		    M_PROTO, T_DISCON_IND);
		if (dimp == NULL) {
			tl_merror(wq, NULL, ENOSR);
			return;
		}
		di = (struct T_discon_ind *)dimp->b_rptr;
		di->DISCON_reason = err;
		di->SEQ_number = BADSEQNUM;

		tep->te_state = TS_IDLE;
		/*
		 * send T_DISCON_IND message
		 */
		putnext(tep->te_rq, dimp);
		return;
	}

	ASSERT(IS_COTS(peer_tep));

	/*
	 * Found the listener. At this point processing will continue on
	 * listener serializer. Close of the endpoint should be blocked while we
	 * switch serializers.
	 */
	tl_serializer_refhold(peer_tep->te_ser);
	tl_serializer_refrele(tep->te_ser);
	tep->te_ser = peer_tep->te_ser;
	ASSERT(tep->te_oconp == NULL);
	tep->te_oconp = peer_tep;

	/*
	 * It is safe to close now. Close may continue on listener serializer.
	 */
	tl_closeok(tep);

	/*
	 * Pass ackmp to tl_conn_req_ser. Note that mp->b_cont may contain user
	 * data, so we link mp to ackmp.
	 */
	ackmp->b_cont = mp;
	mp = ackmp;

	tl_refhold(tep);
	tl_serializer_enter(tep, tl_conn_req_ser, mp);
}

/*
 * Finish T_CONN_REQ processing on listener serializer.
 */
static void
tl_conn_req_ser(mblk_t *mp, tl_endpt_t *tep)
{
	queue_t		*wq;
	tl_endpt_t	*peer_tep = tep->te_oconp;
	mblk_t		*confmp, *cimp, *indmp;
	void		*opts = NULL;
	mblk_t		*ackmp = mp;
	struct T_conn_req	*creq = (struct T_conn_req *)mp->b_cont->b_rptr;
	struct T_conn_ind	*ci;
	tl_icon_t	*tip;
	void		*addr_startp;
	t_scalar_t	olen = creq->OPT_length;
	t_scalar_t	ooff = creq->OPT_offset;
	size_t 		ci_msz;
	size_t		size;
	cred_t		*cr = NULL;
	pid_t		cpid;

	if (tep->te_closing) {
		TL_UNCONNECT(tep->te_oconp);
		tl_serializer_exit(tep);
		tl_refrele(tep);
		freemsg(mp);
		return;
	}

	wq = tep->te_wq;
	tep->te_flag |= TL_EAGER;

	/*
	 * Extract preallocated ackmp from mp.
	 */
	mp = mp->b_cont;
	ackmp->b_cont = NULL;

	if (olen == 0)
		ooff = 0;

	if (peer_tep->te_closing ||
	    !((peer_tep->te_state == TS_IDLE) ||
	    (peer_tep->te_state == TS_WRES_CIND))) {
		(void) (STRLOG(TL_ID, tep->te_minor, 2, SL_TRACE | SL_ERROR,
		    "tl_conn_req:peer in bad state (%d)",
		    peer_tep->te_state));
		TL_UNCONNECT(tep->te_oconp);
		tl_error_ack(wq, mp, TSYSERR, ECONNREFUSED, T_CONN_REQ);
		freemsg(ackmp);
		tl_serializer_exit(tep);
		tl_refrele(tep);
		return;
	}

	/*
	 * preallocate now for T_DISCON_IND or T_CONN_IND
	 */
	/*
	 * calculate length of T_CONN_IND message
	 */
	if (peer_tep->te_flag & (TL_SETCRED|TL_SETUCRED)) {
		cr = msg_getcred(mp, &cpid);
		ASSERT(cr != NULL);
		if (peer_tep->te_flag & TL_SETCRED) {
			ooff = 0;
			olen = (t_scalar_t) sizeof (struct opthdr) +
			    OPTLEN(sizeof (tl_credopt_t));
			/* 1 option only */
		} else {
			ooff = 0;
			olen = (t_scalar_t)sizeof (struct opthdr) +
			    OPTLEN(ucredminsize(cr));
			/* 1 option only */
		}
	}
	ci_msz = sizeof (struct T_conn_ind) + tep->te_alen;
	ci_msz = T_ALIGN(ci_msz) + olen;
	size = max(ci_msz, sizeof (struct T_discon_ind));

	/*
	 * Save options from mp - we'll need them for T_CONN_IND.
	 */
	if (ooff != 0) {
		opts = kmem_alloc(olen, KM_NOSLEEP);
		if (opts == NULL) {
			/*
			 * roll back state changes
			 */
			tep->te_state = TS_IDLE;
			tl_memrecover(wq, mp, size);
			freemsg(ackmp);
			TL_UNCONNECT(tep->te_oconp);
			tl_serializer_exit(tep);
			tl_refrele(tep);
			return;
		}
		/* Copy options to a temp buffer */
		bcopy(mp->b_rptr + ooff, opts, olen);
	}

	if (IS_SOCKET(tep) && !tl_disable_early_connect) {
		/*
		 * Generate a T_CONN_CON that has the identical address
		 * (and options) as the T_CONN_REQ.
		 * NOTE: assumes that the T_conn_req and T_conn_con structures
		 * are isomorphic.
		 */
		confmp = copyb(mp);
		if (! confmp) {
			/*
			 * roll back state changes
			 */
			tep->te_state = TS_IDLE;
			tl_memrecover(wq, mp, mp->b_wptr - mp->b_rptr);
			freemsg(ackmp);
			if (opts != NULL)
				kmem_free(opts, olen);
			TL_UNCONNECT(tep->te_oconp);
			tl_serializer_exit(tep);
			tl_refrele(tep);
			return;
		}
		((struct T_conn_con *)(confmp->b_rptr))->PRIM_type =
		    T_CONN_CON;
	} else {
		confmp = NULL;
	}
	if ((indmp = reallocb(mp, size, 0)) == NULL) {
		/*
		 * roll back state changes
		 */
		tep->te_state = TS_IDLE;
		tl_memrecover(wq, mp, size);
		freemsg(ackmp);
		if (opts != NULL)
			kmem_free(opts, olen);
		freemsg(confmp);
		TL_UNCONNECT(tep->te_oconp);
		tl_serializer_exit(tep);
		tl_refrele(tep);
		return;
	}

	tip = kmem_zalloc(sizeof (*tip), KM_NOSLEEP);
	if (tip == NULL) {
		/*
		 * roll back state changes
		 */
		tep->te_state = TS_IDLE;
		tl_memrecover(wq, indmp, sizeof (*tip));
		freemsg(ackmp);
		if (opts != NULL)
			kmem_free(opts, olen);
		freemsg(confmp);
		TL_UNCONNECT(tep->te_oconp);
		tl_serializer_exit(tep);
		tl_refrele(tep);
		return;
	}
	tip->ti_mp = NULL;

	/*
	 * memory is now committed for T_DISCON_IND/T_CONN_IND/T_CONN_CON
	 * and tl_icon_t cell.
	 */

	/*
	 * ack validity of request and send the peer credential in the ACK.
	 */
	tep->te_state = NEXTSTATE(TE_OK_ACK1, tep->te_state);

	if (peer_tep != NULL && peer_tep->te_credp != NULL &&
	    confmp != NULL) {
		mblk_setcred(confmp, peer_tep->te_credp, peer_tep->te_cpid);
	}

	tl_ok_ack(wq, ackmp, T_CONN_REQ);

	/*
	 * prepare message to send T_CONN_IND
	 */
	/*
	 * allocate the message - original data blocks retained
	 * in the returned mblk
	 */
	cimp = tl_resizemp(indmp, size);
	if (! cimp) {
		(void) (STRLOG(TL_ID, tep->te_minor, 3, SL_TRACE|SL_ERROR,
		    "tl_conn_req:con_ind:allocb failure"));
		tl_merror(wq, indmp, ENOMEM);
		TL_UNCONNECT(tep->te_oconp);
		tl_serializer_exit(tep);
		tl_refrele(tep);
		if (opts != NULL)
			kmem_free(opts, olen);
		freemsg(confmp);
		ASSERT(tip->ti_mp == NULL);
		kmem_free(tip, sizeof (*tip));
		return;
	}

	DB_TYPE(cimp) = M_PROTO;
	ci = (struct T_conn_ind *)cimp->b_rptr;
	ci->PRIM_type  = T_CONN_IND;
	ci->SRC_offset = (t_scalar_t)sizeof (struct T_conn_ind);
	ci->SRC_length = tep->te_alen;
	ci->SEQ_number = tep->te_seqno;

	addr_startp = cimp->b_rptr + ci->SRC_offset;
	bcopy(tep->te_abuf, addr_startp, tep->te_alen);
	if (peer_tep->te_flag & (TL_SETCRED|TL_SETUCRED)) {

		ci->OPT_offset = (t_scalar_t)T_ALIGN(ci->SRC_offset +
		    ci->SRC_length);
		ci->OPT_length = olen; /* because only 1 option */
		tl_fill_option(cimp->b_rptr + ci->OPT_offset,
		    cr, cpid,
		    peer_tep->te_flag, peer_tep->te_credp);
	} else if (ooff != 0) {
		/* Copy option from T_CONN_REQ */
		ci->OPT_offset = (t_scalar_t)T_ALIGN(ci->SRC_offset +
		    ci->SRC_length);
		ci->OPT_length = olen;
		ASSERT(opts != NULL);
		bcopy(opts, (void *)((uintptr_t)ci + ci->OPT_offset), olen);
	} else {
		ci->OPT_offset = 0;
		ci->OPT_length = 0;
	}
	if (opts != NULL)
		kmem_free(opts, olen);

	/*
	 * register connection request with server peer
	 * append to list of incoming connections
	 * increment references for both peer_tep and tep: peer_tep is placed on
	 * te_oconp and tep is placed on listeners queue.
	 */
	tip->ti_tep = tep;
	tip->ti_seqno = tep->te_seqno;
	list_insert_tail(&peer_tep->te_iconp, tip);
	peer_tep->te_nicon++;

	peer_tep->te_state = NEXTSTATE(TE_CONN_IND, peer_tep->te_state);
	/*
	 * send the T_CONN_IND message
	 */
	putnext(peer_tep->te_rq, cimp);

	/*
	 * Send a T_CONN_CON message for sockets.
	 * Disable the queues until we have reached the correct state!
	 */
	if (confmp != NULL) {
		tep->te_state = NEXTSTATE(TE_CONN_CON, tep->te_state);
		noenable(wq);
		putnext(tep->te_rq, confmp);
	}
	/*
	 * Now we need to increment tep reference because tep is referenced by
	 * server list of pending connections. We also need to decrement
	 * reference before exiting serializer. Two operations void each other
	 * so we don't modify reference at all.
	 */
	ASSERT(tep->te_refcnt >= 2);
	ASSERT(peer_tep->te_refcnt >= 2);
	tl_serializer_exit(tep);
}



/*
 * Handle T_conn_res on listener stream. Called on listener serializer.
 * tl_conn_req has already generated the T_CONN_CON.
 * tl_conn_res is called on listener serializer.
 * No one accesses acceptor at this point, so it is safe to modify acceptor.
 * Switch eager serializer to acceptor's.
 *
 * If TL_SET[U]CRED generate the credentials options.
 * For sockets tl_conn_req has already generated the T_CONN_CON.
 */
static void
tl_conn_res(mblk_t *mp, tl_endpt_t *tep)
{
	queue_t			*wq;
	struct T_conn_res	*cres = (struct T_conn_res *)mp->b_rptr;
	ssize_t			msz = MBLKL(mp);
	t_scalar_t		olen, ooff, err = 0;
	t_scalar_t		prim = cres->PRIM_type;
	uchar_t			*addr_startp;
	tl_endpt_t 		*acc_ep = NULL, *cl_ep = NULL;
	tl_icon_t		*tip;
	size_t			size;
	mblk_t			*ackmp, *respmp;
	mblk_t			*dimp, *ccmp = NULL;
	struct T_discon_ind	*di;
	struct T_conn_con	*cc;
	boolean_t		client_noclose_set = B_FALSE;
	boolean_t		switch_client_serializer = B_TRUE;

	ASSERT(IS_COTS(tep));

	if (tep->te_closing) {
		freemsg(mp);
		return;
	}

	wq = tep->te_wq;

	/*
	 * preallocate memory for:
	 * 1. max of T_ERROR_ACK and T_OK_ACK
	 *	==> known max T_ERROR_ACK
	 * 2. max of T_DISCON_IND and T_CONN_CON
	 */
	ackmp = allocb(sizeof (struct T_error_ack), BPRI_MED);
	if (! ackmp) {
		tl_memrecover(wq, mp, sizeof (struct T_error_ack));
		return;
	}
	/*
	 * memory committed for T_OK_ACK/T_ERROR_ACK now
	 * will be committed for T_DISCON_IND/T_CONN_CON later
	 */


	ASSERT(prim == T_CONN_RES || prim == O_T_CONN_RES);

	/*
	 * validate state
	 */
	if (tep->te_state != TS_WRES_CIND) {
		(void) (STRLOG(TL_ID, tep->te_minor, 1,
		    SL_TRACE|SL_ERROR,
		    "tl_wput:T_CONN_RES:out of state, state=%d",
		    tep->te_state));
		tl_error_ack(wq, ackmp, TOUTSTATE, 0, prim);
		freemsg(mp);
		return;
	}

	/*
	 * validate the message
	 * Note: dereference fields in struct inside message only
	 * after validating the message length.
	 */
	if (msz < sizeof (struct T_conn_res)) {
		(void) (STRLOG(TL_ID, tep->te_minor, 1, SL_TRACE|SL_ERROR,
		    "tl_conn_res:invalid message length"));
		tl_error_ack(wq, ackmp, TSYSERR, EINVAL, prim);
		freemsg(mp);
		return;
	}
	olen = cres->OPT_length;
	ooff = cres->OPT_offset;
	if (((olen > 0) && ((ooff + olen) > msz))) {
		(void) (STRLOG(TL_ID, tep->te_minor, 1, SL_TRACE|SL_ERROR,
		    "tl_conn_res:invalid message"));
		tl_error_ack(wq, ackmp, TSYSERR, EINVAL, prim);
		freemsg(mp);
		return;
	}
	if (olen) {
		/*
		 * no opts in connect res
		 * supported in this provider
		 */
		(void) (STRLOG(TL_ID, tep->te_minor, 1, SL_TRACE|SL_ERROR,
		    "tl_conn_res:options not supported in message"));
		tl_error_ack(wq, ackmp, TBADOPT, 0, prim);
		freemsg(mp);
		return;
	}

	tep->te_state = NEXTSTATE(TE_CONN_RES, tep->te_state);
	ASSERT(tep->te_state == TS_WACK_CRES);

	if (cres->SEQ_number < TL_MINOR_START &&
	    cres->SEQ_number >= BADSEQNUM) {
		(void) (STRLOG(TL_ID, tep->te_minor, 2, SL_TRACE|SL_ERROR,
		    "tl_conn_res:remote endpoint sequence number bad"));
		tep->te_state = NEXTSTATE(TE_ERROR_ACK, tep->te_state);
		tl_error_ack(wq, ackmp, TBADSEQ, 0, prim);
		freemsg(mp);
		return;
	}

	/*
	 * find accepting endpoint. Will have extra reference if found.
	 */
	if (mod_hash_find_cb(tep->te_transport->tr_ai_hash,
	    (mod_hash_key_t)(uintptr_t)cres->ACCEPTOR_id,
	    (mod_hash_val_t *)&acc_ep, tl_find_callback) != 0) {
		(void) (STRLOG(TL_ID, tep->te_minor, 2, SL_TRACE|SL_ERROR,
		    "tl_conn_res:bad accepting endpoint"));
		tep->te_state = NEXTSTATE(TE_ERROR_ACK, tep->te_state);
		tl_error_ack(wq, ackmp, TBADF, 0, prim);
		freemsg(mp);
		return;
	}

	/*
	 * Prevent acceptor from closing.
	 */
	if (! tl_noclose(acc_ep)) {
		(void) (STRLOG(TL_ID, tep->te_minor, 2, SL_TRACE|SL_ERROR,
		    "tl_conn_res:bad accepting endpoint"));
		tep->te_state = NEXTSTATE(TE_ERROR_ACK, tep->te_state);
		tl_error_ack(wq, ackmp, TBADF, 0, prim);
		tl_refrele(acc_ep);
		freemsg(mp);
		return;
	}

	acc_ep->te_flag |= TL_ACCEPTOR;

	/*
	 * validate that accepting endpoint, if different from listening
	 * has address bound => state is TS_IDLE
	 * TROUBLE in XPG4 !!?
	 */
	if ((tep != acc_ep) && (acc_ep->te_state != TS_IDLE)) {
		(void) (STRLOG(TL_ID, tep->te_minor, 2, SL_TRACE|SL_ERROR,
		    "tl_conn_res:accepting endpoint has no address bound,"
		    "state=%d", acc_ep->te_state));
		tep->te_state = NEXTSTATE(TE_ERROR_ACK, tep->te_state);
		tl_error_ack(wq, ackmp, TOUTSTATE, 0, prim);
		freemsg(mp);
		tl_closeok(acc_ep);
		tl_refrele(acc_ep);
		return;
	}

	/*
	 * validate if accepting endpt same as listening, then
	 * no other incoming connection should be on the queue
	 */

	if ((tep == acc_ep) && (tep->te_nicon > 1)) {
		(void) (STRLOG(TL_ID, tep->te_minor, 3, SL_TRACE|SL_ERROR,
		    "tl_conn_res: > 1 conn_ind on listener-acceptor"));
		tep->te_state = NEXTSTATE(TE_ERROR_ACK, tep->te_state);
		tl_error_ack(wq, ackmp, TBADF, 0, prim);
		freemsg(mp);
		tl_closeok(acc_ep);
		tl_refrele(acc_ep);
		return;
	}

	/*
	 * Mark for deletion, the entry corresponding to client
	 * on list of pending connections made by the listener
	 *  search list to see if client is one of the
	 * recorded as a listener.
	 */
	tip = tl_icon_find(tep, cres->SEQ_number);
	if (tip == NULL) {
		(void) (STRLOG(TL_ID, tep->te_minor, 2, SL_TRACE|SL_ERROR,
		    "tl_conn_res:no client in listener list"));
		tep->te_state = NEXTSTATE(TE_ERROR_ACK, tep->te_state);
		tl_error_ack(wq, ackmp, TBADSEQ, 0, prim);
		freemsg(mp);
		tl_closeok(acc_ep);
		tl_refrele(acc_ep);
		return;
	}

	/*
	 * If ti_tep is NULL the client has already closed. In this case
	 * the code below will avoid any action on the client side
	 * but complete the server and acceptor state transitions.
	 */
	ASSERT(tip->ti_tep == NULL ||
	    tip->ti_tep->te_seqno == cres->SEQ_number);
	cl_ep = tip->ti_tep;

	/*
	 * If the client is present it is switched from listener's to acceptor's
	 * serializer. We should block client closes while serializers are
	 * being switched.
	 *
	 * It is possible that the client is present but is currently being
	 * closed. There are two possible cases:
	 *
	 * 1) The client has already entered tl_close_finish_ser() and sent
	 *    T_ORDREL_IND. In this case we can just ignore the client (but we
	 *    still need to send all messages from tip->ti_mp to the acceptor).
	 *
	 * 2) The client started the close but has not entered
	 *    tl_close_finish_ser() yet. In this case, the client is already
	 *    proceeding asynchronously on the listener's serializer, so we're
	 *    forced to change the acceptor to use the listener's serializer to
	 *    ensure that any operations on the acceptor are serialized with
	 *    respect to the close that's in-progress.
	 */
	if (cl_ep != NULL) {
		if (tl_noclose(cl_ep)) {
			client_noclose_set = B_TRUE;
		} else {
			/*
			 * Client is closing. If it it has sent the
			 * T_ORDREL_IND, we can simply ignore it - otherwise,
			 * we have to let let the client continue until it is
			 * sent.
			 *
			 * If we do continue using the client, acceptor will
			 * switch to client's serializer which is used by client
			 * for its close.
			 */
			tl_client_closing_when_accepting++;
			switch_client_serializer = B_FALSE;
			if (!IS_SOCKET(cl_ep) || tl_disable_early_connect ||
			    cl_ep->te_state == -1)
				cl_ep = NULL;
		}
	}

	if (cl_ep != NULL) {
		/*
		 * validate client state to be TS_WCON_CREQ or TS_DATA_XFER
		 * (latter for sockets only)
		 */
		if (cl_ep->te_state != TS_WCON_CREQ &&
		    (cl_ep->te_state != TS_DATA_XFER &&
		    IS_SOCKET(cl_ep))) {
			err = ECONNREFUSED;
			/*
			 * T_DISCON_IND sent later after committing memory
			 * and acking validity of request
			 */
			(void) (STRLOG(TL_ID, tep->te_minor, 2, SL_TRACE,
			    "tl_conn_res:peer in bad state"));
		}

		/*
		 * preallocate now for T_DISCON_IND or T_CONN_CONN
		 * ack validity of request (T_OK_ACK) after memory committed
		 */

		if (err)
			size = sizeof (struct T_discon_ind);
		else {
			/*
			 * calculate length of T_CONN_CON message
			 */
			olen = 0;
			if (cl_ep->te_flag & TL_SETCRED) {
				olen = (t_scalar_t)sizeof (struct opthdr) +
				    OPTLEN(sizeof (tl_credopt_t));
			} else if (cl_ep->te_flag & TL_SETUCRED) {
				olen = (t_scalar_t)sizeof (struct opthdr) +
				    OPTLEN(ucredminsize(acc_ep->te_credp));
			}
			size = T_ALIGN(sizeof (struct T_conn_con) +
			    acc_ep->te_alen) + olen;
		}
		if ((respmp = reallocb(mp, size, 0)) == NULL) {
			/*
			 * roll back state changes
			 */
			tep->te_state = TS_WRES_CIND;
			tl_memrecover(wq, mp, size);
			freemsg(ackmp);
			if (client_noclose_set)
				tl_closeok(cl_ep);
			tl_closeok(acc_ep);
			tl_refrele(acc_ep);
			return;
		}
		mp = NULL;
	}

	/*
	 * Now ack validity of request
	 */
	if (tep->te_nicon == 1) {
		if (tep == acc_ep)
			tep->te_state = NEXTSTATE(TE_OK_ACK2, tep->te_state);
		else
			tep->te_state = NEXTSTATE(TE_OK_ACK3, tep->te_state);
	} else
		tep->te_state = NEXTSTATE(TE_OK_ACK4, tep->te_state);

	/*
	 * send T_DISCON_IND now if client state validation failed earlier
	 */
	if (err) {
		tl_ok_ack(wq, ackmp, prim);
		/*
		 * flush the queues - why always ?
		 */
		(void) putnextctl1(acc_ep->te_rq, M_FLUSH, FLUSHR);

		dimp = tl_resizemp(respmp, size);
		if (! dimp) {
			(void) (STRLOG(TL_ID, tep->te_minor, 3,
			    SL_TRACE|SL_ERROR,
			    "tl_conn_res:con_ind:allocb failure"));
			tl_merror(wq, respmp, ENOMEM);
			tl_closeok(acc_ep);
			if (client_noclose_set)
				tl_closeok(cl_ep);
			tl_refrele(acc_ep);
			return;
		}
		if (dimp->b_cont) {
			/* no user data in provider generated discon ind */
			freemsg(dimp->b_cont);
			dimp->b_cont = NULL;
		}

		DB_TYPE(dimp) = M_PROTO;
		di = (struct T_discon_ind *)dimp->b_rptr;
		di->PRIM_type  = T_DISCON_IND;
		di->DISCON_reason = err;
		di->SEQ_number = BADSEQNUM;

		tep->te_state = TS_IDLE;
		/*
		 * send T_DISCON_IND message
		 */
		putnext(acc_ep->te_rq, dimp);
		if (client_noclose_set)
			tl_closeok(cl_ep);
		tl_closeok(acc_ep);
		tl_refrele(acc_ep);
		return;
	}

	/*
	 * now start connecting the accepting endpoint
	 */
	if (tep != acc_ep)
		acc_ep->te_state = NEXTSTATE(TE_PASS_CONN, acc_ep->te_state);

	if (cl_ep == NULL) {
		/*
		 * The client has already closed. Send up any queued messages
		 * and change the state accordingly.
		 */
		tl_ok_ack(wq, ackmp, prim);
		tl_icon_sendmsgs(acc_ep, &tip->ti_mp);

		/*
		 * remove endpoint from incoming connection
		 * delete client from list of incoming connections
		 */
		tl_freetip(tep, tip);
		freemsg(mp);
		tl_closeok(acc_ep);
		tl_refrele(acc_ep);
		return;
	} else if (tip->ti_mp != NULL) {
		/*
		 * The client could have queued a T_DISCON_IND which needs
		 * to be sent up.
		 * Note that t_discon_req can not operate the same as
		 * t_data_req since it is not possible for it to putbq
		 * the message and return -1 due to the use of qwriter.
		 */
		tl_icon_sendmsgs(acc_ep, &tip->ti_mp);
	}

	/*
	 * prepare connect confirm T_CONN_CON message
	 */

	/*
	 * allocate the message - original data blocks
	 * retained in the returned mblk
	 */
	if (! IS_SOCKET(cl_ep) || tl_disable_early_connect) {
		ccmp = tl_resizemp(respmp, size);
		if (ccmp == NULL) {
			tl_ok_ack(wq, ackmp, prim);
			(void) (STRLOG(TL_ID, tep->te_minor, 3,
			    SL_TRACE|SL_ERROR,
			    "tl_conn_res:conn_con:allocb failure"));
			tl_merror(wq, respmp, ENOMEM);
			tl_closeok(acc_ep);
			if (client_noclose_set)
				tl_closeok(cl_ep);
			tl_refrele(acc_ep);
			return;
		}

		DB_TYPE(ccmp) = M_PROTO;
		cc = (struct T_conn_con *)ccmp->b_rptr;
		cc->PRIM_type  = T_CONN_CON;
		cc->RES_offset = (t_scalar_t)sizeof (struct T_conn_con);
		cc->RES_length = acc_ep->te_alen;
		addr_startp = ccmp->b_rptr + cc->RES_offset;
		bcopy(acc_ep->te_abuf, addr_startp, acc_ep->te_alen);
		if (cl_ep->te_flag & (TL_SETCRED|TL_SETUCRED)) {
			cc->OPT_offset = (t_scalar_t)T_ALIGN(cc->RES_offset +
			    cc->RES_length);
			cc->OPT_length = olen;
			tl_fill_option(ccmp->b_rptr + cc->OPT_offset,
			    acc_ep->te_credp, acc_ep->te_cpid, cl_ep->te_flag,
			    cl_ep->te_credp);
		} else {
			cc->OPT_offset = 0;
			cc->OPT_length = 0;
		}
		/*
		 * Forward the credential in the packet so it can be picked up
		 * at the higher layers for more complete credential processing
		 */
		mblk_setcred(ccmp, acc_ep->te_credp, acc_ep->te_cpid);
	} else {
		freemsg(respmp);
		respmp = NULL;
	}

	/*
	 * make connection linking
	 * accepting and client endpoints
	 * No need to increment references:
	 *	on client: it should already have one from tip->ti_tep linkage.
	 *	on acceptor is should already have one from the table lookup.
	 *
	 * At this point both client and acceptor can't close. Set client
	 * serializer to acceptor's.
	 */
	ASSERT(cl_ep->te_refcnt >= 2);
	ASSERT(acc_ep->te_refcnt >= 2);
	ASSERT(cl_ep->te_conp == NULL);
	ASSERT(acc_ep->te_conp == NULL);
	cl_ep->te_conp = acc_ep;
	acc_ep->te_conp = cl_ep;
	ASSERT(cl_ep->te_ser == tep->te_ser);
	if (switch_client_serializer) {
		mutex_enter(&cl_ep->te_ser_lock);
		if (cl_ep->te_ser_count > 0) {
			switch_client_serializer = B_FALSE;
			tl_serializer_noswitch++;
		} else {
			/*
			 * Move client to the acceptor's serializer.
			 */
			tl_serializer_refhold(acc_ep->te_ser);
			tl_serializer_refrele(cl_ep->te_ser);
			cl_ep->te_ser = acc_ep->te_ser;
		}
		mutex_exit(&cl_ep->te_ser_lock);
	}
	if (!switch_client_serializer) {
		/*
		 * It is not possible to switch client to use acceptor's.
		 * Move acceptor to client's serializer (which is the same as
		 * listener's).
		 */
		tl_serializer_refhold(cl_ep->te_ser);
		tl_serializer_refrele(acc_ep->te_ser);
		acc_ep->te_ser = cl_ep->te_ser;
	}

	TL_REMOVE_PEER(cl_ep->te_oconp);
	TL_REMOVE_PEER(acc_ep->te_oconp);

	/*
	 * remove endpoint from incoming connection
	 * delete client from list of incoming connections
	 */
	tip->ti_tep = NULL;
	tl_freetip(tep, tip);
	tl_ok_ack(wq, ackmp, prim);

	/*
	 * data blocks already linked in reallocb()
	 */

	/*
	 * link queues so that I_SENDFD will work
	 */
	if (! IS_SOCKET(tep)) {
		acc_ep->te_wq->q_next = cl_ep->te_rq;
		cl_ep->te_wq->q_next = acc_ep->te_rq;
	}

	/*
	 * send T_CONN_CON up on client side unless it was already
	 * done (for a socket). In cases any data or ordrel req has been
	 * queued make sure that the service procedure runs.
	 */
	if (IS_SOCKET(cl_ep) && !tl_disable_early_connect) {
		enableok(cl_ep->te_wq);
		TL_QENABLE(cl_ep);
		if (ccmp != NULL)
			freemsg(ccmp);
	} else {
		/*
		 * change client state on TE_CONN_CON event
		 */
		cl_ep->te_state = NEXTSTATE(TE_CONN_CON, cl_ep->te_state);
		putnext(cl_ep->te_rq, ccmp);
	}

	/* Mark the both endpoints as accepted */
	cl_ep->te_flag |= TL_ACCEPTED;
	acc_ep->te_flag |= TL_ACCEPTED;

	/*
	 * Allow client and acceptor to close.
	 */
	tl_closeok(acc_ep);
	if (client_noclose_set)
		tl_closeok(cl_ep);
}




static void
tl_discon_req(mblk_t *mp, tl_endpt_t *tep)
{
	queue_t			*wq;
	struct T_discon_req	*dr;
	ssize_t			msz;
	tl_endpt_t		*peer_tep = tep->te_conp;
	tl_endpt_t		*srv_tep = tep->te_oconp;
	tl_icon_t		*tip;
	size_t			size;
	mblk_t			*ackmp, *dimp, *respmp;
	struct T_discon_ind	*di;
	t_scalar_t		save_state, new_state;

	if (tep->te_closing) {
		freemsg(mp);
		return;
	}

	if ((peer_tep != NULL) && peer_tep->te_closing) {
		TL_UNCONNECT(tep->te_conp);
		peer_tep = NULL;
	}
	if ((srv_tep != NULL) && srv_tep->te_closing) {
		TL_UNCONNECT(tep->te_oconp);
		srv_tep = NULL;
	}

	wq = tep->te_wq;

	/*
	 * preallocate memory for:
	 * 1. max of T_ERROR_ACK and T_OK_ACK
	 *	==> known max T_ERROR_ACK
	 * 2. for  T_DISCON_IND
	 */
	ackmp = allocb(sizeof (struct T_error_ack), BPRI_MED);
	if (! ackmp) {
		tl_memrecover(wq, mp, sizeof (struct T_error_ack));
		return;
	}
	/*
	 * memory committed for T_OK_ACK/T_ERROR_ACK now
	 * will be committed for T_DISCON_IND  later
	 */

	dr = (struct T_discon_req *)mp->b_rptr;
	msz = MBLKL(mp);

	/*
	 * validate the state
	 */
	save_state = new_state = tep->te_state;
	if (! (save_state >= TS_WCON_CREQ && save_state <= TS_WRES_CIND) &&
	    ! (save_state >= TS_DATA_XFER && save_state <= TS_WREQ_ORDREL)) {
		(void) (STRLOG(TL_ID, tep->te_minor, 1,
		    SL_TRACE|SL_ERROR,
		    "tl_wput:T_DISCON_REQ:out of state, state=%d",
		    tep->te_state));
		tl_error_ack(wq, ackmp, TOUTSTATE, 0, T_DISCON_REQ);
		freemsg(mp);
		return;
	}
	/*
	 * Defer committing the state change until it is determined if
	 * the message will be queued with the tl_icon or not.
	 */
	new_state  = NEXTSTATE(TE_DISCON_REQ, tep->te_state);

	/* validate the message */
	if (msz < sizeof (struct T_discon_req)) {
		(void) (STRLOG(TL_ID, tep->te_minor, 1, SL_TRACE|SL_ERROR,
		    "tl_discon_req:invalid message"));
		tep->te_state = NEXTSTATE(TE_ERROR_ACK, new_state);
		tl_error_ack(wq, ackmp, TSYSERR, EINVAL, T_DISCON_REQ);
		freemsg(mp);
		return;
	}

	/*
	 * if server, then validate that client exists
	 * by connection sequence number etc.
	 */
	if (tep->te_nicon > 0) { /* server */

		/*
		 * search server list for disconnect client
		 */
		tip = tl_icon_find(tep, dr->SEQ_number);
		if (tip == NULL) {
			(void) (STRLOG(TL_ID, tep->te_minor, 2,
			    SL_TRACE|SL_ERROR,
			    "tl_discon_req:no disconnect endpoint"));
			tep->te_state = NEXTSTATE(TE_ERROR_ACK, new_state);
			tl_error_ack(wq, ackmp, TBADSEQ, 0, T_DISCON_REQ);
			freemsg(mp);
			return;
		}
		/*
		 * If ti_tep is NULL the client has already closed. In this case
		 * the code below will avoid any action on the client side.
		 */

		IMPLY(tip->ti_tep != NULL,
		    tip->ti_tep->te_seqno == dr->SEQ_number);
		peer_tep = tip->ti_tep;
	}

	/*
	 * preallocate now for T_DISCON_IND
	 * ack validity of request (T_OK_ACK) after memory committed
	 */
	size = sizeof (struct T_discon_ind);
	if ((respmp = reallocb(mp, size, 0)) == NULL) {
		tl_memrecover(wq, mp, size);
		freemsg(ackmp);
		return;
	}

	/*
	 * prepare message to ack validity of request
	 */
	if (tep->te_nicon == 0)
		new_state = NEXTSTATE(TE_OK_ACK1, new_state);
	else
		if (tep->te_nicon == 1)
			new_state = NEXTSTATE(TE_OK_ACK2, new_state);
		else
			new_state = NEXTSTATE(TE_OK_ACK4, new_state);

	/*
	 * Flushing queues according to TPI. Using the old state.
	 */
	if ((tep->te_nicon <= 1) &&
	    ((save_state == TS_DATA_XFER) ||
	    (save_state == TS_WIND_ORDREL) ||
	    (save_state == TS_WREQ_ORDREL)))
		(void) putnextctl1(RD(wq), M_FLUSH, FLUSHRW);

	/* send T_OK_ACK up  */
	tl_ok_ack(wq, ackmp, T_DISCON_REQ);

	/*
	 * now do disconnect business
	 */
	if (tep->te_nicon > 0) { /* listener */
		if (peer_tep != NULL && !peer_tep->te_closing) {
			/*
			 * disconnect incoming connect request pending to tep
			 */
			if ((dimp = tl_resizemp(respmp, size)) == NULL) {
				(void) (STRLOG(TL_ID, tep->te_minor, 2,
				    SL_TRACE|SL_ERROR,
				    "tl_discon_req: reallocb failed"));
				tep->te_state = new_state;
				tl_merror(wq, respmp, ENOMEM);
				return;
			}
			di = (struct T_discon_ind *)dimp->b_rptr;
			di->SEQ_number = BADSEQNUM;
			save_state = peer_tep->te_state;
			peer_tep->te_state = TS_IDLE;

			TL_REMOVE_PEER(peer_tep->te_oconp);
			enableok(peer_tep->te_wq);
			TL_QENABLE(peer_tep);
		} else {
			freemsg(respmp);
			dimp = NULL;
		}

		/*
		 * remove endpoint from incoming connection list
		 * - remove disconnect client from list on server
		 */
		tl_freetip(tep, tip);
	} else if ((peer_tep = tep->te_oconp) != NULL) { /* client */
		/*
		 * disconnect an outgoing request pending from tep
		 */

		if ((dimp = tl_resizemp(respmp, size)) == NULL) {
			(void) (STRLOG(TL_ID, tep->te_minor, 2,
			    SL_TRACE|SL_ERROR,
			    "tl_discon_req: reallocb failed"));
			tep->te_state = new_state;
			tl_merror(wq, respmp, ENOMEM);
			return;
		}
		di = (struct T_discon_ind *)dimp->b_rptr;
		DB_TYPE(dimp) = M_PROTO;
		di->PRIM_type  = T_DISCON_IND;
		di->DISCON_reason = ECONNRESET;
		di->SEQ_number = tep->te_seqno;

		/*
		 * If this is a socket the T_DISCON_IND is queued with
		 * the T_CONN_IND. Otherwise the T_CONN_IND is removed
		 * from the list of pending connections.
		 * Note that when te_oconp is set the peer better have
		 * a t_connind_t for the client.
		 */
		if (IS_SOCKET(tep) && !tl_disable_early_connect) {
			/*
			 * No need to check that
			 * ti_tep == NULL since the T_DISCON_IND
			 * takes precedence over other queued
			 * messages.
			 */
			tl_icon_queuemsg(peer_tep, tep->te_seqno, dimp);
			peer_tep = NULL;
			dimp = NULL;
			/*
			 * Can't clear te_oconp since tl_co_unconnect needs
			 * it as a hint not to free the tep.
			 * Keep the state unchanged since tl_conn_res inspects
			 * it.
			 */
			new_state = tep->te_state;
		} else {
			/* Found - delete it */
			tip = tl_icon_find(peer_tep, tep->te_seqno);
			if (tip != NULL) {
				ASSERT(tep == tip->ti_tep);
				save_state = peer_tep->te_state;
				if (peer_tep->te_nicon == 1)
					peer_tep->te_state =
					    NEXTSTATE(TE_DISCON_IND2,
					    peer_tep->te_state);
				else
					peer_tep->te_state =
					    NEXTSTATE(TE_DISCON_IND3,
					    peer_tep->te_state);
				tl_freetip(peer_tep, tip);
			}
			ASSERT(tep->te_oconp != NULL);
			TL_UNCONNECT(tep->te_oconp);
		}
	} else if ((peer_tep = tep->te_conp) != NULL) { /* connected! */
		if ((dimp = tl_resizemp(respmp, size)) == NULL) {
			(void) (STRLOG(TL_ID, tep->te_minor, 2,
			    SL_TRACE|SL_ERROR,
			    "tl_discon_req: reallocb failed"));
			tep->te_state = new_state;
			tl_merror(wq, respmp, ENOMEM);
			return;
		}
		di = (struct T_discon_ind *)dimp->b_rptr;
		di->SEQ_number = BADSEQNUM;

		save_state = peer_tep->te_state;
		peer_tep->te_state = TS_IDLE;
	} else {
		/* Not connected */
		tep->te_state = new_state;
		freemsg(respmp);
		return;
	}

	/* Commit state changes */
	tep->te_state = new_state;

	if (peer_tep == NULL) {
		ASSERT(dimp == NULL);
		goto done;
	}
	/*
	 * Flush queues on peer before sending up
	 * T_DISCON_IND according to TPI
	 */

	if ((save_state == TS_DATA_XFER) ||
	    (save_state == TS_WIND_ORDREL) ||
	    (save_state == TS_WREQ_ORDREL))
		(void) putnextctl1(peer_tep->te_rq, M_FLUSH, FLUSHRW);

	DB_TYPE(dimp) = M_PROTO;
	di->PRIM_type  = T_DISCON_IND;
	di->DISCON_reason = ECONNRESET;

	/*
	 * data blocks already linked into dimp by reallocb()
	 */
	/*
	 * send indication message to peer user module
	 */
	ASSERT(dimp != NULL);
	putnext(peer_tep->te_rq, dimp);
done:
	if (tep->te_conp) {	/* disconnect pointers if connected */
		ASSERT(! peer_tep->te_closing);

		/*
		 * Messages may be queued on peer's write queue
		 * waiting to be processed by its write service
		 * procedure. Before the pointer to the peer transport
		 * structure is set to NULL, qenable the peer's write
		 * queue so that the queued up messages are processed.
		 */
		if ((save_state == TS_DATA_XFER) ||
		    (save_state == TS_WIND_ORDREL) ||
		    (save_state == TS_WREQ_ORDREL))
			TL_QENABLE(peer_tep);
		ASSERT(peer_tep != NULL && peer_tep->te_conp != NULL);
		TL_UNCONNECT(peer_tep->te_conp);
		if (! IS_SOCKET(tep)) {
			/*
			 * unlink the streams
			 */
			tep->te_wq->q_next = NULL;
			peer_tep->te_wq->q_next = NULL;
		}
		TL_UNCONNECT(tep->te_conp);
	}
}

static void
tl_addr_req_ser(mblk_t *mp, tl_endpt_t *tep)
{
	if (!tep->te_closing)
		tl_addr_req(mp, tep);
	else
		freemsg(mp);

	tl_serializer_exit(tep);
	tl_refrele(tep);
}

static void
tl_addr_req(mblk_t *mp, tl_endpt_t *tep)
{
	queue_t			*wq;
	size_t			ack_sz;
	mblk_t			*ackmp;
	struct T_addr_ack	*taa;

	if (tep->te_closing) {
		freemsg(mp);
		return;
	}

	wq = tep->te_wq;

	/*
	 * Note: T_ADDR_REQ message has only PRIM_type field
	 * so it is already validated earlier.
	 */

	if (IS_CLTS(tep) ||
	    (tep->te_state > TS_WREQ_ORDREL) ||
	    (tep->te_state < TS_DATA_XFER)) {
		/*
		 * Either connectionless or connection oriented but not
		 * in connected data transfer state or half-closed states.
		 */
		ack_sz = sizeof (struct T_addr_ack);
		if (tep->te_state >= TS_IDLE)
			/* is bound */
			ack_sz += tep->te_alen;
		ackmp = reallocb(mp, ack_sz, 0);
		if (ackmp == NULL) {
			(void) (STRLOG(TL_ID, tep->te_minor, 1,
			    SL_TRACE|SL_ERROR,
			    "tl_addr_req: reallocb failed"));
			tl_memrecover(wq, mp, ack_sz);
			return;
		}

		taa = (struct T_addr_ack *)ackmp->b_rptr;

		bzero(taa, sizeof (struct T_addr_ack));

		taa->PRIM_type = T_ADDR_ACK;
		ackmp->b_datap->db_type = M_PCPROTO;
		ackmp->b_wptr = (uchar_t *)&taa[1];

		if (tep->te_state >= TS_IDLE) {
			/* endpoint is bound */
			taa->LOCADDR_length = tep->te_alen;
			taa->LOCADDR_offset = (t_scalar_t)sizeof (*taa);

			bcopy(tep->te_abuf, ackmp->b_wptr,
			    tep->te_alen);
			ackmp->b_wptr += tep->te_alen;
			ASSERT(ackmp->b_wptr <= ackmp->b_datap->db_lim);
		}

		(void) qreply(wq, ackmp);
	} else {
		ASSERT(tep->te_state == TS_DATA_XFER ||
		    tep->te_state == TS_WIND_ORDREL ||
		    tep->te_state == TS_WREQ_ORDREL);
		/* connection oriented in data transfer */
		tl_connected_cots_addr_req(mp, tep);
	}
}


static void
tl_connected_cots_addr_req(mblk_t *mp, tl_endpt_t *tep)
{
	tl_endpt_t		*peer_tep = tep->te_conp;
	size_t			ack_sz;
	mblk_t			*ackmp;
	struct T_addr_ack	*taa;
	uchar_t			*addr_startp;

	if (tep->te_closing) {
		freemsg(mp);
		return;
	}

	if (peer_tep == NULL || peer_tep->te_closing) {
		tl_error_ack(tep->te_wq, mp, TSYSERR, ECONNRESET, T_ADDR_REQ);
		return;
	}

	ASSERT(tep->te_state >= TS_IDLE);

	ack_sz = sizeof (struct T_addr_ack);
	ack_sz += T_ALIGN(tep->te_alen);
	ack_sz += peer_tep->te_alen;

	ackmp = tpi_ack_alloc(mp, ack_sz, M_PCPROTO, T_ADDR_ACK);
	if (ackmp == NULL) {
		(void) (STRLOG(TL_ID, tep->te_minor, 1, SL_TRACE|SL_ERROR,
		    "tl_connected_cots_addr_req: reallocb failed"));
		tl_memrecover(tep->te_wq, mp, ack_sz);
		return;
	}

	taa = (struct T_addr_ack *)ackmp->b_rptr;

	/* endpoint is bound */
	taa->LOCADDR_length = tep->te_alen;
	taa->LOCADDR_offset = (t_scalar_t)sizeof (*taa);

	addr_startp = (uchar_t *)&taa[1];

	bcopy(tep->te_abuf, addr_startp,
	    tep->te_alen);

	taa->REMADDR_length = peer_tep->te_alen;
	taa->REMADDR_offset = (t_scalar_t)T_ALIGN(taa->LOCADDR_offset +
	    taa->LOCADDR_length);
	addr_startp = ackmp->b_rptr + taa->REMADDR_offset;
	bcopy(peer_tep->te_abuf, addr_startp,
	    peer_tep->te_alen);
	ackmp->b_wptr = (uchar_t *)ackmp->b_rptr +
	    taa->REMADDR_offset + peer_tep->te_alen;
	ASSERT(ackmp->b_wptr <= ackmp->b_datap->db_lim);

	putnext(tep->te_rq, ackmp);
}

static void
tl_copy_info(struct T_info_ack *ia, tl_endpt_t *tep)
{
	if (IS_CLTS(tep)) {
		*ia = tl_clts_info_ack;
		ia->TSDU_size = tl_tidusz; /* TSDU and TIDU size are same */
	} else {
		*ia = tl_cots_info_ack;
		if (IS_COTSORD(tep))
			ia->SERV_type = T_COTS_ORD;
	}
	ia->TIDU_size = tl_tidusz;
	ia->CURRENT_state = tep->te_state;
}

/*
 * This routine responds to T_CAPABILITY_REQ messages.  It is called by
 * tl_wput.
 */
static void
tl_capability_req(mblk_t *mp, tl_endpt_t *tep)
{
	mblk_t			*ackmp;
	t_uscalar_t		cap_bits1;
	struct T_capability_ack	*tcap;

	if (tep->te_closing) {
		freemsg(mp);
		return;
	}

	cap_bits1 = ((struct T_capability_req *)mp->b_rptr)->CAP_bits1;

	ackmp = tpi_ack_alloc(mp, sizeof (struct T_capability_ack),
	    M_PCPROTO, T_CAPABILITY_ACK);
	if (ackmp == NULL) {
		(void) (STRLOG(TL_ID, tep->te_minor, 1, SL_TRACE|SL_ERROR,
		    "tl_capability_req: reallocb failed"));
		tl_memrecover(tep->te_wq, mp,
		    sizeof (struct T_capability_ack));
		return;
	}

	tcap = (struct T_capability_ack *)ackmp->b_rptr;
	tcap->CAP_bits1 = 0;

	if (cap_bits1 & TC1_INFO) {
		tl_copy_info(&tcap->INFO_ack, tep);
		tcap->CAP_bits1 |= TC1_INFO;
	}

	if (cap_bits1 & TC1_ACCEPTOR_ID) {
		tcap->ACCEPTOR_id = tep->te_acceptor_id;
		tcap->CAP_bits1 |= TC1_ACCEPTOR_ID;
	}

	putnext(tep->te_rq, ackmp);
}

static void
tl_info_req_ser(mblk_t *mp, tl_endpt_t *tep)
{
	if (! tep->te_closing)
		tl_info_req(mp, tep);
	else
		freemsg(mp);

	tl_serializer_exit(tep);
	tl_refrele(tep);
}

static void
tl_info_req(mblk_t *mp, tl_endpt_t *tep)
{
	mblk_t *ackmp;

	ackmp = tpi_ack_alloc(mp, sizeof (struct T_info_ack),
	    M_PCPROTO, T_INFO_ACK);
	if (ackmp == NULL) {
		(void) (STRLOG(TL_ID, tep->te_minor, 1, SL_TRACE|SL_ERROR,
		    "tl_info_req: reallocb failed"));
		tl_memrecover(tep->te_wq, mp, sizeof (struct T_info_ack));
		return;
	}

	/*
	 * fill in T_INFO_ACK contents
	 */
	tl_copy_info((struct T_info_ack *)ackmp->b_rptr, tep);

	/*
	 * send ack message
	 */
	putnext(tep->te_rq, ackmp);
}

/*
 * Handle M_DATA, T_data_req and T_optdata_req.
 * If this is a socket pass through T_optdata_req options unmodified.
 */
static void
tl_data(mblk_t *mp, tl_endpt_t *tep)
{
	queue_t			*wq = tep->te_wq;
	union T_primitives	*prim = (union T_primitives *)mp->b_rptr;
	ssize_t			msz = MBLKL(mp);
	tl_endpt_t		*peer_tep;
	queue_t			*peer_rq;
	boolean_t		closing = tep->te_closing;

	if (IS_CLTS(tep)) {
		(void) (STRLOG(TL_ID, tep->te_minor, 2,
		    SL_TRACE|SL_ERROR,
		    "tl_wput:clts:unattached M_DATA"));
		if (!closing) {
			tl_merror(wq, mp, EPROTO);
		} else {
			freemsg(mp);
		}
		return;
	}

	/*
	 * If the endpoint is closing it should still forward any data to the
	 * peer (if it has one). If it is not allowed to forward it can just
	 * free the message.
	 */
	if (closing &&
	    (tep->te_state != TS_DATA_XFER) &&
	    (tep->te_state != TS_WREQ_ORDREL)) {
		freemsg(mp);
		return;
	}

	if (DB_TYPE(mp) == M_PROTO) {
		if (prim->type == T_DATA_REQ &&
		    msz < sizeof (struct T_data_req)) {
			(void) (STRLOG(TL_ID, tep->te_minor, 1,
				SL_TRACE|SL_ERROR,
				"tl_data:T_DATA_REQ:invalid message"));
			if (!closing) {
				tl_merror(wq, mp, EPROTO);
			} else {
				freemsg(mp);
			}
			return;
		} else if (prim->type == T_OPTDATA_REQ &&
		    (msz < sizeof (struct T_optdata_req) || !IS_SOCKET(tep))) {
			(void) (STRLOG(TL_ID, tep->te_minor, 1,
			    SL_TRACE|SL_ERROR,
			    "tl_data:T_OPTDATA_REQ:invalid message"));
			if (!closing) {
				tl_merror(wq, mp, EPROTO);
			} else {
				freemsg(mp);
			}
			return;
		}
	}

	/*
	 * connection oriented provider
	 */
	switch (tep->te_state) {
	case TS_IDLE:
		/*
		 * Other end not here - do nothing.
		 */
		freemsg(mp);
		(void) (STRLOG(TL_ID, tep->te_minor, 3, SL_TRACE|SL_ERROR,
		    "tl_data:cots with endpoint idle"));
		return;

	case TS_DATA_XFER:
		/* valid states */
		if (tep->te_conp != NULL)
			break;

		if (tep->te_oconp == NULL) {
			if (!closing) {
				tl_merror(wq, mp, EPROTO);
			} else {
				freemsg(mp);
			}
			return;
		}
		/*
		 * For a socket the T_CONN_CON is sent early thus
		 * the peer might not yet have accepted the connection.
		 * If we are closing queue the packet with the T_CONN_IND.
		 * Otherwise defer processing the packet until the peer
		 * accepts the connection.
		 * Note that the queue is noenabled when we go into this
		 * state.
		 */
		if (!closing) {
			(void) (STRLOG(TL_ID, tep->te_minor, 1,
			    SL_TRACE|SL_ERROR,
			    "tl_data: ocon"));
			TL_PUTBQ(tep, mp);
			return;
		}
		if (DB_TYPE(mp) == M_PROTO) {
			if (msz < sizeof (t_scalar_t)) {
				freemsg(mp);
				return;
			}
			/* reuse message block - just change REQ to IND */
			if (prim->type == T_DATA_REQ)
				prim->type = T_DATA_IND;
			else
				prim->type = T_OPTDATA_IND;
		}
		tl_icon_queuemsg(tep->te_oconp, tep->te_seqno, mp);
		return;

	case TS_WREQ_ORDREL:
		if (tep->te_conp == NULL) {
			/*
			 * Other end closed - generate discon_ind
			 * with reason 0 to cause an EPIPE but no
			 * read side error on AF_UNIX sockets.
			 */
			freemsg(mp);
			(void) (STRLOG(TL_ID, tep->te_minor, 3,
			    SL_TRACE|SL_ERROR,
			    "tl_data: WREQ_ORDREL and no peer"));
			tl_discon_ind(tep, 0);
			return;
		}
		break;

	default:
		/* invalid state for event TE_DATA_REQ */
		(void) (STRLOG(TL_ID, tep->te_minor, 1, SL_TRACE|SL_ERROR,
		    "tl_data:cots:out of state"));
		tl_merror(wq, mp, EPROTO);
		return;
	}
	/*
	 * tep->te_state = NEXTSTATE(TE_DATA_REQ, tep->te_state);
	 * (State stays same on this event)
	 */

	/*
	 * get connected endpoint
	 */
	if (((peer_tep = tep->te_conp) == NULL) || peer_tep->te_closing) {
		freemsg(mp);
		/* Peer closed */
		(void) (STRLOG(TL_ID, tep->te_minor, 3, SL_TRACE,
		    "tl_data: peer gone"));
		return;
	}

	ASSERT(tep->te_serializer == peer_tep->te_serializer);
	peer_rq = peer_tep->te_rq;

	/*
	 * Put it back if flow controlled
	 * Note: Messages already on queue when we are closing is bounded
	 * so we can ignore flow control.
	 */
	if (!canputnext(peer_rq) && !closing) {
		TL_PUTBQ(tep, mp);
		return;
	}

	/*
	 * validate peer state
	 */
	switch (peer_tep->te_state) {
	case TS_DATA_XFER:
	case TS_WIND_ORDREL:
		/* valid states */
		break;
	default:
		(void) (STRLOG(TL_ID, tep->te_minor, 1, SL_TRACE|SL_ERROR,
		    "tl_data:rx side:invalid state"));
		tl_merror(peer_tep->te_wq, mp, EPROTO);
		return;
	}
	if (DB_TYPE(mp) == M_PROTO) {
		/* reuse message block - just change REQ to IND */
		if (prim->type == T_DATA_REQ)
			prim->type = T_DATA_IND;
		else
			prim->type = T_OPTDATA_IND;
	}
	/*
	 * peer_tep->te_state = NEXTSTATE(TE_DATA_IND, peer_tep->te_state);
	 * (peer state stays same on this event)
	 */
	/*
	 * send data to connected peer
	 */
	putnext(peer_rq, mp);
}



static void
tl_exdata(mblk_t *mp, tl_endpt_t *tep)
{
	queue_t			*wq = tep->te_wq;
	union T_primitives	*prim = (union T_primitives *)mp->b_rptr;
	ssize_t			msz = MBLKL(mp);
	tl_endpt_t		*peer_tep;
	queue_t			*peer_rq;
	boolean_t		closing = tep->te_closing;

	if (msz < sizeof (struct T_exdata_req)) {
		(void) (STRLOG(TL_ID, tep->te_minor, 1, SL_TRACE|SL_ERROR,
		    "tl_exdata:invalid message"));
		if (!closing) {
			tl_merror(wq, mp, EPROTO);
		} else {
			freemsg(mp);
		}
		return;
	}

	/*
	 * If the endpoint is closing it should still forward any data to the
	 * peer (if it has one). If it is not allowed to forward it can just
	 * free the message.
	 */
	if (closing &&
	    (tep->te_state != TS_DATA_XFER) &&
	    (tep->te_state != TS_WREQ_ORDREL)) {
		freemsg(mp);
		return;
	}

	/*
	 * validate state
	 */
	switch (tep->te_state) {
	case TS_IDLE:
		/*
		 * Other end not here - do nothing.
		 */
		freemsg(mp);
		(void) (STRLOG(TL_ID, tep->te_minor, 3, SL_TRACE|SL_ERROR,
		    "tl_exdata:cots with endpoint idle"));
		return;

	case TS_DATA_XFER:
		/* valid states */
		if (tep->te_conp != NULL)
			break;

		if (tep->te_oconp == NULL) {
			if (!closing) {
				tl_merror(wq, mp, EPROTO);
			} else {
				freemsg(mp);
			}
			return;
		}
		/*
		 * For a socket the T_CONN_CON is sent early thus
		 * the peer might not yet have accepted the connection.
		 * If we are closing queue the packet with the T_CONN_IND.
		 * Otherwise defer processing the packet until the peer
		 * accepts the connection.
		 * Note that the queue is noenabled when we go into this
		 * state.
		 */
		if (!closing) {
			(void) (STRLOG(TL_ID, tep->te_minor, 1,
			    SL_TRACE|SL_ERROR,
			    "tl_exdata: ocon"));
			TL_PUTBQ(tep, mp);
			return;
		}
		(void) (STRLOG(TL_ID, tep->te_minor, 1, SL_TRACE|SL_ERROR,
		    "tl_exdata: closing socket ocon"));
		prim->type = T_EXDATA_IND;
		tl_icon_queuemsg(tep->te_oconp, tep->te_seqno, mp);
		return;

	case TS_WREQ_ORDREL:
		if (tep->te_conp == NULL) {
			/*
			 * Other end closed - generate discon_ind
			 * with reason 0 to cause an EPIPE but no
			 * read side error on AF_UNIX sockets.
			 */
			freemsg(mp);
			(void) (STRLOG(TL_ID, tep->te_minor, 3,
			    SL_TRACE|SL_ERROR,
			    "tl_exdata: WREQ_ORDREL and no peer"));
			tl_discon_ind(tep, 0);
			return;
		}
		break;

	default:
		(void) (STRLOG(TL_ID, tep->te_minor, 1,
		    SL_TRACE|SL_ERROR,
		    "tl_wput:T_EXDATA_REQ:out of state, state=%d",
		    tep->te_state));
		tl_merror(wq, mp, EPROTO);
		return;
	}
	/*
	 * tep->te_state = NEXTSTATE(TE_EXDATA_REQ, tep->te_state);
	 * (state stays same on this event)
	 */

	/*
	 * get connected endpoint
	 */
	if (((peer_tep = tep->te_conp) == NULL) || peer_tep->te_closing) {
		freemsg(mp);
		/* Peer closed */
		(void) (STRLOG(TL_ID, tep->te_minor, 3, SL_TRACE,
		    "tl_exdata: peer gone"));
		return;
	}

	peer_rq = peer_tep->te_rq;

	/*
	 * Put it back if flow controlled
	 * Note: Messages already on queue when we are closing is bounded
	 * so we can ignore flow control.
	 */
	if (!canputnext(peer_rq) && !closing) {
		TL_PUTBQ(tep, mp);
		return;
	}

	/*
	 * validate state on peer
	 */
	switch (peer_tep->te_state) {
	case TS_DATA_XFER:
	case TS_WIND_ORDREL:
		/* valid states */
		break;
	default:
		(void) (STRLOG(TL_ID, tep->te_minor, 1, SL_TRACE|SL_ERROR,
		    "tl_exdata:rx side:invalid state"));
		tl_merror(peer_tep->te_wq, mp, EPROTO);
		return;
	}
	/*
	 * peer_tep->te_state = NEXTSTATE(TE_DATA_IND, peer_tep->te_state);
	 * (peer state stays same on this event)
	 */
	/*
	 * reuse message block
	 */
	prim->type = T_EXDATA_IND;

	/*
	 * send data to connected peer
	 */
	putnext(peer_rq, mp);
}



static void
tl_ordrel(mblk_t *mp, tl_endpt_t *tep)
{
	queue_t			*wq =  tep->te_wq;
	union T_primitives	*prim = (union T_primitives *)mp->b_rptr;
	ssize_t			msz = MBLKL(mp);
	tl_endpt_t		*peer_tep;
	queue_t			*peer_rq;
	boolean_t		closing = tep->te_closing;

	if (msz < sizeof (struct T_ordrel_req)) {
		(void) (STRLOG(TL_ID, tep->te_minor, 1, SL_TRACE|SL_ERROR,
		    "tl_ordrel:invalid message"));
		if (!closing) {
			tl_merror(wq, mp, EPROTO);
		} else {
			freemsg(mp);
		}
		return;
	}

	/*
	 * validate state
	 */
	switch (tep->te_state) {
	case TS_DATA_XFER:
	case TS_WREQ_ORDREL:
		/* valid states */
		if (tep->te_conp != NULL)
			break;

		if (tep->te_oconp == NULL)
			break;

		/*
		 * For a socket the T_CONN_CON is sent early thus
		 * the peer might not yet have accepted the connection.
		 * If we are closing queue the packet with the T_CONN_IND.
		 * Otherwise defer processing the packet until the peer
		 * accepts the connection.
		 * Note that the queue is noenabled when we go into this
		 * state.
		 */
		if (!closing) {
			(void) (STRLOG(TL_ID, tep->te_minor, 1,
			    SL_TRACE|SL_ERROR,
			    "tl_ordlrel: ocon"));
			TL_PUTBQ(tep, mp);
			return;
		}
		(void) (STRLOG(TL_ID, tep->te_minor, 1, SL_TRACE|SL_ERROR,
		    "tl_ordlrel: closing socket ocon"));
		prim->type = T_ORDREL_IND;
		(void) tl_icon_queuemsg(tep->te_oconp, tep->te_seqno, mp);
		return;

	default:
		(void) (STRLOG(TL_ID, tep->te_minor, 1,
		    SL_TRACE|SL_ERROR,
		    "tl_wput:T_ORDREL_REQ:out of state, state=%d",
		    tep->te_state));
		if (!closing) {
			tl_merror(wq, mp, EPROTO);
		} else {
			freemsg(mp);
		}
		return;
	}
	tep->te_state = NEXTSTATE(TE_ORDREL_REQ, tep->te_state);

	/*
	 * get connected endpoint
	 */
	if (((peer_tep = tep->te_conp) == NULL) || peer_tep->te_closing) {
		/* Peer closed */
		(void) (STRLOG(TL_ID, tep->te_minor, 3, SL_TRACE,
		    "tl_ordrel: peer gone"));
		freemsg(mp);
		return;
	}

	peer_rq = peer_tep->te_rq;

	/*
	 * Put it back if flow controlled except when we are closing.
	 * Note: Messages already on queue when we are closing is bounded
	 * so we can ignore flow control.
	 */
	if (! canputnext(peer_rq) && !closing) {
		TL_PUTBQ(tep, mp);
		return;
	}

	/*
	 * validate state on peer
	 */
	switch (peer_tep->te_state) {
	case TS_DATA_XFER:
	case TS_WIND_ORDREL:
		/* valid states */
		break;
	default:
		(void) (STRLOG(TL_ID, tep->te_minor, 1, SL_TRACE|SL_ERROR,
		    "tl_ordrel:rx side:invalid state"));
		tl_merror(peer_tep->te_wq, mp, EPROTO);
		return;
	}
	peer_tep->te_state = NEXTSTATE(TE_ORDREL_IND, peer_tep->te_state);

	/*
	 * reuse message block
	 */
	prim->type = T_ORDREL_IND;
	(void) (STRLOG(TL_ID, tep->te_minor, 3, SL_TRACE,
	    "tl_ordrel: send ordrel_ind"));

	/*
	 * send data to connected peer
	 */
	putnext(peer_rq, mp);
}


/*
 * Send T_UDERROR_IND. The error should be from the <sys/errno.h> space.
 */
static void
tl_uderr(queue_t *wq, mblk_t *mp, t_scalar_t err)
{
	size_t			err_sz;
	tl_endpt_t		*tep;
	struct T_unitdata_req	*udreq;
	mblk_t			*err_mp;
	t_scalar_t		alen;
	t_scalar_t		olen;
	struct T_uderror_ind	*uderr;
	uchar_t			*addr_startp;

	err_sz = sizeof (struct T_uderror_ind);
	tep = (tl_endpt_t *)wq->q_ptr;
	udreq = (struct T_unitdata_req *)mp->b_rptr;
	alen = udreq->DEST_length;
	olen = udreq->OPT_length;

	if (alen > 0)
		err_sz = T_ALIGN(err_sz + alen);
	if (olen > 0)
		err_sz += olen;

	err_mp = allocb(err_sz, BPRI_MED);
	if (! err_mp) {
		(void) (STRLOG(TL_ID, tep->te_minor, 3, SL_TRACE|SL_ERROR,
		    "tl_uderr:allocb failure"));
		/*
		 * Note: no rollback of state needed as it does
		 * not change in connectionless transport
		 */
		tl_memrecover(wq, mp, err_sz);
		return;
	}

	DB_TYPE(err_mp) = M_PROTO;
	err_mp->b_wptr = err_mp->b_rptr + err_sz;
	uderr = (struct T_uderror_ind *)err_mp->b_rptr;
	uderr->PRIM_type = T_UDERROR_IND;
	uderr->ERROR_type = err;
	uderr->DEST_length = alen;
	uderr->OPT_length = olen;
	if (alen <= 0) {
		uderr->DEST_offset = 0;
	} else {
		uderr->DEST_offset =
		    (t_scalar_t)sizeof (struct T_uderror_ind);
		addr_startp  = mp->b_rptr + udreq->DEST_offset;
		bcopy(addr_startp, err_mp->b_rptr + uderr->DEST_offset,
		    (size_t)alen);
	}
	if (olen <= 0) {
		uderr->OPT_offset = 0;
	} else {
		uderr->OPT_offset =
		    (t_scalar_t)T_ALIGN(sizeof (struct T_uderror_ind) +
		    uderr->DEST_length);
		addr_startp  = mp->b_rptr + udreq->OPT_offset;
		bcopy(addr_startp, err_mp->b_rptr+uderr->OPT_offset,
		    (size_t)olen);
	}
	freemsg(mp);

	/*
	 * send indication message
	 */
	tep->te_state = NEXTSTATE(TE_UDERROR_IND, tep->te_state);

	qreply(wq, err_mp);
}

static void
tl_unitdata_ser(mblk_t *mp, tl_endpt_t *tep)
{
	queue_t *wq = tep->te_wq;

	if (!tep->te_closing && (wq->q_first != NULL)) {
		TL_PUTQ(tep, mp);
	} else if (tep->te_rq != NULL)
		tl_unitdata(mp, tep);
	else
		freemsg(mp);

	tl_serializer_exit(tep);
	tl_refrele(tep);
}

/*
 * Handle T_unitdata_req.
 * If TL_SET[U]CRED or TL_SOCKUCRED generate the credentials options.
 * If this is a socket pass through options unmodified.
 */
static void
tl_unitdata(mblk_t *mp, tl_endpt_t *tep)
{
	queue_t			*wq = tep->te_wq;
	soux_addr_t		ux_addr;
	tl_addr_t		destaddr;
	uchar_t			*addr_startp;
	tl_endpt_t		*peer_tep;
	struct T_unitdata_ind	*udind;
	struct T_unitdata_req	*udreq;
	ssize_t			msz, ui_sz, reuse_mb_sz;
	t_scalar_t		alen, aoff, olen, ooff;
	t_scalar_t		oldolen = 0;
	cred_t			*cr = NULL;
	pid_t			cpid;

	udreq = (struct T_unitdata_req *)mp->b_rptr;
	msz = MBLKL(mp);

	/*
	 * validate the state
	 */
	if (tep->te_state != TS_IDLE) {
		(void) (STRLOG(TL_ID, tep->te_minor, 1,
		    SL_TRACE|SL_ERROR,
		    "tl_wput:T_CONN_REQ:out of state"));
		tl_merror(wq, mp, EPROTO);
		return;
	}
	/*
	 * tep->te_state = NEXTSTATE(TE_UNITDATA_REQ, tep->te_state);
	 * (state does not change on this event)
	 */

	/*
	 * validate the message
	 * Note: dereference fields in struct inside message only
	 * after validating the message length.
	 */
	if (msz < sizeof (struct T_unitdata_req)) {
		(void) (STRLOG(TL_ID, tep->te_minor, 1, SL_TRACE|SL_ERROR,
		    "tl_unitdata:invalid message length"));
		tl_merror(wq, mp, EINVAL);
		return;
	}
	alen = udreq->DEST_length;
	aoff = udreq->DEST_offset;
	oldolen = olen = udreq->OPT_length;
	ooff = udreq->OPT_offset;
	if (olen == 0)
		ooff = 0;

	if (IS_SOCKET(tep)) {
		if ((alen != TL_SOUX_ADDRLEN) ||
		    (aoff < 0) ||
		    (aoff + alen > msz) ||
		    (olen < 0) || (ooff < 0) ||
		    ((olen > 0) && ((ooff + olen) > msz))) {
			(void) (STRLOG(TL_ID, tep->te_minor,
			    1, SL_TRACE|SL_ERROR,
			    "tl_unitdata_req: invalid socket addr "
			    "(msz=%d, al=%d, ao=%d, ol=%d, oo = %d)",
			    (int)msz, alen, aoff, olen, ooff));
			tl_error_ack(wq, mp, TSYSERR, EINVAL, T_UNITDATA_REQ);
			return;
		}
		bcopy(mp->b_rptr + aoff, &ux_addr, TL_SOUX_ADDRLEN);

		if ((ux_addr.soua_magic != SOU_MAGIC_IMPLICIT) &&
		    (ux_addr.soua_magic != SOU_MAGIC_EXPLICIT)) {
			(void) (STRLOG(TL_ID, tep->te_minor,
			    1, SL_TRACE|SL_ERROR,
			    "tl_conn_req: invalid socket magic"));
			tl_error_ack(wq, mp, TSYSERR, EINVAL, T_UNITDATA_REQ);
			return;
		}
	} else {
		if ((alen < 0) ||
		    (aoff < 0) ||
		    ((alen > 0) && ((aoff + alen) > msz)) ||
		    ((ssize_t)alen > (msz - sizeof (struct T_unitdata_req))) ||
		    ((aoff + alen) < 0) ||
		    ((olen > 0) && ((ooff + olen) > msz)) ||
		    (olen < 0) ||
		    (ooff < 0) ||
		    ((ssize_t)olen > (msz - sizeof (struct T_unitdata_req)))) {
			(void) (STRLOG(TL_ID, tep->te_minor, 1,
				    SL_TRACE|SL_ERROR,
				    "tl_unitdata:invalid unit data message"));
			tl_merror(wq, mp, EINVAL);
			return;
		}
	}

	/* Options not supported unless it's a socket */
	if (alen == 0 || (olen != 0 && !IS_SOCKET(tep))) {
		(void) (STRLOG(TL_ID, tep->te_minor, 3, SL_TRACE|SL_ERROR,
		    "tl_unitdata:option use(unsupported) or zero len addr"));
		tl_uderr(wq, mp, EPROTO);
		return;
	}
#ifdef DEBUG
	/*
	 * Mild form of ASSERT()ion to detect broken TPI apps.
	 * if (! assertion)
	 *	log warning;
	 */
	if (! (aoff >= (t_scalar_t)sizeof (struct T_unitdata_req))) {
		(void) (STRLOG(TL_ID, tep->te_minor, 3, SL_TRACE|SL_ERROR,
		    "tl_unitdata:addr overlaps TPI message"));
	}
#endif
	/*
	 * get destination endpoint
	 */
	destaddr.ta_alen = alen;
	destaddr.ta_abuf = mp->b_rptr + aoff;
	destaddr.ta_zoneid = tep->te_zoneid;

	/*
	 * Check whether the destination is the same that was used previously
	 * and the destination endpoint is in the right state. If something is
	 * wrong, find destination again and cache it.
	 */
	peer_tep = tep->te_lastep;

	if ((peer_tep == NULL) || peer_tep->te_closing ||
	    (peer_tep->te_state != TS_IDLE) ||
	    !tl_eqaddr(&destaddr, &peer_tep->te_ap)) {
		/*
		 * Not the same as cached destination , need to find the right
		 * destination.
		 */
		peer_tep = (IS_SOCKET(tep) ?
		    tl_sock_find_peer(tep, &ux_addr) :
		    tl_find_peer(tep, &destaddr));

		if (peer_tep == NULL) {
			(void) (STRLOG(TL_ID, tep->te_minor, 3,
			    SL_TRACE|SL_ERROR,
			    "tl_unitdata:no one at destination address"));
			tl_uderr(wq, mp, ECONNRESET);
			return;
		}

		/*
		 * Cache the new peer.
		 */
		if (tep->te_lastep != NULL)
			tl_refrele(tep->te_lastep);

		tep->te_lastep = peer_tep;
	}

	if (peer_tep->te_state != TS_IDLE) {
		(void) (STRLOG(TL_ID, tep->te_minor, 1, SL_TRACE|SL_ERROR,
		    "tl_unitdata:provider in invalid state"));
		tl_uderr(wq, mp, EPROTO);
		return;
	}

	ASSERT(peer_tep->te_rq != NULL);

	/*
	 * Put it back if flow controlled except when we are closing.
	 * Note: Messages already on queue when we are closing is bounded
	 * so we can ignore flow control.
	 */
	if (!canputnext(peer_tep->te_rq) && !(tep->te_closing)) {
		/* record what we are flow controlled on */
		if (tep->te_flowq != NULL) {
			list_remove(&tep->te_flowq->te_flowlist, tep);
		}
		list_insert_head(&peer_tep->te_flowlist, tep);
		tep->te_flowq = peer_tep;
		TL_PUTBQ(tep, mp);
		return;
	}
	/*
	 * prepare indication message
	 */

	/*
	 * calculate length of message
	 */
	if (peer_tep->te_flag & (TL_SETCRED|TL_SETUCRED|TL_SOCKUCRED)) {
		cr = msg_getcred(mp, &cpid);
		ASSERT(cr != NULL);

		if (peer_tep->te_flag & TL_SETCRED) {
			ASSERT(olen == 0);
			olen = (t_scalar_t)sizeof (struct opthdr) +
			    OPTLEN(sizeof (tl_credopt_t));
						/* 1 option only */
		} else if (peer_tep->te_flag & TL_SETUCRED) {
			ASSERT(olen == 0);
			olen = (t_scalar_t)sizeof (struct opthdr) +
			    OPTLEN(ucredminsize(cr));
						/* 1 option only */
		} else {
			/* Possibly more than one option */
			olen += (t_scalar_t)sizeof (struct T_opthdr) +
			    OPTLEN(ucredminsize(cr));
		}
	}

	ui_sz = T_ALIGN(sizeof (struct T_unitdata_ind) + tep->te_alen) + olen;
	reuse_mb_sz = T_ALIGN(sizeof (struct T_unitdata_ind) + alen) + olen;

	/*
	 * If the unitdata_ind fits and we are not adding options
	 * reuse the udreq mblk.
	 *
	 * Otherwise, it is possible we need to append an option if one of the
	 * te_flag bits is set. This requires extra space in the data block for
	 * the additional option but the traditional technique used below to
	 * allocate a new block and copy into it will not work when there is a
	 * message block with a free pointer (since we don't know anything
	 * about the layout of the data, pointers referencing or within the
	 * data, etc.). To handle this possibility the upper layers may have
	 * preallocated some space to use for appending an option. We check the
	 * overall mblock size against the size we need ('reuse_mb_sz' with the
	 * original address length [alen] to ensure we won't overrun the
	 * current mblk data size) to see if there is free space and thus
	 * avoid allocating a new message block.
	 */
	if (msz >= ui_sz && alen >= tep->te_alen &&
	    !(peer_tep->te_flag & (TL_SETCRED|TL_SETUCRED|TL_SOCKUCRED))) {
		/*
		 * Reuse the original mblk. Leave options in place.
		 */
		udind =  (struct T_unitdata_ind *)mp->b_rptr;
		udind->PRIM_type = T_UNITDATA_IND;
		udind->SRC_length = tep->te_alen;
		addr_startp = mp->b_rptr + udind->SRC_offset;
		bcopy(tep->te_abuf, addr_startp, tep->te_alen);

	} else if (MBLKSIZE(mp) >= reuse_mb_sz && alen >= tep->te_alen &&
	    mp->b_datap->db_frtnp != NULL) {
		/*
		 * We have a message block with a free pointer, but extra space
		 * has been pre-allocated for us in case we need to append an
		 * option. Reuse the original mblk, leaving existing options in
		 * place.
		 */
		udind =  (struct T_unitdata_ind *)mp->b_rptr;
		udind->PRIM_type = T_UNITDATA_IND;
		udind->SRC_length = tep->te_alen;
		addr_startp = mp->b_rptr + udind->SRC_offset;
		bcopy(tep->te_abuf, addr_startp, tep->te_alen);

		if (peer_tep->te_flag & (TL_SETCRED|TL_SETUCRED|TL_SOCKUCRED)) {
			ASSERT(cr != NULL);
			/*
			 * We're appending one new option here after the
			 * original ones.
			 */
			tl_fill_option(mp->b_rptr + udind->OPT_offset + oldolen,
			    cr, cpid, peer_tep->te_flag, peer_tep->te_credp);
		}

	} else if (mp->b_datap->db_frtnp != NULL) {
		/*
		 * The next block creates a new mp and tries to copy the data
		 * block into it, but that cannot handle a message with a free
		 * pointer (for more details see the comment in kstrputmsg()
		 * where dupmsg() is called). Since we can never properly
		 * duplicate the mp while also extending the data, just error
		 * out now.
		 */
		tl_uderr(wq, mp, EPROTO);
		return;
	} else {
		/* Allocate a new T_unitdata_ind message */
		mblk_t *ui_mp;

		ui_mp = allocb(ui_sz, BPRI_MED);
		if (! ui_mp) {
			(void) (STRLOG(TL_ID, tep->te_minor, 4, SL_TRACE,
			    "tl_unitdata:allocb failure:message queued"));
			tl_memrecover(wq, mp, ui_sz);
			return;
		}

		/*
		 * fill in T_UNITDATA_IND contents
		 */
		DB_TYPE(ui_mp) = M_PROTO;
		ui_mp->b_wptr = ui_mp->b_rptr + ui_sz;
		udind =  (struct T_unitdata_ind *)ui_mp->b_rptr;
		udind->PRIM_type = T_UNITDATA_IND;
		udind->SRC_offset = (t_scalar_t)sizeof (struct T_unitdata_ind);
		udind->SRC_length = tep->te_alen;
		addr_startp = ui_mp->b_rptr + udind->SRC_offset;
		bcopy(tep->te_abuf, addr_startp, tep->te_alen);
		udind->OPT_offset =
		    (t_scalar_t)T_ALIGN(udind->SRC_offset + udind->SRC_length);
		udind->OPT_length = olen;
		if (peer_tep->te_flag & (TL_SETCRED|TL_SETUCRED|TL_SOCKUCRED)) {

			if (oldolen != 0) {
				bcopy((void *)((uintptr_t)udreq + ooff),
				    (void *)((uintptr_t)udind +
				    udind->OPT_offset),
				    oldolen);
			}
			ASSERT(cr != NULL);

			tl_fill_option(ui_mp->b_rptr + udind->OPT_offset +
			    oldolen, cr, cpid,
			    peer_tep->te_flag, peer_tep->te_credp);
		} else {
			bcopy((void *)((uintptr_t)udreq + ooff),
			    (void *)((uintptr_t)udind + udind->OPT_offset),
			    olen);
		}

		/*
		 * relink data blocks from mp to ui_mp
		 */
		ui_mp->b_cont = mp->b_cont;
		freeb(mp);
		mp = ui_mp;
	}
	/*
	 * send indication message
	 */
	peer_tep->te_state = NEXTSTATE(TE_UNITDATA_IND, peer_tep->te_state);
	putnext(peer_tep->te_rq, mp);
}



/*
 * Check if a given addr is in use.
 * Endpoint ptr returned or NULL if not found.
 * The name space is separate for each mode. This implies that
 * sockets get their own name space.
 */
static tl_endpt_t *
tl_find_peer(tl_endpt_t *tep, tl_addr_t *ap)
{
	tl_endpt_t *peer_tep = NULL;
	int rc = mod_hash_find_cb(tep->te_addrhash, (mod_hash_key_t)ap,
	    (mod_hash_val_t *)&peer_tep, tl_find_callback);

	ASSERT(! IS_SOCKET(tep));

	ASSERT(ap != NULL && ap->ta_alen > 0);
	ASSERT(ap->ta_zoneid == tep->te_zoneid);
	ASSERT(ap->ta_abuf != NULL);
	EQUIV(rc == 0, peer_tep != NULL);
	IMPLY(rc == 0,
	    (tep->te_zoneid == peer_tep->te_zoneid) &&
	    (tep->te_transport == peer_tep->te_transport));

	if ((rc == 0) && (peer_tep->te_closing)) {
		tl_refrele(peer_tep);
		peer_tep = NULL;
	}

	return (peer_tep);
}

/*
 * Find peer for a socket based on unix domain address.
 * For implicit addresses our peer can be found by minor number in ai hash. For
 * explicit binds we look vnode address at addr_hash.
 */
static tl_endpt_t *
tl_sock_find_peer(tl_endpt_t *tep, soux_addr_t *ux_addr)
{
	tl_endpt_t *peer_tep = NULL;
	mod_hash_t *hash = ux_addr->soua_magic == SOU_MAGIC_IMPLICIT ?
	    tep->te_aihash : tep->te_addrhash;
	int rc = mod_hash_find_cb(hash, (mod_hash_key_t)ux_addr->soua_vp,
	    (mod_hash_val_t *)&peer_tep, tl_find_callback);

	ASSERT(IS_SOCKET(tep));
	EQUIV(rc == 0, peer_tep != NULL);
	IMPLY(rc == 0, (tep->te_transport == peer_tep->te_transport));

	if (peer_tep != NULL) {
		/* Don't attempt to use closing peer. */
		if (peer_tep->te_closing)
			goto errout;

		/*
		 * Cross-zone unix sockets are permitted, but for Trusted
		 * Extensions only, the "server" for these must be in the
		 * global zone.
		 */
		if ((peer_tep->te_zoneid != tep->te_zoneid) &&
		    is_system_labeled() &&
		    (peer_tep->te_zoneid != GLOBAL_ZONEID))
			goto errout;
	}

	return (peer_tep);

errout:
	tl_refrele(peer_tep);
	return (NULL);
}

/*
 * Generate a free addr and return it in struct pointed by ap
 * but allocating space for address buffer.
 * The generated address will be at least 4 bytes long and, if req->ta_alen
 * exceeds 4 bytes, be req->ta_alen bytes long.
 *
 * If address is found it will be inserted in the hash.
 *
 * If req->ta_alen is larger than the default alen (4 bytes) the last
 * alen-4 bytes will always be the same as in req.
 *
 * Return 0 for failure.
 * Return non-zero for success.
 */
static boolean_t
tl_get_any_addr(tl_endpt_t *tep, tl_addr_t *req)
{
	t_scalar_t	alen;
	uint32_t	loopcnt;	/* Limit loop to 2^32 */

	ASSERT(tep->te_hash_hndl != NULL);
	ASSERT(! IS_SOCKET(tep));

	if (tep->te_hash_hndl == NULL)
		return (B_FALSE);

	/*
	 * check if default addr is in use
	 * if it is - bump it and try again
	 */
	if (req == NULL) {
		alen = sizeof (uint32_t);
	} else {
		alen = max(req->ta_alen, sizeof (uint32_t));
		ASSERT(tep->te_zoneid == req->ta_zoneid);
	}

	if (tep->te_alen < alen) {
		void *abuf = kmem_zalloc((size_t)alen, KM_NOSLEEP);

		/*
		 * Not enough space in tep->ta_ap to hold the address,
		 * allocate a bigger space.
		 */
		if (abuf == NULL)
			return (B_FALSE);

		if (tep->te_alen > 0)
			kmem_free(tep->te_abuf, tep->te_alen);

		tep->te_alen = alen;
		tep->te_abuf = abuf;
	}

	/* Copy in the address in req */
	if (req != NULL) {
		ASSERT(alen >= req->ta_alen);
		bcopy(req->ta_abuf, tep->te_abuf, (size_t)req->ta_alen);
	}

	/*
	 * First try minor number then try default addresses.
	 */
	bcopy(&tep->te_minor, tep->te_abuf, sizeof (uint32_t));

	for (loopcnt = 0; loopcnt < UINT32_MAX; loopcnt++) {
		if (mod_hash_insert_reserve(tep->te_addrhash,
		    (mod_hash_key_t)&tep->te_ap, (mod_hash_val_t)tep,
		    tep->te_hash_hndl) == 0) {
			/*
			 * found free address
			 */
			tep->te_flag |= TL_ADDRHASHED;
			tep->te_hash_hndl = NULL;

			return (B_TRUE); /* successful return */
		}
		/*
		 * Use default address.
		 */
		bcopy(&tep->te_defaddr, tep->te_abuf, sizeof (uint32_t));
		atomic_inc_32(&tep->te_defaddr);
	}

	/*
	 * Failed to find anything.
	 */
	(void) (STRLOG(TL_ID, -1, 1, SL_ERROR,
	    "tl_get_any_addr:looped 2^32 times"));
	return (B_FALSE);
}

/*
 * reallocb + set r/w ptrs to reflect size.
 */
static mblk_t *
tl_resizemp(mblk_t *mp, ssize_t new_size)
{
	if ((mp = reallocb(mp, new_size, 0)) == NULL)
		return (NULL);

	mp->b_rptr = DB_BASE(mp);
	mp->b_wptr = mp->b_rptr + new_size;
	return (mp);
}

static void
tl_cl_backenable(tl_endpt_t *tep)
{
	list_t *l = &tep->te_flowlist;
	tl_endpt_t *elp;

	ASSERT(IS_CLTS(tep));

	for (elp = list_head(l); elp != NULL; elp = list_head(l)) {
		ASSERT(tep->te_ser == elp->te_ser);
		ASSERT(elp->te_flowq == tep);
		if (! elp->te_closing)
			TL_QENABLE(elp);
		elp->te_flowq = NULL;
		list_remove(l, elp);
	}
}

/*
 * Unconnect endpoints.
 */
static void
tl_co_unconnect(tl_endpt_t *tep)
{
	tl_endpt_t	*peer_tep = tep->te_conp;
	tl_endpt_t	*srv_tep = tep->te_oconp;
	list_t		*l;
	tl_icon_t  	*tip;
	tl_endpt_t	*cl_tep;
	mblk_t		*d_mp;

	ASSERT(IS_COTS(tep));
	/*
	 * If our peer is closing, don't use it.
	 */
	if ((peer_tep != NULL) && peer_tep->te_closing) {
		TL_UNCONNECT(tep->te_conp);
		peer_tep = NULL;
	}
	if ((srv_tep != NULL) && srv_tep->te_closing) {
		TL_UNCONNECT(tep->te_oconp);
		srv_tep = NULL;
	}

	if (tep->te_nicon > 0) {
		l = &tep->te_iconp;
		/*
		 * If incoming requests pending, change state
		 * of clients on disconnect ind event and send
		 * discon_ind pdu to modules above them
		 * for server: all clients get disconnect
		 */

		while (tep->te_nicon > 0) {
			tip    = list_head(l);
			cl_tep = tip->ti_tep;

			if (cl_tep == NULL) {
				tl_freetip(tep, tip);
				continue;
			}

			if (cl_tep->te_oconp != NULL) {
				ASSERT(cl_tep != cl_tep->te_oconp);
				TL_UNCONNECT(cl_tep->te_oconp);
			}

			if (cl_tep->te_closing) {
				tl_freetip(tep, tip);
				continue;
			}

			enableok(cl_tep->te_wq);
			TL_QENABLE(cl_tep);
			d_mp = tl_discon_ind_alloc(ECONNREFUSED, BADSEQNUM);
			if (d_mp != NULL) {
				cl_tep->te_state = TS_IDLE;
				putnext(cl_tep->te_rq, d_mp);
			} else {
				(void) (STRLOG(TL_ID, tep->te_minor, 3,
				    SL_TRACE|SL_ERROR,
				    "tl_co_unconnect:icmng: "
				    "allocb failure"));
			}
			tl_freetip(tep, tip);
		}
	} else if (srv_tep != NULL) {
		/*
		 * If outgoing request pending, change state
		 * of server on discon ind event
		 */

		if (IS_SOCKET(tep) && !tl_disable_early_connect &&
		    IS_COTSORD(srv_tep) &&
		    !tl_icon_hasprim(srv_tep, tep->te_seqno, T_ORDREL_IND)) {
			/*
			 * Queue ordrel_ind for server to be picked up
			 * when the connection is accepted.
			 */
			d_mp = tl_ordrel_ind_alloc();
		} else {
			/*
			 * send discon_ind to server
			 */
			d_mp = tl_discon_ind_alloc(ECONNRESET, tep->te_seqno);
		}
		if (d_mp == NULL) {
			(void) (STRLOG(TL_ID, tep->te_minor, 3,
			    SL_TRACE|SL_ERROR,
			    "tl_co_unconnect:outgoing:allocb failure"));
			TL_UNCONNECT(tep->te_oconp);
			goto discon_peer;
		}

		/*
		 * If this is a socket the T_DISCON_IND is queued with
		 * the T_CONN_IND. Otherwise the T_CONN_IND is removed
		 * from the list of pending connections.
		 * Note that when te_oconp is set the peer better have
		 * a t_connind_t for the client.
		 */
		if (IS_SOCKET(tep) && !tl_disable_early_connect) {
			/*
			 * Queue the disconnection message.
			 */
			tl_icon_queuemsg(srv_tep, tep->te_seqno, d_mp);
		} else {
			tip = tl_icon_find(srv_tep, tep->te_seqno);
			if (tip == NULL) {
				freemsg(d_mp);
			} else {
				ASSERT(tep == tip->ti_tep);
				ASSERT(tep->te_ser == srv_tep->te_ser);
				/*
				 * Delete tip from the server list.
				 */
				if (srv_tep->te_nicon == 1) {
					srv_tep->te_state =
					    NEXTSTATE(TE_DISCON_IND2,
					    srv_tep->te_state);
				} else {
					srv_tep->te_state =
					    NEXTSTATE(TE_DISCON_IND3,
					    srv_tep->te_state);
				}
				ASSERT(*(uint32_t *)(d_mp->b_rptr) ==
				    T_DISCON_IND);
				putnext(srv_tep->te_rq, d_mp);
				tl_freetip(srv_tep, tip);
			}
			TL_UNCONNECT(tep->te_oconp);
			srv_tep = NULL;
		}
	} else if (peer_tep != NULL) {
		/*
		 * unconnect existing connection
		 * If connected, change state of peer on
		 * discon ind event and send discon ind pdu
		 * to module above it
		 */

		ASSERT(tep->te_ser == peer_tep->te_ser);
		if (IS_COTSORD(peer_tep) &&
		    (peer_tep->te_state == TS_WIND_ORDREL ||
		    peer_tep->te_state == TS_DATA_XFER)) {
			/*
			 * send ordrel ind
			 */
			(void) (STRLOG(TL_ID, tep->te_minor, 3, SL_TRACE,
			"tl_co_unconnect:connected: ordrel_ind state %d->%d",
			    peer_tep->te_state,
			    NEXTSTATE(TE_ORDREL_IND, peer_tep->te_state)));
			d_mp = tl_ordrel_ind_alloc();
			if (! d_mp) {
				(void) (STRLOG(TL_ID, tep->te_minor, 3,
				    SL_TRACE|SL_ERROR,
				    "tl_co_unconnect:connected:"
				    "allocb failure"));
				/*
				 * Continue with cleaning up peer as
				 * this side may go away with the close
				 */
				TL_QENABLE(peer_tep);
				goto discon_peer;
			}
			peer_tep->te_state =
			    NEXTSTATE(TE_ORDREL_IND, peer_tep->te_state);

			putnext(peer_tep->te_rq, d_mp);
			/*
			 * Handle flow control case.  This will generate
			 * a t_discon_ind message with reason 0 if there
			 * is data queued on the write side.
			 */
			TL_QENABLE(peer_tep);
		} else if (IS_COTSORD(peer_tep) &&
		    peer_tep->te_state == TS_WREQ_ORDREL) {
			/*
			 * Sent an ordrel_ind. We send a discon with
			 * with error 0 to inform that the peer is gone.
			 */
			(void) (STRLOG(TL_ID, tep->te_minor, 3,
			    SL_TRACE|SL_ERROR,
			    "tl_co_unconnect: discon in state %d",
			    tep->te_state));
			tl_discon_ind(peer_tep, 0);
		} else {
			(void) (STRLOG(TL_ID, tep->te_minor, 3,
			    SL_TRACE|SL_ERROR,
			    "tl_co_unconnect: state %d", tep->te_state));
			tl_discon_ind(peer_tep, ECONNRESET);
		}

discon_peer:
		/*
		 * Disconnect cross-pointers only for close
		 */
		if (tep->te_closing) {
			peer_tep = tep->te_conp;
			TL_REMOVE_PEER(peer_tep->te_conp);
			TL_REMOVE_PEER(tep->te_conp);
		}
	}
}

/*
 * Note: The following routine does not recover from allocb()
 * failures
 * The reason should be from the <sys/errno.h> space.
 */
static void
tl_discon_ind(tl_endpt_t *tep, uint32_t reason)
{
	mblk_t *d_mp;

	if (tep->te_closing)
		return;

	/*
	 * flush the queues.
	 */
	flushq(tep->te_rq, FLUSHDATA);
	(void) putnextctl1(tep->te_rq, M_FLUSH, FLUSHRW);

	/*
	 * send discon ind
	 */
	d_mp = tl_discon_ind_alloc(reason, tep->te_seqno);
	if (! d_mp) {
		(void) (STRLOG(TL_ID, tep->te_minor, 3, SL_TRACE|SL_ERROR,
		    "tl_discon_ind:allocb failure"));
		return;
	}
	tep->te_state = TS_IDLE;
	putnext(tep->te_rq, d_mp);
}

/*
 * Note: The following routine does not recover from allocb()
 * failures
 * The reason should be from the <sys/errno.h> space.
 */
static mblk_t *
tl_discon_ind_alloc(uint32_t reason, t_scalar_t seqnum)
{
	mblk_t *mp;
	struct T_discon_ind *tdi;

	if (mp = allocb(sizeof (struct T_discon_ind), BPRI_MED)) {
		DB_TYPE(mp) = M_PROTO;
		mp->b_wptr = mp->b_rptr + sizeof (struct T_discon_ind);
		tdi = (struct T_discon_ind *)mp->b_rptr;
		tdi->PRIM_type = T_DISCON_IND;
		tdi->DISCON_reason = reason;
		tdi->SEQ_number = seqnum;
	}
	return (mp);
}


/*
 * Note: The following routine does not recover from allocb()
 * failures
 */
static mblk_t *
tl_ordrel_ind_alloc(void)
{
	mblk_t *mp;
	struct T_ordrel_ind *toi;

	if (mp = allocb(sizeof (struct T_ordrel_ind), BPRI_MED)) {
		DB_TYPE(mp) = M_PROTO;
		mp->b_wptr = mp->b_rptr + sizeof (struct T_ordrel_ind);
		toi = (struct T_ordrel_ind *)mp->b_rptr;
		toi->PRIM_type = T_ORDREL_IND;
	}
	return (mp);
}


/*
 * Lookup the seqno in the list of queued connections.
 */
static tl_icon_t *
tl_icon_find(tl_endpt_t *tep, t_scalar_t seqno)
{
	list_t *l = &tep->te_iconp;
	tl_icon_t *tip = list_head(l);

	ASSERT(seqno != 0);

	for (; tip != NULL && (tip->ti_seqno != seqno); tip = list_next(l, tip))
		;

	return (tip);
}

/*
 * Queue data for a given T_CONN_IND while verifying that redundant
 * messages, such as a T_ORDREL_IND after a T_DISCON_IND, are not queued.
 * Used when the originator of the connection closes.
 */
static void
tl_icon_queuemsg(tl_endpt_t *tep, t_scalar_t seqno, mblk_t *nmp)
{
	tl_icon_t		*tip;
	mblk_t			**mpp, *mp;
	int			prim, nprim;

	if (nmp->b_datap->db_type == M_PROTO)
		nprim = ((union T_primitives *)nmp->b_rptr)->type;
	else
		nprim = -1;	/* M_DATA */

	tip = tl_icon_find(tep, seqno);
	if (tip == NULL) {
		freemsg(nmp);
		return;
	}

	ASSERT(tip->ti_seqno != 0);
	mpp = &tip->ti_mp;
	while (*mpp != NULL) {
		mp = *mpp;

		if (mp->b_datap->db_type == M_PROTO)
			prim = ((union T_primitives *)mp->b_rptr)->type;
		else
			prim = -1;	/* M_DATA */

		/*
		 * Allow nothing after a T_DISCON_IND
		 */
		if (prim == T_DISCON_IND) {
			freemsg(nmp);
			return;
		}
		/*
		 * Only allow a T_DISCON_IND after an T_ORDREL_IND
		 */
		if (prim == T_ORDREL_IND && nprim != T_DISCON_IND) {
			freemsg(nmp);
			return;
		}
		mpp = &(mp->b_next);
	}
	*mpp = nmp;
}

/*
 * Verify if a certain TPI primitive exists on the connind queue.
 * Use prim -1 for M_DATA.
 * Return non-zero if found.
 */
static boolean_t
tl_icon_hasprim(tl_endpt_t *tep, t_scalar_t seqno, t_scalar_t prim)
{
	tl_icon_t *tip = tl_icon_find(tep, seqno);
	boolean_t found = B_FALSE;

	if (tip != NULL) {
		mblk_t *mp;
		for (mp = tip->ti_mp; !found && mp != NULL; mp = mp->b_next) {
			found = (DB_TYPE(mp) == M_PROTO &&
			    ((union T_primitives *)mp->b_rptr)->type == prim);
		}
	}
	return (found);
}

/*
 * Send the b_next mblk chain that has accumulated before the connection
 * was accepted. Perform the necessary state transitions.
 */
static void
tl_icon_sendmsgs(tl_endpt_t *tep, mblk_t **mpp)
{
	mblk_t			*mp;
	union T_primitives	*primp;

	if (tep->te_closing) {
		tl_icon_freemsgs(mpp);
		return;
	}

	ASSERT(tep->te_state == TS_DATA_XFER);
	ASSERT(tep->te_rq->q_first == NULL);

	while ((mp = *mpp) != NULL) {
		*mpp = mp->b_next;
		mp->b_next = NULL;

		ASSERT((DB_TYPE(mp) == M_DATA) || (DB_TYPE(mp) == M_PROTO));
		switch (DB_TYPE(mp)) {
		default:
			freemsg(mp);
			break;
		case M_DATA:
			putnext(tep->te_rq, mp);
			break;
		case M_PROTO:
			primp = (union T_primitives *)mp->b_rptr;
			switch (primp->type) {
			case T_UNITDATA_IND:
			case T_DATA_IND:
			case T_OPTDATA_IND:
			case T_EXDATA_IND:
				putnext(tep->te_rq, mp);
				break;
			case T_ORDREL_IND:
				tep->te_state = NEXTSTATE(TE_ORDREL_IND,
				    tep->te_state);
				putnext(tep->te_rq, mp);
				break;
			case T_DISCON_IND:
				tep->te_state = TS_IDLE;
				putnext(tep->te_rq, mp);
				break;
			default:
#ifdef DEBUG
				cmn_err(CE_PANIC,
				    "tl_icon_sendmsgs: unknown primitive");
#endif /* DEBUG */
				freemsg(mp);
				break;
			}
			break;
		}
	}
}

/*
 * Free the b_next mblk chain that has accumulated before the connection
 * was accepted.
 */
static void
tl_icon_freemsgs(mblk_t **mpp)
{
	mblk_t *mp;

	while ((mp = *mpp) != NULL) {
		*mpp = mp->b_next;
		mp->b_next = NULL;
		freemsg(mp);
	}
}

/*
 * Send M_ERROR
 * Note: assumes caller ensured enough space in mp or enough
 *	memory available. Does not attempt recovery from allocb()
 *	failures
 */

static void
tl_merror(queue_t *wq, mblk_t *mp, int error)
{
	tl_endpt_t *tep = (tl_endpt_t *)wq->q_ptr;

	if (tep->te_closing) {
		freemsg(mp);
		return;
	}

	(void) (STRLOG(TL_ID, tep->te_minor, 1,
	    SL_TRACE|SL_ERROR,
	    "tl_merror: tep=%p, err=%d", (void *)tep, error));

	/*
	 * flush all messages on queue. we are shutting
	 * the stream down on fatal error
	 */
	flushq(wq, FLUSHALL);
	if (IS_COTS(tep)) {
		/* connection oriented - unconnect endpoints */
		tl_co_unconnect(tep);
	}
	if (mp->b_cont) {
		freemsg(mp->b_cont);
		mp->b_cont = NULL;
	}

	if ((MBLKSIZE(mp) < 1) || (DB_REF(mp) > 1)) {
		freemsg(mp);
		mp = allocb(1, BPRI_HI);
		if (!mp) {
			(void) (STRLOG(TL_ID, tep->te_minor, 1,
			    SL_TRACE|SL_ERROR,
			    "tl_merror:M_PROTO: out of memory"));
			return;
		}
	}
	if (mp) {
		DB_TYPE(mp) = M_ERROR;
		mp->b_rptr = DB_BASE(mp);
		*mp->b_rptr = (char)error;
		mp->b_wptr = mp->b_rptr + sizeof (char);
		qreply(wq, mp);
	} else {
		(void) putnextctl1(tep->te_rq, M_ERROR, error);
	}
}

static void
tl_fill_option(uchar_t *buf, cred_t *cr, pid_t cpid, int flag, cred_t *pcr)
{
	ASSERT(cr != NULL);

	if (flag & TL_SETCRED) {
		struct opthdr *opt = (struct opthdr *)buf;
		tl_credopt_t *tlcred;

		opt->level = TL_PROT_LEVEL;
		opt->name = TL_OPT_PEER_CRED;
		opt->len = (t_uscalar_t)OPTLEN(sizeof (tl_credopt_t));

		tlcred = (tl_credopt_t *)(opt + 1);
		tlcred->tc_uid = crgetuid(cr);
		tlcred->tc_gid = crgetgid(cr);
		tlcred->tc_ruid = crgetruid(cr);
		tlcred->tc_rgid = crgetrgid(cr);
		tlcred->tc_suid = crgetsuid(cr);
		tlcred->tc_sgid = crgetsgid(cr);
		tlcred->tc_ngroups = crgetngroups(cr);
	} else if (flag & TL_SETUCRED) {
		struct opthdr *opt = (struct opthdr *)buf;

		opt->level = TL_PROT_LEVEL;
		opt->name = TL_OPT_PEER_UCRED;
		opt->len = (t_uscalar_t)OPTLEN(ucredminsize(cr));

		(void) cred2ucred(cr, cpid, (void *)(opt + 1), pcr);
	} else {
		struct T_opthdr *topt = (struct T_opthdr *)buf;
		ASSERT(flag & TL_SOCKUCRED);

		topt->level = SOL_SOCKET;
		topt->name = SCM_UCRED;
		topt->len = ucredminsize(cr) + sizeof (*topt);
		topt->status = 0;
		(void) cred2ucred(cr, cpid, (void *)(topt + 1), pcr);
	}
}

/* ARGSUSED */
static int
tl_default_opt(queue_t *wq, int level, int name, uchar_t *ptr)
{
	/* no default value processed in protocol specific code currently */
	return (-1);
}

/* ARGSUSED */
static int
tl_get_opt(queue_t *wq, int level, int name, uchar_t *ptr)
{
	int len;
	tl_endpt_t *tep;
	int *valp;

	tep = (tl_endpt_t *)wq->q_ptr;

	len = 0;

	/*
	 * Assumes: option level and name sanity check done elsewhere
	 */

	switch (level) {
	case SOL_SOCKET:
		if (! IS_SOCKET(tep))
			break;
		switch (name) {
		case SO_RECVUCRED:
			len = sizeof (int);
			valp = (int *)ptr;
			*valp = (tep->te_flag & TL_SOCKUCRED) != 0;
			break;
		default:
			break;
		}
		break;
	case TL_PROT_LEVEL:
		switch (name) {
		case TL_OPT_PEER_CRED:
		case TL_OPT_PEER_UCRED:
			/*
			 * option not supposed to retrieved directly
			 * Only sent in T_CON_{IND,CON}, T_UNITDATA_IND
			 * when some internal flags set by other options
			 * Direct retrieval always designed to fail(ignored)
			 * for this option.
			 */
			break;
		}
	}
	return (len);
}

/* ARGSUSED */
static int
tl_set_opt(
	queue_t		*wq,
	uint_t		mgmt_flags,
	int		level,
	int		name,
	uint_t		inlen,
	uchar_t		*invalp,
	uint_t		*outlenp,
	uchar_t		*outvalp,
	void		*thisdg_attrs,
	cred_t		*cr)
{
	int error;
	tl_endpt_t *tep;

	tep = (tl_endpt_t *)wq->q_ptr;

	error = 0;		/* NOERROR */

	/*
	 * Assumes: option level and name sanity checks done elsewhere
	 */

	switch (level) {
	case SOL_SOCKET:
		if (! IS_SOCKET(tep)) {
			error = EINVAL;
			break;
		}
		/*
		 * TBD: fill in other AF_UNIX socket options and then stop
		 * returning error.
		 */
		switch (name) {
		case SO_RECVUCRED:
			/*
			 * We only support this for datagram sockets;
			 * getpeerucred handles the connection oriented
			 * transports.
			 */
			if (! IS_CLTS(tep)) {
				error = EINVAL;
				break;
			}
			if (*(int *)invalp == 0)
				tep->te_flag &= ~TL_SOCKUCRED;
			else
				tep->te_flag |= TL_SOCKUCRED;
			break;
		default:
			error = EINVAL;
			break;
		}
		break;
	case TL_PROT_LEVEL:
		switch (name) {
		case TL_OPT_PEER_CRED:
		case TL_OPT_PEER_UCRED:
			/*
			 * option not supposed to be set directly
			 * Its value in initialized for each endpoint at
			 * driver open time.
			 * Direct setting always designed to fail for this
			 * option.
			 */
			(void) (STRLOG(TL_ID, tep->te_minor, 1,
			    SL_TRACE|SL_ERROR,
			    "tl_set_opt: option is not supported"));
			error = EPROTO;
			break;
		}
	}
	return (error);
}


static void
tl_timer(void *arg)
{
	queue_t *wq = arg;
	tl_endpt_t *tep = (tl_endpt_t *)wq->q_ptr;

	ASSERT(tep);

	tep->te_timoutid = 0;

	enableok(wq);
	/*
	 * Note: can call wsrv directly here and save context switch
	 * Consider change when qtimeout (not timeout) is active
	 */
	qenable(wq);
}

static void
tl_buffer(void *arg)
{
	queue_t *wq = arg;
	tl_endpt_t *tep = (tl_endpt_t *)wq->q_ptr;

	ASSERT(tep);

	tep->te_bufcid = 0;
	tep->te_nowsrv = B_FALSE;

	enableok(wq);
	/*
	 *  Note: can call wsrv directly here and save context switch
	 * Consider change when qbufcall (not bufcall) is active
	 */
	qenable(wq);
}

static void
tl_memrecover(queue_t *wq, mblk_t *mp, size_t size)
{
	tl_endpt_t *tep;

	tep = (tl_endpt_t *)wq->q_ptr;

	if (tep->te_closing) {
		freemsg(mp);
		return;
	}
	noenable(wq);

	(void) insq(wq, wq->q_first, mp);

	if (tep->te_bufcid || tep->te_timoutid) {
		(void) (STRLOG(TL_ID, tep->te_minor, 1, SL_TRACE|SL_ERROR,
		    "tl_memrecover:recover %p pending", (void *)wq));
		return;
	}

	if (!(tep->te_bufcid = qbufcall(wq, size, BPRI_MED, tl_buffer, wq))) {
		tep->te_timoutid = qtimeout(wq, tl_timer, wq,
		    drv_usectohz(TL_BUFWAIT));
	}
}

static void
tl_freetip(tl_endpt_t *tep, tl_icon_t *tip)
{
	ASSERT(tip->ti_seqno != 0);

	if (tip->ti_mp != NULL) {
		tl_icon_freemsgs(&tip->ti_mp);
		tip->ti_mp = NULL;
	}
	if (tip->ti_tep != NULL) {
		tl_refrele(tip->ti_tep);
		tip->ti_tep = NULL;
	}
	list_remove(&tep->te_iconp, tip);
	kmem_free(tip, sizeof (tl_icon_t));
	tep->te_nicon--;
}

/*
 * Remove address from address hash.
 */
static void
tl_addr_unbind(tl_endpt_t *tep)
{
	tl_endpt_t *elp;

	if (tep->te_flag & TL_ADDRHASHED) {
		if (IS_SOCKET(tep)) {
			(void) mod_hash_remove(tep->te_addrhash,
			    (mod_hash_key_t)tep->te_vp,
			    (mod_hash_val_t *)&elp);
			tep->te_vp = (void *)(uintptr_t)tep->te_minor;
			tep->te_magic = SOU_MAGIC_IMPLICIT;
		} else {
			(void) mod_hash_remove(tep->te_addrhash,
			    (mod_hash_key_t)&tep->te_ap,
			    (mod_hash_val_t *)&elp);
			(void) kmem_free(tep->te_abuf, tep->te_alen);
			tep->te_alen = -1;
			tep->te_abuf = NULL;
		}
		tep->te_flag &= ~TL_ADDRHASHED;
	}
}<|MERGE_RESOLUTION|>--- conflicted
+++ resolved
@@ -25,11 +25,7 @@
 /*
  * Copyright 2011 Nexenta Systems, Inc.  All rights reserved.
  * Copyright (c) 2012 by Delphix. All rights reserved.
-<<<<<<< HEAD
- * Copyright (c) 2017, Joyent, Inc.
-=======
  * Copyright (c) 2018, Joyent, Inc.
->>>>>>> c653bb47
  */
 
 /*
