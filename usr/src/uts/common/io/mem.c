--- conflicted
+++ resolved
@@ -25,12 +25,8 @@
  */
 
 /*
-<<<<<<< HEAD
  * Copyright 2017 Joyent, Inc.
-=======
- * Copyright (c) 2015, Joyent, Inc.  All rights reserved.
  * Copyright 2017 James S Blachly, MD <james.blachly@gmail.com>
->>>>>>> 37f60115
  */
 
 /*
@@ -228,13 +224,10 @@
 	switch (getminor(*devp)) {
 	case M_NULL:
 	case M_ZERO:
-<<<<<<< HEAD
+	case M_FULL:
 		/* standard devices */
 		break;
 
-=======
-	case M_FULL:
->>>>>>> 37f60115
 	case M_MEM:
 	case M_KMEM:
 	case M_ALLKMEM:
