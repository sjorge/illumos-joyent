/*
 * CDDL HEADER START
 *
 * The contents of this file are subject to the terms of the
 * Common Development and Distribution License (the "License").
 * You may not use this file except in compliance with the License.
 *
 * You can obtain a copy of the license at usr/src/OPENSOLARIS.LICENSE
 * or http://www.opensolaris.org/os/licensing.
 * See the License for the specific language governing permissions
 * and limitations under the License.
 *
 * When distributing Covered Code, include this CDDL HEADER in each
 * file and include the License file at usr/src/OPENSOLARIS.LICENSE.
 * If applicable, add the following below this CDDL HEADER, with the
 * fields enclosed by brackets "[]" replaced with your own identifying
 * information: Portions Copyright [yyyy] [name of copyright owner]
 *
 * CDDL HEADER END
 */

/*
 * Copyright (c) 2005, 2010, Oracle and/or its affiliates. All rights reserved.
 * Copyright 2020 Joyent, Inc.
 * Copyright 2015 Garrett D'Amore <garrett@damore.org>
 */

/*
 * MAC Services Module
 *
 * The GLDv3 framework locking -  The MAC layer
 * --------------------------------------------
 *
 * The MAC layer is central to the GLD framework and can provide the locking
 * framework needed for itself and for the use of MAC clients. MAC end points
 * are fairly disjoint and don't share a lot of state. So a coarse grained
 * multi-threading scheme is to single thread all create/modify/delete or set
 * type of control operations on a per mac end point while allowing data threads
 * concurrently.
 *
 * Control operations (set) that modify a mac end point are always serialized on
 * a per mac end point basis, We have at most 1 such thread per mac end point
 * at a time.
 *
 * All other operations that are not serialized are essentially multi-threaded.
 * For example a control operation (get) like getting statistics which may not
 * care about reading values atomically or data threads sending or receiving
 * data. Mostly these type of operations don't modify the control state. Any
 * state these operations care about are protected using traditional locks.
 *
 * The perimeter only serializes serial operations. It does not imply there
 * aren't any other concurrent operations. However a serialized operation may
 * sometimes need to make sure it is the only thread. In this case it needs
 * to use reference counting mechanisms to cv_wait until any current data
 * threads are done.
 *
 * The mac layer itself does not hold any locks across a call to another layer.
 * The perimeter is however held across a down call to the driver to make the
 * whole control operation atomic with respect to other control operations.
 * Also the data path and get type control operations may proceed concurrently.
 * These operations synchronize with the single serial operation on a given mac
 * end point using regular locks. The perimeter ensures that conflicting
 * operations like say a mac_multicast_add and a mac_multicast_remove on the
 * same mac end point don't interfere with each other and also ensures that the
 * changes in the mac layer and the call to the underlying driver to say add a
 * multicast address are done atomically without interference from a thread
 * trying to delete the same address.
 *
 * For example, consider
 * mac_multicst_add()
 * {
 *	mac_perimeter_enter();	serialize all control operations
 *
 *	grab list lock		protect against access by data threads
 *	add to list
 *	drop list lock
 *
 *	call driver's mi_multicst
 *
 *	mac_perimeter_exit();
 * }
 *
 * To lessen the number of serialization locks and simplify the lock hierarchy,
 * we serialize all the control operations on a per mac end point by using a
 * single serialization lock called the perimeter. We allow recursive entry into
 * the perimeter to facilitate use of this mechanism by both the mac client and
 * the MAC layer itself.
 *
 * MAC client means an entity that does an operation on a mac handle
 * obtained from a mac_open/mac_client_open. Similarly MAC driver means
 * an entity that does an operation on a mac handle obtained from a
 * mac_register. An entity could be both client and driver but on different
 * handles eg. aggr. and should only make the corresponding mac interface calls
 * i.e. mac driver interface or mac client interface as appropriate for that
 * mac handle.
 *
 * General rules.
 * -------------
 *
 * R1. The lock order of upcall threads is natually opposite to downcall
 * threads. Hence upcalls must not hold any locks across layers for fear of
 * recursive lock enter and lock order violation. This applies to all layers.
 *
 * R2. The perimeter is just another lock. Since it is held in the down
 * direction, acquiring the perimeter in an upcall is prohibited as it would
 * cause a deadlock. This applies to all layers.
 *
 * Note that upcalls that need to grab the mac perimeter (for example
 * mac_notify upcalls) can still achieve that by posting the request to a
 * thread, which can then grab all the required perimeters and locks in the
 * right global order. Note that in the above example the mac layer iself
 * won't grab the mac perimeter in the mac_notify upcall, instead the upcall
 * to the client must do that. Please see the aggr code for an example.
 *
 * MAC client rules
 * ----------------
 *
 * R3. A MAC client may use the MAC provided perimeter facility to serialize
 * control operations on a per mac end point. It does this by by acquring
 * and holding the perimeter across a sequence of calls to the mac layer.
 * This ensures atomicity across the entire block of mac calls. In this
 * model the MAC client must not hold any client locks across the calls to
 * the mac layer. This model is the preferred solution.
 *
 * R4. However if a MAC client has a lot of global state across all mac end
 * points the per mac end point serialization may not be sufficient. In this
 * case the client may choose to use global locks or use its own serialization.
 * To avoid deadlocks, these client layer locks held across the mac calls
 * in the control path must never be acquired by the data path for the reason
 * mentioned below.
 *
 * (Assume that a control operation that holds a client lock blocks in the
 * mac layer waiting for upcall reference counts to drop to zero. If an upcall
 * data thread that holds this reference count, tries to acquire the same
 * client lock subsequently it will deadlock).
 *
 * A MAC client may follow either the R3 model or the R4 model, but can't
 * mix both. In the former, the hierarchy is Perim -> client locks, but in
 * the latter it is client locks -> Perim.
 *
 * R5. MAC clients must make MAC calls (excluding data calls) in a cv_wait'able
 * context since they may block while trying to acquire the perimeter.
 * In addition some calls may block waiting for upcall refcnts to come down to
 * zero.
 *
 * R6. MAC clients must make sure that they are single threaded and all threads
 * from the top (in particular data threads) have finished before calling
 * mac_client_close. The MAC framework does not track the number of client
 * threads using the mac client handle. Also mac clients must make sure
 * they have undone all the control operations before calling mac_client_close.
 * For example mac_unicast_remove/mac_multicast_remove to undo the corresponding
 * mac_unicast_add/mac_multicast_add.
 *
 * MAC framework rules
 * -------------------
 *
 * R7. The mac layer itself must not hold any mac layer locks (except the mac
 * perimeter) across a call to any other layer from the mac layer. The call to
 * any other layer could be via mi_* entry points, classifier entry points into
 * the driver or via upcall pointers into layers above. The mac perimeter may
 * be acquired or held only in the down direction, e.g. when calling into
 * a mi_* driver enty point to provide atomicity of the operation.
 *
 * R8. Since it is not guaranteed (see R14) that drivers won't hold locks across
 * mac driver interfaces, the MAC layer must provide a cut out for control
 * interfaces like upcall notifications and start them in a separate thread.
 *
 * R9. Note that locking order also implies a plumbing order. For example
 * VNICs are allowed to be created over aggrs, but not vice-versa. An attempt
 * to plumb in any other order must be failed at mac_open time, otherwise it
 * could lead to deadlocks due to inverse locking order.
 *
 * R10. MAC driver interfaces must not block since the driver could call them
 * in interrupt context.
 *
 * R11. Walkers must preferably not hold any locks while calling walker
 * callbacks. Instead these can operate on reference counts. In simple
 * callbacks it may be ok to hold a lock and call the callbacks, but this is
 * harder to maintain in the general case of arbitrary callbacks.
 *
 * R12. The MAC layer must protect upcall notification callbacks using reference
 * counts rather than holding locks across the callbacks.
 *
 * R13. Given the variety of drivers, it is preferable if the MAC layer can make
 * sure that any pointers (such as mac ring pointers) it passes to the driver
 * remain valid until mac unregister time. Currently the mac layer achieves
 * this by using generation numbers for rings and freeing the mac rings only
 * at unregister time.  The MAC layer must provide a layer of indirection and
 * must not expose underlying driver rings or driver data structures/pointers
 * directly to MAC clients.
 *
 * MAC driver rules
 * ----------------
 *
 * R14. It would be preferable if MAC drivers don't hold any locks across any
 * mac call. However at a minimum they must not hold any locks across data
 * upcalls. They must also make sure that all references to mac data structures
 * are cleaned up and that it is single threaded at mac_unregister time.
 *
 * R15. MAC driver interfaces don't block and so the action may be done
 * asynchronously in a separate thread as for example handling notifications.
 * The driver must not assume that the action is complete when the call
 * returns.
 *
 * R16. Drivers must maintain a generation number per Rx ring, and pass it
 * back to mac_rx_ring(); They are expected to increment the generation
 * number whenever the ring's stop routine is invoked.
 * See comments in mac_rx_ring();
 *
 * R17. Similarly mi_stop is another synchronization point and the driver must
 * ensure that all upcalls are done and there won't be any future upcall
 * before returning from mi_stop.
 *
 * R18. The driver may assume that all set/modify control operations via
 * the mi_* entry points are single threaded on a per mac end point.
 *
 * Lock and Perimeter hierarchy scenarios
 * ---------------------------------------
 *
 * i_mac_impl_lock -> mi_rw_lock -> srs_lock -> s_ring_lock[i_mac_tx_srs_notify]
 *
 * ft_lock -> fe_lock [mac_flow_lookup]
 *
 * mi_rw_lock -> fe_lock [mac_bcast_send]
 *
 * srs_lock -> mac_bw_lock [mac_rx_srs_drain_bw]
 *
 * cpu_lock -> mac_srs_g_lock -> srs_lock -> s_ring_lock [mac_walk_srs_and_bind]
 *
 * mac perim -> i_dls_devnet_lock [dls_devnet_rename]
 *
 * Perimeters are ordered P1 -> P2 -> P3 from top to bottom in order of mac
 * client to driver. In the case of clients that explictly use the mac provided
 * perimeter mechanism for its serialization, the hierarchy is
 * Perimeter -> mac layer locks, since the client never holds any locks across
 * the mac calls. In the case of clients that use its own locks the hierarchy
 * is Client locks -> Mac Perim -> Mac layer locks. The client never explicitly
 * calls mac_perim_enter/exit in this case.
 *
 * Subflow creation rules
 * ---------------------------
 * o In case of a user specified cpulist present on underlying link and flows,
 * the flows cpulist must be a subset of the underlying link.
 * o In case of a user specified fanout mode present on link and flow, the
 * subflow fanout count has to be less than or equal to that of the
 * underlying link. The cpu-bindings for the subflows will be a subset of
 * the underlying link.
 * o In case if no cpulist specified on both underlying link and flow, the
 * underlying link relies on a  MAC tunable to provide out of box fanout.
 * The subflow will have no cpulist (the subflow will be unbound)
 * o In case if no cpulist is specified on the underlying link, a subflow can
 * carry  either a user-specified cpulist or fanout count. The cpu-bindings
 * for the subflow will not adhere to restriction that they need to be subset
 * of the underlying link.
 * o In case where the underlying link is carrying either a user specified
 * cpulist or fanout mode and for a unspecified subflow, the subflow will be
 * created unbound.
 * o While creating unbound subflows, bandwidth mode changes attempt to
 * figure a right fanout count. In such cases the fanout count will override
 * the unbound cpu-binding behavior.
 * o In addition to this, while cycling between flow and link properties, we
 * impose a restriction that if a link property has a subflow with
 * user-specified attributes, we will not allow changing the link property.
 * The administrator needs to reset all the user specified properties for the
 * subflows before attempting a link property change.
 * Some of the above rules can be overridden by specifying additional command
 * line options while creating or modifying link or subflow properties.
 *
 * Datapath
 * --------
 *
 * For information on the datapath, the world of soft rings, hardware rings, how
 * it is structured, and the path of an mblk_t between a driver and a mac
 * client, see mac_sched.c.
 */

#include <sys/types.h>
#include <sys/conf.h>
#include <sys/id_space.h>
#include <sys/esunddi.h>
#include <sys/stat.h>
#include <sys/mkdev.h>
#include <sys/stream.h>
#include <sys/strsun.h>
#include <sys/strsubr.h>
#include <sys/dlpi.h>
#include <sys/list.h>
#include <sys/modhash.h>
#include <sys/mac_provider.h>
#include <sys/mac_client_impl.h>
#include <sys/mac_soft_ring.h>
#include <sys/mac_stat.h>
#include <sys/mac_impl.h>
#include <sys/mac.h>
#include <sys/dls.h>
#include <sys/dld.h>
#include <sys/modctl.h>
#include <sys/fs/dv_node.h>
#include <sys/thread.h>
#include <sys/proc.h>
#include <sys/callb.h>
#include <sys/cpuvar.h>
#include <sys/atomic.h>
#include <sys/bitmap.h>
#include <sys/sdt.h>
#include <sys/mac_flow.h>
#include <sys/ddi_intr_impl.h>
#include <sys/disp.h>
#include <sys/sdt.h>
#include <sys/vnic.h>
#include <sys/vnic_impl.h>
#include <sys/vlan.h>
#include <inet/ip.h>
#include <inet/ip6.h>
#include <sys/exacct.h>
#include <sys/exacct_impl.h>
#include <inet/nd.h>
#include <sys/ethernet.h>
#include <sys/pool.h>
#include <sys/pool_pset.h>
#include <sys/cpupart.h>
#include <inet/wifi_ioctl.h>
#include <net/wpa.h>

#define	IMPL_HASHSZ	67	/* prime */

kmem_cache_t		*i_mac_impl_cachep;
mod_hash_t		*i_mac_impl_hash;
krwlock_t		i_mac_impl_lock;
uint_t			i_mac_impl_count;
static kmem_cache_t	*mac_ring_cache;
static id_space_t	*minor_ids;
static uint32_t		minor_count;
static pool_event_cb_t	mac_pool_event_reg;

/*
 * Logging stuff. Perhaps mac_logging_interval could be broken into
 * mac_flow_log_interval and mac_link_log_interval if we want to be
 * able to schedule them differently.
 */
uint_t			mac_logging_interval;
boolean_t		mac_flow_log_enable;
boolean_t		mac_link_log_enable;
timeout_id_t		mac_logging_timer;

#define	MACTYPE_KMODDIR	"mac"
#define	MACTYPE_HASHSZ	67
static mod_hash_t	*i_mactype_hash;
/*
 * i_mactype_lock synchronizes threads that obtain references to mactype_t
 * structures through i_mactype_getplugin().
 */
static kmutex_t		i_mactype_lock;

/*
 * mac_tx_percpu_cnt
 *
 * Number of per cpu locks per mac_client_impl_t. Used by the transmit side
 * in mac_tx to reduce lock contention. This is sized at boot time in mac_init.
 * mac_tx_percpu_cnt_max is settable in /etc/system and must be a power of 2.
 * Per cpu locks may be disabled by setting mac_tx_percpu_cnt_max to 1.
 */
int mac_tx_percpu_cnt;
int mac_tx_percpu_cnt_max = 128;

/*
 * Call back functions for the bridge module.  These are guaranteed to be valid
 * when holding a reference on a link or when holding mip->mi_bridge_lock and
 * mi_bridge_link is non-NULL.
 */
mac_bridge_tx_t mac_bridge_tx_cb;
mac_bridge_rx_t mac_bridge_rx_cb;
mac_bridge_ref_t mac_bridge_ref_cb;
mac_bridge_ls_t mac_bridge_ls_cb;

static int i_mac_constructor(void *, void *, int);
static void i_mac_destructor(void *, void *);
static int i_mac_ring_ctor(void *, void *, int);
static void i_mac_ring_dtor(void *, void *);
static mblk_t *mac_rx_classify(mac_impl_t *, mac_resource_handle_t, mblk_t *);
void mac_tx_client_flush(mac_client_impl_t *);
void mac_tx_client_block(mac_client_impl_t *);
static void mac_rx_ring_quiesce(mac_ring_t *, uint_t);
static int mac_start_group_and_rings(mac_group_t *);
static void mac_stop_group_and_rings(mac_group_t *);
static void mac_pool_event_cb(pool_event_t, int, void *);

typedef struct netinfo_s {
	list_node_t	ni_link;
	void		*ni_record;
	int		ni_size;
	int		ni_type;
} netinfo_t;

/*
 * Module initialization functions.
 */

void
mac_init(void)
{
	mac_tx_percpu_cnt = ((boot_max_ncpus == -1) ? max_ncpus :
	    boot_max_ncpus);

	/* Upper bound is mac_tx_percpu_cnt_max */
	if (mac_tx_percpu_cnt > mac_tx_percpu_cnt_max)
		mac_tx_percpu_cnt = mac_tx_percpu_cnt_max;

	if (mac_tx_percpu_cnt < 1) {
		/* Someone set max_tx_percpu_cnt_max to 0 or less */
		mac_tx_percpu_cnt = 1;
	}

	ASSERT(mac_tx_percpu_cnt >= 1);
	mac_tx_percpu_cnt = (1 << highbit(mac_tx_percpu_cnt - 1));
	/*
	 * Make it of the form 2**N - 1 in the range
	 * [0 .. mac_tx_percpu_cnt_max - 1]
	 */
	mac_tx_percpu_cnt--;

	i_mac_impl_cachep = kmem_cache_create("mac_impl_cache",
	    sizeof (mac_impl_t), 0, i_mac_constructor, i_mac_destructor,
	    NULL, NULL, NULL, 0);
	ASSERT(i_mac_impl_cachep != NULL);

	mac_ring_cache = kmem_cache_create("mac_ring_cache",
	    sizeof (mac_ring_t), 0, i_mac_ring_ctor, i_mac_ring_dtor, NULL,
	    NULL, NULL, 0);
	ASSERT(mac_ring_cache != NULL);

	i_mac_impl_hash = mod_hash_create_extended("mac_impl_hash",
	    IMPL_HASHSZ, mod_hash_null_keydtor, mod_hash_null_valdtor,
	    mod_hash_bystr, NULL, mod_hash_strkey_cmp, KM_SLEEP);
	rw_init(&i_mac_impl_lock, NULL, RW_DEFAULT, NULL);

	mac_flow_init();
	mac_soft_ring_init();
	mac_bcast_init();
	mac_client_init();

	i_mac_impl_count = 0;

	i_mactype_hash = mod_hash_create_extended("mactype_hash",
	    MACTYPE_HASHSZ,
	    mod_hash_null_keydtor, mod_hash_null_valdtor,
	    mod_hash_bystr, NULL, mod_hash_strkey_cmp, KM_SLEEP);

	/*
	 * Allocate an id space to manage minor numbers. The range of the
	 * space will be from MAC_MAX_MINOR+1 to MAC_PRIVATE_MINOR-1.  This
	 * leaves half of the 32-bit minors available for driver private use.
	 */
	minor_ids = id_space_create("mac_minor_ids", MAC_MAX_MINOR+1,
	    MAC_PRIVATE_MINOR-1);
	ASSERT(minor_ids != NULL);
	minor_count = 0;

	/* Let's default to 20 seconds */
	mac_logging_interval = 20;
	mac_flow_log_enable = B_FALSE;
	mac_link_log_enable = B_FALSE;
	mac_logging_timer = NULL;

	/* Register to be notified of noteworthy pools events */
	mac_pool_event_reg.pec_func =  mac_pool_event_cb;
	mac_pool_event_reg.pec_arg = NULL;
	pool_event_cb_register(&mac_pool_event_reg);
}

int
mac_fini(void)
{

	if (i_mac_impl_count > 0 || minor_count > 0)
		return (EBUSY);

	pool_event_cb_unregister(&mac_pool_event_reg);

	id_space_destroy(minor_ids);
	mac_flow_fini();

	mod_hash_destroy_hash(i_mac_impl_hash);
	rw_destroy(&i_mac_impl_lock);

	mac_client_fini();
	kmem_cache_destroy(mac_ring_cache);

	mod_hash_destroy_hash(i_mactype_hash);
	mac_soft_ring_finish();


	return (0);
}

/*
 * Initialize a GLDv3 driver's device ops.  A driver that manages its own ops
 * (e.g. softmac) may pass in a NULL ops argument.
 */
void
mac_init_ops(struct dev_ops *ops, const char *name)
{
	major_t major = ddi_name_to_major((char *)name);

	/*
	 * By returning on error below, we are not letting the driver continue
	 * in an undefined context.  The mac_register() function will faill if
	 * DN_GLDV3_DRIVER isn't set.
	 */
	if (major == DDI_MAJOR_T_NONE)
		return;
	LOCK_DEV_OPS(&devnamesp[major].dn_lock);
	devnamesp[major].dn_flags |= (DN_GLDV3_DRIVER | DN_NETWORK_DRIVER);
	UNLOCK_DEV_OPS(&devnamesp[major].dn_lock);
	if (ops != NULL)
		dld_init_ops(ops, name);
}

void
mac_fini_ops(struct dev_ops *ops)
{
	dld_fini_ops(ops);
}

/*ARGSUSED*/
static int
i_mac_constructor(void *buf, void *arg, int kmflag)
{
	mac_impl_t	*mip = buf;

	bzero(buf, sizeof (mac_impl_t));

	mip->mi_linkstate = LINK_STATE_UNKNOWN;

	rw_init(&mip->mi_rw_lock, NULL, RW_DRIVER, NULL);
	mutex_init(&mip->mi_notify_lock, NULL, MUTEX_DRIVER, NULL);
	mutex_init(&mip->mi_promisc_lock, NULL, MUTEX_DRIVER, NULL);
	mutex_init(&mip->mi_ring_lock, NULL, MUTEX_DEFAULT, NULL);

	mip->mi_notify_cb_info.mcbi_lockp = &mip->mi_notify_lock;
	cv_init(&mip->mi_notify_cb_info.mcbi_cv, NULL, CV_DRIVER, NULL);
	mip->mi_promisc_cb_info.mcbi_lockp = &mip->mi_promisc_lock;
	cv_init(&mip->mi_promisc_cb_info.mcbi_cv, NULL, CV_DRIVER, NULL);

	mutex_init(&mip->mi_bridge_lock, NULL, MUTEX_DEFAULT, NULL);

	return (0);
}

/*ARGSUSED*/
static void
i_mac_destructor(void *buf, void *arg)
{
	mac_impl_t	*mip = buf;
	mac_cb_info_t	*mcbi;

	ASSERT(mip->mi_ref == 0);
	ASSERT(mip->mi_active == 0);
	ASSERT(mip->mi_linkstate == LINK_STATE_UNKNOWN);
	ASSERT(mip->mi_devpromisc == 0);
	ASSERT(mip->mi_ksp == NULL);
	ASSERT(mip->mi_kstat_count == 0);
	ASSERT(mip->mi_nclients == 0);
	ASSERT(mip->mi_nactiveclients == 0);
	ASSERT(mip->mi_single_active_client == NULL);
	ASSERT(mip->mi_state_flags == 0);
	ASSERT(mip->mi_factory_addr == NULL);
	ASSERT(mip->mi_factory_addr_num == 0);
	ASSERT(mip->mi_default_tx_ring == NULL);

	mcbi = &mip->mi_notify_cb_info;
	ASSERT(mcbi->mcbi_del_cnt == 0 && mcbi->mcbi_walker_cnt == 0);
	ASSERT(mip->mi_notify_bits == 0);
	ASSERT(mip->mi_notify_thread == NULL);
	ASSERT(mcbi->mcbi_lockp == &mip->mi_notify_lock);
	mcbi->mcbi_lockp = NULL;

	mcbi = &mip->mi_promisc_cb_info;
	ASSERT(mcbi->mcbi_del_cnt == 0 && mip->mi_promisc_list == NULL);
	ASSERT(mip->mi_promisc_list == NULL);
	ASSERT(mcbi->mcbi_lockp == &mip->mi_promisc_lock);
	mcbi->mcbi_lockp = NULL;

	ASSERT(mip->mi_bcast_ngrps == 0 && mip->mi_bcast_grp == NULL);
	ASSERT(mip->mi_perim_owner == NULL && mip->mi_perim_ocnt == 0);

	rw_destroy(&mip->mi_rw_lock);

	mutex_destroy(&mip->mi_promisc_lock);
	cv_destroy(&mip->mi_promisc_cb_info.mcbi_cv);
	mutex_destroy(&mip->mi_notify_lock);
	cv_destroy(&mip->mi_notify_cb_info.mcbi_cv);
	mutex_destroy(&mip->mi_ring_lock);

	ASSERT(mip->mi_bridge_link == NULL);
}

/* ARGSUSED */
static int
i_mac_ring_ctor(void *buf, void *arg, int kmflag)
{
	mac_ring_t *ring = (mac_ring_t *)buf;

	bzero(ring, sizeof (mac_ring_t));
	cv_init(&ring->mr_cv, NULL, CV_DEFAULT, NULL);
	mutex_init(&ring->mr_lock, NULL, MUTEX_DEFAULT, NULL);
	ring->mr_state = MR_FREE;
	return (0);
}

/* ARGSUSED */
static void
i_mac_ring_dtor(void *buf, void *arg)
{
	mac_ring_t *ring = (mac_ring_t *)buf;

	cv_destroy(&ring->mr_cv);
	mutex_destroy(&ring->mr_lock);
}

/*
 * Common functions to do mac callback addition and deletion. Currently this is
 * used by promisc callbacks and notify callbacks. List addition and deletion
 * need to take care of list walkers. List walkers in general, can't hold list
 * locks and make upcall callbacks due to potential lock order and recursive
 * reentry issues. Instead list walkers increment the list walker count to mark
 * the presence of a walker thread. Addition can be carefully done to ensure
 * that the list walker always sees either the old list or the new list.
 * However the deletion can't be done while the walker is active, instead the
 * deleting thread simply marks the entry as logically deleted. The last walker
 * physically deletes and frees up the logically deleted entries when the walk
 * is complete.
 */
void
mac_callback_add(mac_cb_info_t *mcbi, mac_cb_t **mcb_head,
    mac_cb_t *mcb_elem)
{
	mac_cb_t	*p;
	mac_cb_t	**pp;

	/* Verify it is not already in the list */
	for (pp = mcb_head; (p = *pp) != NULL; pp = &p->mcb_nextp) {
		if (p == mcb_elem)
			break;
	}
	VERIFY(p == NULL);

	/*
	 * Add it to the head of the callback list. The membar ensures that
	 * the following list pointer manipulations reach global visibility
	 * in exactly the program order below.
	 */
	ASSERT(MUTEX_HELD(mcbi->mcbi_lockp));

	mcb_elem->mcb_nextp = *mcb_head;
	membar_producer();
	*mcb_head = mcb_elem;
}

/*
 * Mark the entry as logically deleted. If there aren't any walkers unlink
 * from the list. In either case return the corresponding status.
 */
boolean_t
mac_callback_remove(mac_cb_info_t *mcbi, mac_cb_t **mcb_head,
    mac_cb_t *mcb_elem)
{
	mac_cb_t	*p;
	mac_cb_t	**pp;

	ASSERT(MUTEX_HELD(mcbi->mcbi_lockp));
	/*
	 * Search the callback list for the entry to be removed
	 */
	for (pp = mcb_head; (p = *pp) != NULL; pp = &p->mcb_nextp) {
		if (p == mcb_elem)
			break;
	}
	VERIFY(p != NULL);

	/*
	 * If there are walkers just mark it as deleted and the last walker
	 * will remove from the list and free it.
	 */
	if (mcbi->mcbi_walker_cnt != 0) {
		p->mcb_flags |= MCB_CONDEMNED;
		mcbi->mcbi_del_cnt++;
		return (B_FALSE);
	}

	ASSERT(mcbi->mcbi_del_cnt == 0);
	*pp = p->mcb_nextp;
	p->mcb_nextp = NULL;
	return (B_TRUE);
}

/*
 * Wait for all pending callback removals to be completed
 */
void
mac_callback_remove_wait(mac_cb_info_t *mcbi)
{
	ASSERT(MUTEX_HELD(mcbi->mcbi_lockp));
	while (mcbi->mcbi_del_cnt != 0) {
		DTRACE_PROBE1(need_wait, mac_cb_info_t *, mcbi);
		cv_wait(&mcbi->mcbi_cv, mcbi->mcbi_lockp);
	}
}

void
mac_callback_barrier(mac_cb_info_t *mcbi)
{
	ASSERT(MUTEX_HELD(mcbi->mcbi_lockp));
	ASSERT3U(mcbi->mcbi_barrier_cnt, <, UINT_MAX);

	if (mcbi->mcbi_walker_cnt == 0) {
		return;
	}

	mcbi->mcbi_barrier_cnt++;
	do {
		cv_wait(&mcbi->mcbi_cv, mcbi->mcbi_lockp);
	} while (mcbi->mcbi_walker_cnt > 0);
	mcbi->mcbi_barrier_cnt--;
	cv_broadcast(&mcbi->mcbi_cv);
}

void
mac_callback_walker_enter(mac_cb_info_t *mcbi)
{
	mutex_enter(mcbi->mcbi_lockp);
	/*
	 * Incoming walkers should give precedence to timely clean-up of
	 * deleted callback entries and requested barriers.
	 */
	while (mcbi->mcbi_del_cnt > 0 || mcbi->mcbi_barrier_cnt > 0) {
		cv_wait(&mcbi->mcbi_cv, mcbi->mcbi_lockp);
	}
	mcbi->mcbi_walker_cnt++;
	mutex_exit(mcbi->mcbi_lockp);
}

/*
 * The last mac callback walker does the cleanup. Walk the list and unlik
 * all the logically deleted entries and construct a temporary list of
 * removed entries. Return the list of removed entries to the caller.
 */
static mac_cb_t *
mac_callback_walker_cleanup(mac_cb_info_t *mcbi, mac_cb_t **mcb_head)
{
	mac_cb_t	*p;
	mac_cb_t	**pp;
	mac_cb_t	*rmlist = NULL;		/* List of removed elements */
	int	cnt = 0;

	ASSERT(MUTEX_HELD(mcbi->mcbi_lockp));
	ASSERT(mcbi->mcbi_del_cnt != 0 && mcbi->mcbi_walker_cnt == 0);

	pp = mcb_head;
	while (*pp != NULL) {
		if ((*pp)->mcb_flags & MCB_CONDEMNED) {
			p = *pp;
			*pp = p->mcb_nextp;
			p->mcb_nextp = rmlist;
			rmlist = p;
			cnt++;
			continue;
		}
		pp = &(*pp)->mcb_nextp;
	}

	ASSERT(mcbi->mcbi_del_cnt == cnt);
	mcbi->mcbi_del_cnt = 0;
	return (rmlist);
}

void
mac_callback_walker_exit(mac_cb_info_t *mcbi, mac_cb_t **headp,
    boolean_t is_promisc)
{
	boolean_t do_wake = B_FALSE;

	mutex_enter(mcbi->mcbi_lockp);

	/* If walkers remain, nothing more can be done for now */
	if (--mcbi->mcbi_walker_cnt != 0) {
		mutex_exit(mcbi->mcbi_lockp);
		return;
	}

	if (mcbi->mcbi_del_cnt != 0) {
		mac_cb_t *rmlist;

		rmlist = mac_callback_walker_cleanup(mcbi, headp);

		if (!is_promisc) {
			/* The "normal" non-promisc callback clean-up */
			mac_callback_free(rmlist);
		} else {
			mac_cb_t *mcb, *mcb_next;

			/*
			 * The promisc callbacks are in 2 lists, one off the
			 * 'mip' and another off the 'mcip' threaded by
			 * mpi_mi_link and mpi_mci_link respectively.  There
			 * is, however, only a single shared total walker
			 * count, and an entry cannot be physically unlinked if
			 * a walker is active on either list. The last walker
			 * does this cleanup of logically deleted entries.
			 *
			 * With a list of callbacks deleted from above from
			 * mi_promisc_list (headp), remove the corresponding
			 * entry from mci_promisc_list (headp_pair) and free
			 * the structure.
			 */
			for (mcb = rmlist; mcb != NULL; mcb = mcb_next) {
				mac_promisc_impl_t *mpip;
				mac_client_impl_t *mcip;

				mcb_next = mcb->mcb_nextp;
				mpip = (mac_promisc_impl_t *)mcb->mcb_objp;
				mcip = mpip->mpi_mcip;

				ASSERT3P(&mcip->mci_mip->mi_promisc_cb_info,
				    ==, mcbi);
				ASSERT3P(&mcip->mci_mip->mi_promisc_list,
				    ==, headp);

				VERIFY(mac_callback_remove(mcbi,
				    &mcip->mci_promisc_list,
				    &mpip->mpi_mci_link));
				mcb->mcb_flags = 0;
				mcb->mcb_nextp = NULL;
				kmem_cache_free(mac_promisc_impl_cache, mpip);
			}
		}

		/*
		 * Wake any walker threads that could be waiting in
		 * mac_callback_walker_enter() until deleted items have been
		 * cleaned from the list.
		 */
		do_wake = B_TRUE;
	}

	if (mcbi->mcbi_barrier_cnt != 0) {
		/*
		 * One or more threads are waiting for all walkers to exit the
		 * callback list.  Notify them, now that the list is clear.
		 */
		do_wake = B_TRUE;
	}

	if (do_wake) {
		cv_broadcast(&mcbi->mcbi_cv);
	}
	mutex_exit(mcbi->mcbi_lockp);
}

static boolean_t
mac_callback_lookup(mac_cb_t **mcb_headp, mac_cb_t *mcb_elem)
{
	mac_cb_t	*mcb;

	/* Verify it is not already in the list */
	for (mcb = *mcb_headp; mcb != NULL; mcb = mcb->mcb_nextp) {
		if (mcb == mcb_elem)
			return (B_TRUE);
	}

	return (B_FALSE);
}

static boolean_t
mac_callback_find(mac_cb_info_t *mcbi, mac_cb_t **mcb_headp, mac_cb_t *mcb_elem)
{
	boolean_t	found;

	mutex_enter(mcbi->mcbi_lockp);
	found = mac_callback_lookup(mcb_headp, mcb_elem);
	mutex_exit(mcbi->mcbi_lockp);

	return (found);
}

/* Free the list of removed callbacks */
void
mac_callback_free(mac_cb_t *rmlist)
{
	mac_cb_t	*mcb;
	mac_cb_t	*mcb_next;

	for (mcb = rmlist; mcb != NULL; mcb = mcb_next) {
		mcb_next = mcb->mcb_nextp;
		kmem_free(mcb->mcb_objp, mcb->mcb_objsize);
	}
}

void
i_mac_notify(mac_impl_t *mip, mac_notify_type_t type)
{
	mac_cb_info_t	*mcbi;

	/*
	 * Signal the notify thread even after mi_ref has become zero and
	 * mi_disabled is set. The synchronization with the notify thread
	 * happens in mac_unregister and that implies the driver must make
	 * sure it is single-threaded (with respect to mac calls) and that
	 * all pending mac calls have returned before it calls mac_unregister
	 */
	rw_enter(&i_mac_impl_lock, RW_READER);
	if (mip->mi_state_flags & MIS_DISABLED)
		goto exit;

	/*
	 * Guard against incorrect notifications.  (Running a newer
	 * mac client against an older implementation?)
	 */
	if (type >= MAC_NNOTE)
		goto exit;

	mcbi = &mip->mi_notify_cb_info;
	mutex_enter(mcbi->mcbi_lockp);
	mip->mi_notify_bits |= (1 << type);
	cv_broadcast(&mcbi->mcbi_cv);
	mutex_exit(mcbi->mcbi_lockp);

exit:
	rw_exit(&i_mac_impl_lock);
}

/*
 * Mac serialization primitives. Please see the block comment at the
 * top of the file.
 */
void
i_mac_perim_enter(mac_impl_t *mip)
{
	mac_client_impl_t	*mcip;

	if (mip->mi_state_flags & MIS_IS_VNIC) {
		/*
		 * This is a VNIC. Return the lower mac since that is what
		 * we want to serialize on.
		 */
		mcip = mac_vnic_lower(mip);
		mip = mcip->mci_mip;
	}

	mutex_enter(&mip->mi_perim_lock);
	if (mip->mi_perim_owner == curthread) {
		mip->mi_perim_ocnt++;
		mutex_exit(&mip->mi_perim_lock);
		return;
	}

	while (mip->mi_perim_owner != NULL)
		cv_wait(&mip->mi_perim_cv, &mip->mi_perim_lock);

	mip->mi_perim_owner = curthread;
	ASSERT(mip->mi_perim_ocnt == 0);
	mip->mi_perim_ocnt++;
#ifdef DEBUG
	mip->mi_perim_stack_depth = getpcstack(mip->mi_perim_stack,
	    MAC_PERIM_STACK_DEPTH);
#endif
	mutex_exit(&mip->mi_perim_lock);
}

int
i_mac_perim_enter_nowait(mac_impl_t *mip)
{
	/*
	 * The vnic is a special case, since the serialization is done based
	 * on the lower mac. If the lower mac is busy, it does not imply the
	 * vnic can't be unregistered. But in the case of other drivers,
	 * a busy perimeter or open mac handles implies that the mac is busy
	 * and can't be unregistered.
	 */
	if (mip->mi_state_flags & MIS_IS_VNIC) {
		i_mac_perim_enter(mip);
		return (0);
	}

	mutex_enter(&mip->mi_perim_lock);
	if (mip->mi_perim_owner != NULL) {
		mutex_exit(&mip->mi_perim_lock);
		return (EBUSY);
	}
	ASSERT(mip->mi_perim_ocnt == 0);
	mip->mi_perim_owner = curthread;
	mip->mi_perim_ocnt++;
	mutex_exit(&mip->mi_perim_lock);

	return (0);
}

void
i_mac_perim_exit(mac_impl_t *mip)
{
	mac_client_impl_t *mcip;

	if (mip->mi_state_flags & MIS_IS_VNIC) {
		/*
		 * This is a VNIC. Return the lower mac since that is what
		 * we want to serialize on.
		 */
		mcip = mac_vnic_lower(mip);
		mip = mcip->mci_mip;
	}

	ASSERT(mip->mi_perim_owner == curthread && mip->mi_perim_ocnt != 0);

	mutex_enter(&mip->mi_perim_lock);
	if (--mip->mi_perim_ocnt == 0) {
		mip->mi_perim_owner = NULL;
		cv_signal(&mip->mi_perim_cv);
	}
	mutex_exit(&mip->mi_perim_lock);
}

/*
 * Returns whether the current thread holds the mac perimeter. Used in making
 * assertions.
 */
boolean_t
mac_perim_held(mac_handle_t mh)
{
	mac_impl_t	*mip = (mac_impl_t *)mh;
	mac_client_impl_t *mcip;

	if (mip->mi_state_flags & MIS_IS_VNIC) {
		/*
		 * This is a VNIC. Return the lower mac since that is what
		 * we want to serialize on.
		 */
		mcip = mac_vnic_lower(mip);
		mip = mcip->mci_mip;
	}
	return (mip->mi_perim_owner == curthread);
}

/*
 * mac client interfaces to enter the mac perimeter of a mac end point, given
 * its mac handle, or macname or linkid.
 */
void
mac_perim_enter_by_mh(mac_handle_t mh, mac_perim_handle_t *mphp)
{
	mac_impl_t	*mip = (mac_impl_t *)mh;

	i_mac_perim_enter(mip);
	/*
	 * The mac_perim_handle_t returned encodes the 'mip' and whether a
	 * mac_open has been done internally while entering the perimeter.
	 * This information is used in mac_perim_exit
	 */
	MAC_ENCODE_MPH(*mphp, mip, 0);
}

int
mac_perim_enter_by_macname(const char *name, mac_perim_handle_t *mphp)
{
	int	err;
	mac_handle_t	mh;

	if ((err = mac_open(name, &mh)) != 0)
		return (err);

	mac_perim_enter_by_mh(mh, mphp);
	MAC_ENCODE_MPH(*mphp, mh, 1);
	return (0);
}

int
mac_perim_enter_by_linkid(datalink_id_t linkid, mac_perim_handle_t *mphp)
{
	int	err;
	mac_handle_t	mh;

	if ((err = mac_open_by_linkid(linkid, &mh)) != 0)
		return (err);

	mac_perim_enter_by_mh(mh, mphp);
	MAC_ENCODE_MPH(*mphp, mh, 1);
	return (0);
}

void
mac_perim_exit(mac_perim_handle_t mph)
{
	mac_impl_t	*mip;
	boolean_t	need_close;

	MAC_DECODE_MPH(mph, mip, need_close);
	i_mac_perim_exit(mip);
	if (need_close)
		mac_close((mac_handle_t)mip);
}

int
mac_hold(const char *macname, mac_impl_t **pmip)
{
	mac_impl_t	*mip;
	int		err;

	/*
	 * Check the device name length to make sure it won't overflow our
	 * buffer.
	 */
	if (strlen(macname) >= MAXNAMELEN)
		return (EINVAL);

	/*
	 * Look up its entry in the global hash table.
	 */
	rw_enter(&i_mac_impl_lock, RW_WRITER);
	err = mod_hash_find(i_mac_impl_hash, (mod_hash_key_t)macname,
	    (mod_hash_val_t *)&mip);

	if (err != 0) {
		rw_exit(&i_mac_impl_lock);
		return (ENOENT);
	}

	if (mip->mi_state_flags & MIS_DISABLED) {
		rw_exit(&i_mac_impl_lock);
		return (ENOENT);
	}

	if (mip->mi_state_flags & MIS_EXCLUSIVE_HELD) {
		rw_exit(&i_mac_impl_lock);
		return (EBUSY);
	}

	mip->mi_ref++;
	rw_exit(&i_mac_impl_lock);

	*pmip = mip;
	return (0);
}

void
mac_rele(mac_impl_t *mip)
{
	rw_enter(&i_mac_impl_lock, RW_WRITER);
	ASSERT(mip->mi_ref != 0);
	if (--mip->mi_ref == 0) {
		ASSERT(mip->mi_nactiveclients == 0 &&
		    !(mip->mi_state_flags & MIS_EXCLUSIVE));
	}
	rw_exit(&i_mac_impl_lock);
}

/*
 * Private GLDv3 function to start a MAC instance.
 */
int
mac_start(mac_handle_t mh)
{
	mac_impl_t	*mip = (mac_impl_t *)mh;
	int		err = 0;
	mac_group_t	*defgrp;

	ASSERT(MAC_PERIM_HELD((mac_handle_t)mip));
	ASSERT(mip->mi_start != NULL);

	/*
	 * Check whether the device is already started.
	 */
	if (mip->mi_active++ == 0) {
		mac_ring_t *ring = NULL;

		/*
		 * Start the device.
		 */
		err = mip->mi_start(mip->mi_driver);
		if (err != 0) {
			mip->mi_active--;
			return (err);
		}

		/*
		 * Start the default tx ring.
		 */
		if (mip->mi_default_tx_ring != NULL) {

			ring = (mac_ring_t *)mip->mi_default_tx_ring;
			if (ring->mr_state != MR_INUSE) {
				err = mac_start_ring(ring);
				if (err != 0) {
					mip->mi_active--;
					return (err);
				}
			}
		}

		if ((defgrp = MAC_DEFAULT_RX_GROUP(mip)) != NULL) {
			/*
			 * Start the default group which is responsible
			 * for receiving broadcast and multicast
			 * traffic for both primary and non-primary
			 * MAC clients.
			 */
			ASSERT(defgrp->mrg_state == MAC_GROUP_STATE_REGISTERED);
			err = mac_start_group_and_rings(defgrp);
			if (err != 0) {
				mip->mi_active--;
				if ((ring != NULL) &&
				    (ring->mr_state == MR_INUSE))
					mac_stop_ring(ring);
				return (err);
			}
			mac_set_group_state(defgrp, MAC_GROUP_STATE_SHARED);
		}
	}

	return (err);
}

/*
 * Private GLDv3 function to stop a MAC instance.
 */
void
mac_stop(mac_handle_t mh)
{
	mac_impl_t	*mip = (mac_impl_t *)mh;
	mac_group_t	*grp;

	ASSERT(mip->mi_stop != NULL);
	ASSERT(MAC_PERIM_HELD((mac_handle_t)mip));

	/*
	 * Check whether the device is still needed.
	 */
	ASSERT(mip->mi_active != 0);
	if (--mip->mi_active == 0) {
		if ((grp = MAC_DEFAULT_RX_GROUP(mip)) != NULL) {
			/*
			 * There should be no more active clients since the
			 * MAC is being stopped. Stop the default RX group
			 * and transition it back to registered state.
			 *
			 * When clients are torn down, the groups
			 * are release via mac_release_rx_group which
			 * knows the the default group is always in
			 * started mode since broadcast uses it. So
			 * we can assert that their are no clients
			 * (since mac_bcast_add doesn't register itself
			 * as a client) and group is in SHARED state.
			 */
			ASSERT(grp->mrg_state == MAC_GROUP_STATE_SHARED);
			ASSERT(MAC_GROUP_NO_CLIENT(grp) &&
			    mip->mi_nactiveclients == 0);
			mac_stop_group_and_rings(grp);
			mac_set_group_state(grp, MAC_GROUP_STATE_REGISTERED);
		}

		if (mip->mi_default_tx_ring != NULL) {
			mac_ring_t *ring;

			ring = (mac_ring_t *)mip->mi_default_tx_ring;
			if (ring->mr_state == MR_INUSE) {
				mac_stop_ring(ring);
				ring->mr_flag = 0;
			}
		}

		/*
		 * Stop the device.
		 */
		mip->mi_stop(mip->mi_driver);
	}
}

int
i_mac_promisc_set(mac_impl_t *mip, boolean_t on)
{
	int		err = 0;

	ASSERT(MAC_PERIM_HELD((mac_handle_t)mip));
	ASSERT(mip->mi_setpromisc != NULL);

	if (on) {
		/*
		 * Enable promiscuous mode on the device if not yet enabled.
		 */
		if (mip->mi_devpromisc++ == 0) {
			err = mip->mi_setpromisc(mip->mi_driver, B_TRUE);
			if (err != 0) {
				mip->mi_devpromisc--;
				return (err);
			}
			i_mac_notify(mip, MAC_NOTE_DEVPROMISC);
		}
	} else {
		if (mip->mi_devpromisc == 0)
			return (EPROTO);

		/*
		 * Disable promiscuous mode on the device if this is the last
		 * enabling.
		 */
		if (--mip->mi_devpromisc == 0) {
			err = mip->mi_setpromisc(mip->mi_driver, B_FALSE);
			if (err != 0) {
				mip->mi_devpromisc++;
				return (err);
			}
			i_mac_notify(mip, MAC_NOTE_DEVPROMISC);
		}
	}

	return (0);
}

/*
 * The promiscuity state can change any time. If the caller needs to take
 * actions that are atomic with the promiscuity state, then the caller needs
 * to bracket the entire sequence with mac_perim_enter/exit
 */
boolean_t
mac_promisc_get(mac_handle_t mh)
{
	mac_impl_t		*mip = (mac_impl_t *)mh;

	/*
	 * Return the current promiscuity.
	 */
	return (mip->mi_devpromisc != 0);
}

/*
 * Invoked at MAC instance attach time to initialize the list
 * of factory MAC addresses supported by a MAC instance. This function
 * builds a local cache in the mac_impl_t for the MAC addresses
 * supported by the underlying hardware. The MAC clients themselves
 * use the mac_addr_factory*() functions to query and reserve
 * factory MAC addresses.
 */
void
mac_addr_factory_init(mac_impl_t *mip)
{
	mac_capab_multifactaddr_t capab;
	uint8_t *addr;
	int i;

	/*
	 * First round to see how many factory MAC addresses are available.
	 */
	bzero(&capab, sizeof (capab));
	if (!i_mac_capab_get((mac_handle_t)mip, MAC_CAPAB_MULTIFACTADDR,
	    &capab) || (capab.mcm_naddr == 0)) {
		/*
		 * The MAC instance doesn't support multiple factory
		 * MAC addresses, we're done here.
		 */
		return;
	}

	/*
	 * Allocate the space and get all the factory addresses.
	 */
	addr = kmem_alloc(capab.mcm_naddr * MAXMACADDRLEN, KM_SLEEP);
	capab.mcm_getaddr(mip->mi_driver, capab.mcm_naddr, addr);

	mip->mi_factory_addr_num = capab.mcm_naddr;
	mip->mi_factory_addr = kmem_zalloc(mip->mi_factory_addr_num *
	    sizeof (mac_factory_addr_t), KM_SLEEP);

	for (i = 0; i < capab.mcm_naddr; i++) {
		bcopy(addr + i * MAXMACADDRLEN,
		    mip->mi_factory_addr[i].mfa_addr,
		    mip->mi_type->mt_addr_length);
		mip->mi_factory_addr[i].mfa_in_use = B_FALSE;
	}

	kmem_free(addr, capab.mcm_naddr * MAXMACADDRLEN);
}

void
mac_addr_factory_fini(mac_impl_t *mip)
{
	if (mip->mi_factory_addr == NULL) {
		ASSERT(mip->mi_factory_addr_num == 0);
		return;
	}

	kmem_free(mip->mi_factory_addr, mip->mi_factory_addr_num *
	    sizeof (mac_factory_addr_t));

	mip->mi_factory_addr = NULL;
	mip->mi_factory_addr_num = 0;
}

/*
 * Reserve a factory MAC address. If *slot is set to -1, the function
 * attempts to reserve any of the available factory MAC addresses and
 * returns the reserved slot id. If no slots are available, the function
 * returns ENOSPC. If *slot is not set to -1, the function reserves
 * the specified slot if it is available, or returns EBUSY is the slot
 * is already used. Returns ENOTSUP if the underlying MAC does not
 * support multiple factory addresses. If the slot number is not -1 but
 * is invalid, returns EINVAL.
 */
int
mac_addr_factory_reserve(mac_client_handle_t mch, int *slot)
{
	mac_client_impl_t *mcip = (mac_client_impl_t *)mch;
	mac_impl_t *mip = mcip->mci_mip;
	int i, ret = 0;

	i_mac_perim_enter(mip);
	/*
	 * Protect against concurrent readers that may need a self-consistent
	 * view of the factory addresses
	 */
	rw_enter(&mip->mi_rw_lock, RW_WRITER);

	if (mip->mi_factory_addr_num == 0) {
		ret = ENOTSUP;
		goto bail;
	}

	if (*slot != -1) {
		/* check the specified slot */
		if (*slot < 1 || *slot > mip->mi_factory_addr_num) {
			ret = EINVAL;
			goto bail;
		}
		if (mip->mi_factory_addr[*slot-1].mfa_in_use) {
			ret = EBUSY;
			goto bail;
		}
	} else {
		/* pick the next available slot */
		for (i = 0; i < mip->mi_factory_addr_num; i++) {
			if (!mip->mi_factory_addr[i].mfa_in_use)
				break;
		}

		if (i == mip->mi_factory_addr_num) {
			ret = ENOSPC;
			goto bail;
		}
		*slot = i+1;
	}

	mip->mi_factory_addr[*slot-1].mfa_in_use = B_TRUE;
	mip->mi_factory_addr[*slot-1].mfa_client = mcip;

bail:
	rw_exit(&mip->mi_rw_lock);
	i_mac_perim_exit(mip);
	return (ret);
}

/*
 * Release the specified factory MAC address slot.
 */
void
mac_addr_factory_release(mac_client_handle_t mch, uint_t slot)
{
	mac_client_impl_t *mcip = (mac_client_impl_t *)mch;
	mac_impl_t *mip = mcip->mci_mip;

	i_mac_perim_enter(mip);
	/*
	 * Protect against concurrent readers that may need a self-consistent
	 * view of the factory addresses
	 */
	rw_enter(&mip->mi_rw_lock, RW_WRITER);

	ASSERT(slot > 0 && slot <= mip->mi_factory_addr_num);
	ASSERT(mip->mi_factory_addr[slot-1].mfa_in_use);

	mip->mi_factory_addr[slot-1].mfa_in_use = B_FALSE;

	rw_exit(&mip->mi_rw_lock);
	i_mac_perim_exit(mip);
}

/*
 * Stores in mac_addr the value of the specified MAC address. Returns
 * 0 on success, or EINVAL if the slot number is not valid for the MAC.
 * The caller must provide a string of at least MAXNAMELEN bytes.
 */
void
mac_addr_factory_value(mac_handle_t mh, int slot, uchar_t *mac_addr,
    uint_t *addr_len, char *client_name, boolean_t *in_use_arg)
{
	mac_impl_t *mip = (mac_impl_t *)mh;
	boolean_t in_use;

	ASSERT(slot > 0 && slot <= mip->mi_factory_addr_num);

	/*
	 * Readers need to hold mi_rw_lock. Writers need to hold mac perimeter
	 * and mi_rw_lock
	 */
	rw_enter(&mip->mi_rw_lock, RW_READER);
	bcopy(mip->mi_factory_addr[slot-1].mfa_addr, mac_addr, MAXMACADDRLEN);
	*addr_len = mip->mi_type->mt_addr_length;
	in_use = mip->mi_factory_addr[slot-1].mfa_in_use;
	if (in_use && client_name != NULL) {
		bcopy(mip->mi_factory_addr[slot-1].mfa_client->mci_name,
		    client_name, MAXNAMELEN);
	}
	if (in_use_arg != NULL)
		*in_use_arg = in_use;
	rw_exit(&mip->mi_rw_lock);
}

/*
 * Returns the number of factory MAC addresses (in addition to the
 * primary MAC address), 0 if the underlying MAC doesn't support
 * that feature.
 */
uint_t
mac_addr_factory_num(mac_handle_t mh)
{
	mac_impl_t *mip = (mac_impl_t *)mh;

	return (mip->mi_factory_addr_num);
}


void
mac_rx_group_unmark(mac_group_t *grp, uint_t flag)
{
	mac_ring_t	*ring;

	for (ring = grp->mrg_rings; ring != NULL; ring = ring->mr_next)
		ring->mr_flag &= ~flag;
}

/*
 * The following mac_hwrings_xxx() functions are private mac client functions
 * used by the aggr driver to access and control the underlying HW Rx group
 * and rings. In this case, the aggr driver has exclusive control of the
 * underlying HW Rx group/rings, it calls the following functions to
 * start/stop the HW Rx rings, disable/enable polling, add/remove MAC
 * addresses, or set up the Rx callback.
 */
/* ARGSUSED */
static void
mac_hwrings_rx_process(void *arg, mac_resource_handle_t srs,
    mblk_t *mp_chain, boolean_t loopback)
{
	mac_soft_ring_set_t	*mac_srs = (mac_soft_ring_set_t *)srs;
	mac_srs_rx_t		*srs_rx = &mac_srs->srs_rx;
	mac_direct_rx_t		proc;
	void			*arg1;
	mac_resource_handle_t	arg2;

	proc = srs_rx->sr_func;
	arg1 = srs_rx->sr_arg1;
	arg2 = mac_srs->srs_mrh;

	proc(arg1, arg2, mp_chain, NULL);
}

/*
 * This function is called to get the list of HW rings that are reserved by
 * an exclusive mac client.
 *
 * Return value: the number of HW rings.
 */
int
mac_hwrings_get(mac_client_handle_t mch, mac_group_handle_t *hwgh,
    mac_ring_handle_t *hwrh, mac_ring_type_t rtype)
{
	mac_client_impl_t	*mcip = (mac_client_impl_t *)mch;
	flow_entry_t		*flent = mcip->mci_flent;
	mac_group_t		*grp;
	mac_ring_t		*ring;
	int			cnt = 0;

	if (rtype == MAC_RING_TYPE_RX) {
		grp = flent->fe_rx_ring_group;
	} else if (rtype == MAC_RING_TYPE_TX) {
		grp = flent->fe_tx_ring_group;
	} else {
		ASSERT(B_FALSE);
		return (-1);
	}

	/*
	 * The MAC client did not reserve an Rx group, return directly.
	 * This is probably because the underlying MAC does not support
	 * any groups.
	 */
	if (hwgh != NULL)
		*hwgh = NULL;
	if (grp == NULL)
		return (0);
	/*
	 * This group must be reserved by this MAC client.
	 */
	ASSERT((grp->mrg_state == MAC_GROUP_STATE_RESERVED) &&
	    (mcip == MAC_GROUP_ONLY_CLIENT(grp)));

	for (ring = grp->mrg_rings; ring != NULL; ring = ring->mr_next, cnt++) {
		ASSERT(cnt < MAX_RINGS_PER_GROUP);
		hwrh[cnt] = (mac_ring_handle_t)ring;
	}
	if (hwgh != NULL)
		*hwgh = (mac_group_handle_t)grp;

	return (cnt);
}

/*
 * Get the HW ring handles of the given group index. If the MAC
 * doesn't have a group at this index, or any groups at all, then 0 is
 * returned and hwgh is set to NULL. This is a private client API. The
 * MAC perimeter must be held when calling this function.
 *
 * mh: A handle to the MAC that owns the group.
 *
 * idx: The index of the HW group to be read.
 *
 * hwgh: If non-NULL, contains a handle to the HW group on return.
 *
 * hwrh: An array of ring handles pointing to the HW rings in the
 * group. The array must be large enough to hold a handle to each ring
 * in the group. To be safe, this array should be of size MAX_RINGS_PER_GROUP.
 *
 * rtype: Used to determine if we are fetching Rx or Tx rings.
 *
 * Returns the number of rings in the group.
 */
uint_t
mac_hwrings_idx_get(mac_handle_t mh, uint_t idx, mac_group_handle_t *hwgh,
    mac_ring_handle_t *hwrh, mac_ring_type_t rtype)
{
	mac_impl_t		*mip = (mac_impl_t *)mh;
	mac_group_t		*grp;
	mac_ring_t		*ring;
	uint_t			cnt = 0;

	/*
	 * The MAC perimeter must be held when accessing the
	 * mi_{rx,tx}_groups fields.
	 */
	ASSERT(MAC_PERIM_HELD(mh));
	ASSERT(rtype == MAC_RING_TYPE_RX || rtype == MAC_RING_TYPE_TX);

	if (rtype == MAC_RING_TYPE_RX) {
		grp = mip->mi_rx_groups;
<<<<<<< HEAD
	} else if (rtype == MAC_RING_TYPE_TX) {
=======
	} else {
		ASSERT(rtype == MAC_RING_TYPE_TX);
>>>>>>> 3d349c31
		grp = mip->mi_tx_groups;
	}

	while (grp != NULL && grp->mrg_index != idx)
		grp = grp->mrg_next;

	/*
	 * If the MAC doesn't have a group at this index or doesn't
	 * impelement RINGS capab, then set hwgh to NULL and return 0.
	 */
	if (hwgh != NULL)
		*hwgh = NULL;

	if (grp == NULL)
		return (0);

	ASSERT3U(idx, ==, grp->mrg_index);

	for (ring = grp->mrg_rings; ring != NULL; ring = ring->mr_next, cnt++) {
		ASSERT3U(cnt, <, MAX_RINGS_PER_GROUP);
		hwrh[cnt] = (mac_ring_handle_t)ring;
	}

	/* A group should always have at least one ring. */
	ASSERT3U(cnt, >, 0);

	if (hwgh != NULL)
		*hwgh = (mac_group_handle_t)grp;

	return (cnt);
}

/*
 * This function is called to get info about Tx/Rx rings.
 *
 * Return value: returns uint_t which will have various bits set
 * that indicates different properties of the ring.
 */
uint_t
mac_hwring_getinfo(mac_ring_handle_t rh)
{
	mac_ring_t *ring = (mac_ring_t *)rh;
	mac_ring_info_t *info = &ring->mr_info;

	return (info->mri_flags);
}

/*
 * Set the passthru callback on the hardware ring.
 */
void
mac_hwring_set_passthru(mac_ring_handle_t hwrh, mac_rx_t fn, void *arg1,
    mac_resource_handle_t arg2)
{
	mac_ring_t *hwring = (mac_ring_t *)hwrh;

	ASSERT3S(hwring->mr_type, ==, MAC_RING_TYPE_RX);

	hwring->mr_classify_type = MAC_PASSTHRU_CLASSIFIER;

	hwring->mr_pt_fn = fn;
	hwring->mr_pt_arg1 = arg1;
	hwring->mr_pt_arg2 = arg2;
}

/*
 * Clear the passthru callback on the hardware ring.
 */
void
mac_hwring_clear_passthru(mac_ring_handle_t hwrh)
{
	mac_ring_t *hwring = (mac_ring_t *)hwrh;

	ASSERT3S(hwring->mr_type, ==, MAC_RING_TYPE_RX);

	hwring->mr_classify_type = MAC_NO_CLASSIFIER;

	hwring->mr_pt_fn = NULL;
	hwring->mr_pt_arg1 = NULL;
	hwring->mr_pt_arg2 = NULL;
}

void
mac_client_set_flow_cb(mac_client_handle_t mch, mac_rx_t func, void *arg1)
{
	mac_client_impl_t	*mcip = (mac_client_impl_t *)mch;
	flow_entry_t		*flent = mcip->mci_flent;

	mutex_enter(&flent->fe_lock);
	flent->fe_cb_fn = (flow_fn_t)func;
	flent->fe_cb_arg1 = arg1;
	flent->fe_cb_arg2 = NULL;
	flent->fe_flags &= ~FE_MC_NO_DATAPATH;
	mutex_exit(&flent->fe_lock);
}

void
mac_client_clear_flow_cb(mac_client_handle_t mch)
{
	mac_client_impl_t	*mcip = (mac_client_impl_t *)mch;
	flow_entry_t		*flent = mcip->mci_flent;

	mutex_enter(&flent->fe_lock);
<<<<<<< HEAD
	flent->fe_cb_fn = (flow_fn_t)mac_rx_def;
=======
	flent->fe_cb_fn = (flow_fn_t)mac_pkt_drop;
>>>>>>> 3d349c31
	flent->fe_cb_arg1 = NULL;
	flent->fe_cb_arg2 = NULL;
	flent->fe_flags |= FE_MC_NO_DATAPATH;
	mutex_exit(&flent->fe_lock);
}

/*
 * Export ddi interrupt handles from the HW ring to the pseudo ring and
 * setup the RX callback of the mac client which exclusively controls
 * HW ring.
 */
void
mac_hwring_setup(mac_ring_handle_t hwrh, mac_resource_handle_t prh,
    mac_ring_handle_t pseudo_rh)
{
	mac_ring_t		*hw_ring = (mac_ring_t *)hwrh;
	mac_ring_t		*pseudo_ring;
	mac_soft_ring_set_t	*mac_srs = hw_ring->mr_srs;

	if (pseudo_rh != NULL) {
		pseudo_ring = (mac_ring_t *)pseudo_rh;
		/* Export the ddi handles to pseudo ring */
		pseudo_ring->mr_info.mri_intr.mi_ddi_handle =
		    hw_ring->mr_info.mri_intr.mi_ddi_handle;
		pseudo_ring->mr_info.mri_intr.mi_ddi_shared =
		    hw_ring->mr_info.mri_intr.mi_ddi_shared;
		/*
		 * Save a pointer to pseudo ring in the hw ring. If
		 * interrupt handle changes, the hw ring will be
		 * notified of the change (see mac_ring_intr_set())
		 * and the appropriate change has to be made to
		 * the pseudo ring that has exported the ddi handle.
		 */
		hw_ring->mr_prh = pseudo_rh;
	}

	if (hw_ring->mr_type == MAC_RING_TYPE_RX) {
		ASSERT(!(mac_srs->srs_type & SRST_TX));
		mac_srs->srs_mrh = prh;
		mac_srs->srs_rx.sr_lower_proc = mac_hwrings_rx_process;
	}
}

void
mac_hwring_teardown(mac_ring_handle_t hwrh)
{
	mac_ring_t		*hw_ring = (mac_ring_t *)hwrh;
	mac_soft_ring_set_t	*mac_srs;

	if (hw_ring == NULL)
		return;
	hw_ring->mr_prh = NULL;
	if (hw_ring->mr_type == MAC_RING_TYPE_RX) {
		mac_srs = hw_ring->mr_srs;
		ASSERT(!(mac_srs->srs_type & SRST_TX));
		mac_srs->srs_rx.sr_lower_proc = mac_rx_srs_process;
		mac_srs->srs_mrh = NULL;
	}
}

int
mac_hwring_disable_intr(mac_ring_handle_t rh)
{
	mac_ring_t *rr_ring = (mac_ring_t *)rh;
	mac_intr_t *intr = &rr_ring->mr_info.mri_intr;

	return (intr->mi_disable(intr->mi_handle));
}

int
mac_hwring_enable_intr(mac_ring_handle_t rh)
{
	mac_ring_t *rr_ring = (mac_ring_t *)rh;
	mac_intr_t *intr = &rr_ring->mr_info.mri_intr;

	return (intr->mi_enable(intr->mi_handle));
}

/*
 * Start the HW ring pointed to by rh.
 *
 * This is used by special MAC clients that are MAC themselves and
 * need to exert control over the underlying HW rings of the NIC.
 */
int
mac_hwring_start(mac_ring_handle_t rh)
{
	mac_ring_t *rr_ring = (mac_ring_t *)rh;
	int rv = 0;

	if (rr_ring->mr_state != MR_INUSE)
		rv = mac_start_ring(rr_ring);

	return (rv);
}

/*
 * Stop the HW ring pointed to by rh. Also see mac_hwring_start().
 */
void
mac_hwring_stop(mac_ring_handle_t rh)
{
	mac_ring_t *rr_ring = (mac_ring_t *)rh;

	if (rr_ring->mr_state != MR_FREE)
		mac_stop_ring(rr_ring);
}

/*
 * Remove the quiesced flag from the HW ring pointed to by rh.
 *
 * This is used by special MAC clients that are MAC themselves and
 * need to exert control over the underlying HW rings of the NIC.
 */
int
mac_hwring_activate(mac_ring_handle_t rh)
{
	mac_ring_t *rr_ring = (mac_ring_t *)rh;

	MAC_RING_UNMARK(rr_ring, MR_QUIESCE);
	return (0);
}

/*
 * Quiesce the HW ring pointed to by rh. Also see mac_hwring_activate().
 */
void
mac_hwring_quiesce(mac_ring_handle_t rh)
{
	mac_ring_t *rr_ring = (mac_ring_t *)rh;

	mac_rx_ring_quiesce(rr_ring, MR_QUIESCE);
}

mblk_t *
mac_hwring_poll(mac_ring_handle_t rh, int bytes_to_pickup)
{
	mac_ring_t *rr_ring = (mac_ring_t *)rh;
	mac_ring_info_t *info = &rr_ring->mr_info;

	return (info->mri_poll(info->mri_driver, bytes_to_pickup));
}

/*
 * Send packets through a selected tx ring.
 */
mblk_t *
mac_hwring_tx(mac_ring_handle_t rh, mblk_t *mp)
{
	mac_ring_t *ring = (mac_ring_t *)rh;
	mac_ring_info_t *info = &ring->mr_info;

	ASSERT(ring->mr_type == MAC_RING_TYPE_TX &&
	    ring->mr_state >= MR_INUSE);
	return (info->mri_tx(info->mri_driver, mp));
}

/*
 * Query stats for a particular rx/tx ring
 */
int
mac_hwring_getstat(mac_ring_handle_t rh, uint_t stat, uint64_t *val)
{
	mac_ring_t	*ring = (mac_ring_t *)rh;
	mac_ring_info_t *info = &ring->mr_info;

	return (info->mri_stat(info->mri_driver, stat, val));
}

/*
 * Private function that is only used by aggr to send packets through
 * a port/Tx ring. Since aggr exposes a pseudo Tx ring even for ports
 * that does not expose Tx rings, aggr_ring_tx() entry point needs
 * access to mac_impl_t to send packets through m_tx() entry point.
 * It accomplishes this by calling mac_hwring_send_priv() function.
 */
mblk_t *
mac_hwring_send_priv(mac_client_handle_t mch, mac_ring_handle_t rh, mblk_t *mp)
{
	mac_client_impl_t *mcip = (mac_client_impl_t *)mch;
	mac_impl_t *mip = mcip->mci_mip;

	return (mac_provider_tx(mip, rh, mp, mcip));
}

/*
 * Private function that is only used by aggr to update the default transmission
 * ring. Because aggr exposes a pseudo Tx ring even for ports that may
 * temporarily be down, it may need to update the default ring that is used by
 * MAC such that it refers to a link that can actively be used to send traffic.
 * Note that this is different from the case where the port has been removed
 * from the group. In those cases, all of the rings will be torn down because
 * the ring will no longer exist. It's important to give aggr a case where the
 * rings can still exist such that it may be able to continue to send LACP PDUs
 * to potentially restore the link.
 */
void
mac_hwring_set_default(mac_handle_t mh, mac_ring_handle_t rh)
{
	mac_impl_t *mip = (mac_impl_t *)mh;
	mac_ring_t *ring = (mac_ring_t *)rh;

	ASSERT(MAC_PERIM_HELD(mh));
	VERIFY(mip->mi_state_flags & MIS_IS_AGGR);

	/*
	 * We used to condition this assignment on the ring's
	 * 'mr_state' being one of 'MR_INUSE'. However, there are
	 * cases where this is called before the ring has any active
	 * clients, and therefore is not marked as in use. Since the
	 * sole purpose of this function is for aggr to make sure
	 * 'mi_default_tx_ring' matches 'lg_tx_ports[0]', its
	 * imperative that we update its value regardless of ring
	 * state. Otherwise, we can end up in a state where
	 * 'mi_default_tx_ring' points to a pseudo ring of a downed
	 * port, even when 'lg_tx_ports[0]' points to a port that is
	 * up.
	 */
	mip->mi_default_tx_ring = rh;
}

int
mac_hwgroup_addmac(mac_group_handle_t gh, const uint8_t *addr)
{
	mac_group_t *group = (mac_group_t *)gh;

	return (mac_group_addmac(group, addr));
}

int
mac_hwgroup_remmac(mac_group_handle_t gh, const uint8_t *addr)
{
	mac_group_t *group = (mac_group_t *)gh;

	return (mac_group_remmac(group, addr));
}

/*
 * Program the group's HW VLAN filter if it has such support.
 * Otherwise, the group will implicitly accept tagged traffic and
 * there is nothing to do.
 */
int
mac_hwgroup_addvlan(mac_group_handle_t gh, uint16_t vid)
{
	mac_group_t *group = (mac_group_t *)gh;

	if (!MAC_GROUP_HW_VLAN(group))
		return (0);

	return (mac_group_addvlan(group, vid));
}

int
mac_hwgroup_remvlan(mac_group_handle_t gh, uint16_t vid)
{
	mac_group_t *group = (mac_group_t *)gh;

	if (!MAC_GROUP_HW_VLAN(group))
		return (0);

	return (mac_group_remvlan(group, vid));
}

/*
 * Determine if a MAC has HW VLAN support. This is a private API
 * consumed by aggr. In the future it might be nice to have a bitfield
 * in mac_capab_rings_t to track which forms of HW filtering are
 * supported by the MAC.
 */
boolean_t
mac_has_hw_vlan(mac_handle_t mh)
{
	mac_impl_t *mip = (mac_impl_t *)mh;

	return (MAC_GROUP_HW_VLAN(mip->mi_rx_groups));
}

/*
 * Get the number of Rx HW groups on this MAC.
 */
uint_t
mac_get_num_rx_groups(mac_handle_t mh)
{
	mac_impl_t *mip = (mac_impl_t *)mh;

	ASSERT(MAC_PERIM_HELD(mh));
	return (mip->mi_rx_group_count);
}

int
mac_set_promisc(mac_handle_t mh, boolean_t value)
{
	mac_impl_t *mip = (mac_impl_t *)mh;

	ASSERT(MAC_PERIM_HELD(mh));
	return (i_mac_promisc_set(mip, value));
}

/*
 * Set the RX group to be shared/reserved. Note that the group must be
 * started/stopped outside of this function.
 */
void
mac_set_group_state(mac_group_t *grp, mac_group_state_t state)
{
	/*
	 * If there is no change in the group state, just return.
	 */
	if (grp->mrg_state == state)
		return;

	switch (state) {
	case MAC_GROUP_STATE_RESERVED:
		/*
		 * Successfully reserved the group.
		 *
		 * Given that there is an exclusive client controlling this
		 * group, we enable the group level polling when available,
		 * so that SRSs get to turn on/off individual rings they's
		 * assigned to.
		 */
		ASSERT(MAC_PERIM_HELD(grp->mrg_mh));

		if (grp->mrg_type == MAC_RING_TYPE_RX &&
		    GROUP_INTR_DISABLE_FUNC(grp) != NULL) {
			GROUP_INTR_DISABLE_FUNC(grp)(GROUP_INTR_HANDLE(grp));
		}
		break;

	case MAC_GROUP_STATE_SHARED:
		/*
		 * Set all rings of this group to software classified.
		 * If the group has an overriding interrupt, then re-enable it.
		 */
		ASSERT(MAC_PERIM_HELD(grp->mrg_mh));

		if (grp->mrg_type == MAC_RING_TYPE_RX &&
		    GROUP_INTR_ENABLE_FUNC(grp) != NULL) {
			GROUP_INTR_ENABLE_FUNC(grp)(GROUP_INTR_HANDLE(grp));
		}
		/* The ring is not available for reservations any more */
		break;

	case MAC_GROUP_STATE_REGISTERED:
		/* Also callable from mac_register, perim is not held */
		break;

	default:
		ASSERT(B_FALSE);
		break;
	}

	grp->mrg_state = state;
}

/*
 * Quiesce future hardware classified packets for the specified Rx ring
 */
static void
mac_rx_ring_quiesce(mac_ring_t *rx_ring, uint_t ring_flag)
{
	ASSERT(rx_ring->mr_classify_type == MAC_HW_CLASSIFIER);
	ASSERT(ring_flag == MR_CONDEMNED || ring_flag  == MR_QUIESCE);

	mutex_enter(&rx_ring->mr_lock);
	rx_ring->mr_flag |= ring_flag;
	while (rx_ring->mr_refcnt != 0)
		cv_wait(&rx_ring->mr_cv, &rx_ring->mr_lock);
	mutex_exit(&rx_ring->mr_lock);
}

/*
 * Please see mac_tx for details about the per cpu locking scheme
 */
static void
mac_tx_lock_all(mac_client_impl_t *mcip)
{
	int	i;

	for (i = 0; i <= mac_tx_percpu_cnt; i++)
		mutex_enter(&mcip->mci_tx_pcpu[i].pcpu_tx_lock);
}

static void
mac_tx_unlock_all(mac_client_impl_t *mcip)
{
	int	i;

	for (i = mac_tx_percpu_cnt; i >= 0; i--)
		mutex_exit(&mcip->mci_tx_pcpu[i].pcpu_tx_lock);
}

static void
mac_tx_unlock_allbutzero(mac_client_impl_t *mcip)
{
	int	i;

	for (i = mac_tx_percpu_cnt; i > 0; i--)
		mutex_exit(&mcip->mci_tx_pcpu[i].pcpu_tx_lock);
}

static int
mac_tx_sum_refcnt(mac_client_impl_t *mcip)
{
	int	i;
	int	refcnt = 0;

	for (i = 0; i <= mac_tx_percpu_cnt; i++)
		refcnt += mcip->mci_tx_pcpu[i].pcpu_tx_refcnt;

	return (refcnt);
}

/*
 * Stop future Tx packets coming down from the client in preparation for
 * quiescing the Tx side. This is needed for dynamic reclaim and reassignment
 * of rings between clients
 */
void
mac_tx_client_block(mac_client_impl_t *mcip)
{
	mac_tx_lock_all(mcip);
	mcip->mci_tx_flag |= MCI_TX_QUIESCE;
	while (mac_tx_sum_refcnt(mcip) != 0) {
		mac_tx_unlock_allbutzero(mcip);
		cv_wait(&mcip->mci_tx_cv, &mcip->mci_tx_pcpu[0].pcpu_tx_lock);
		mutex_exit(&mcip->mci_tx_pcpu[0].pcpu_tx_lock);
		mac_tx_lock_all(mcip);
	}
	mac_tx_unlock_all(mcip);
}

void
mac_tx_client_unblock(mac_client_impl_t *mcip)
{
	mac_tx_lock_all(mcip);
	mcip->mci_tx_flag &= ~MCI_TX_QUIESCE;
	mac_tx_unlock_all(mcip);
	/*
	 * We may fail to disable flow control for the last MAC_NOTE_TX
	 * notification because the MAC client is quiesced. Send the
	 * notification again.
	 */
	i_mac_notify(mcip->mci_mip, MAC_NOTE_TX);
}

/*
 * Wait for an SRS to quiesce. The SRS worker will signal us when the
 * quiesce is done.
 */
static void
mac_srs_quiesce_wait(mac_soft_ring_set_t *srs, uint_t srs_flag)
{
	mutex_enter(&srs->srs_lock);
	while (!(srs->srs_state & srs_flag))
		cv_wait(&srs->srs_quiesce_done_cv, &srs->srs_lock);
	mutex_exit(&srs->srs_lock);
}

/*
 * Quiescing an Rx SRS is achieved by the following sequence. The protocol
 * works bottom up by cutting off packet flow from the bottommost point in the
 * mac, then the SRS, and then the soft rings. There are 2 use cases of this
 * mechanism. One is a temporary quiesce of the SRS, such as say while changing
 * the Rx callbacks. Another use case is Rx SRS teardown. In the former case
 * the QUIESCE prefix/suffix is used and in the latter the CONDEMNED is used
 * for the SRS and MR flags. In the former case the threads pause waiting for
 * a restart, while in the latter case the threads exit. The Tx SRS teardown
 * is also mostly similar to the above.
 *
 * 1. Stop future hardware classified packets at the lowest level in the mac.
 *    Remove any hardware classification rule (CONDEMNED case) and mark the
 *    rings as CONDEMNED or QUIESCE as appropriate. This prevents the mr_refcnt
 *    from increasing. Upcalls from the driver that come through hardware
 *    classification will be dropped in mac_rx from now on. Then we wait for
 *    the mr_refcnt to drop to zero. When the mr_refcnt reaches zero we are
 *    sure there aren't any upcall threads from the driver through hardware
 *    classification. In the case of SRS teardown we also remove the
 *    classification rule in the driver.
 *
 * 2. Stop future software classified packets by marking the flow entry with
 *    FE_QUIESCE or FE_CONDEMNED as appropriate which prevents the refcnt from
 *    increasing. We also remove the flow entry from the table in the latter
 *    case. Then wait for the fe_refcnt to reach an appropriate quiescent value
 *    that indicates there aren't any active threads using that flow entry.
 *
 * 3. Quiesce the SRS and softrings by signaling the SRS. The SRS poll thread,
 *    SRS worker thread, and the soft ring threads are quiesced in sequence
 *    with the SRS worker thread serving as a master controller. This
 *    mechansim is explained in mac_srs_worker_quiesce().
 *
 * The restart mechanism to reactivate the SRS and softrings is explained
 * in mac_srs_worker_restart(). Here we just signal the SRS worker to start the
 * restart sequence.
 */
void
mac_rx_srs_quiesce(mac_soft_ring_set_t *srs, uint_t srs_quiesce_flag)
{
	flow_entry_t	*flent = srs->srs_flent;
	uint_t	mr_flag, srs_done_flag;

	ASSERT(MAC_PERIM_HELD((mac_handle_t)FLENT_TO_MIP(flent)));
	ASSERT(!(srs->srs_type & SRST_TX));

	if (srs_quiesce_flag == SRS_CONDEMNED) {
		mr_flag = MR_CONDEMNED;
		srs_done_flag = SRS_CONDEMNED_DONE;
		if (srs->srs_type & SRST_CLIENT_POLL_ENABLED)
			mac_srs_client_poll_disable(srs->srs_mcip, srs);
	} else {
		ASSERT(srs_quiesce_flag == SRS_QUIESCE);
		mr_flag = MR_QUIESCE;
		srs_done_flag = SRS_QUIESCE_DONE;
		if (srs->srs_type & SRST_CLIENT_POLL_ENABLED)
			mac_srs_client_poll_quiesce(srs->srs_mcip, srs);
	}

	if (srs->srs_ring != NULL) {
		mac_rx_ring_quiesce(srs->srs_ring, mr_flag);
	} else {
		/*
		 * SRS is driven by software classification. In case
		 * of CONDEMNED, the top level teardown functions will
		 * deal with flow removal.
		 */
		if (srs_quiesce_flag != SRS_CONDEMNED) {
			FLOW_MARK(flent, FE_QUIESCE);
			mac_flow_wait(flent, FLOW_DRIVER_UPCALL);
		}
	}

	/*
	 * Signal the SRS to quiesce itself, and then cv_wait for the
	 * SRS quiesce to complete. The SRS worker thread will wake us
	 * up when the quiesce is complete
	 */
	mac_srs_signal(srs, srs_quiesce_flag);
	mac_srs_quiesce_wait(srs, srs_done_flag);
}

/*
 * Remove an SRS.
 */
void
mac_rx_srs_remove(mac_soft_ring_set_t *srs)
{
	flow_entry_t *flent = srs->srs_flent;
	int i;

	mac_rx_srs_quiesce(srs, SRS_CONDEMNED);
	/*
	 * Locate and remove our entry in the fe_rx_srs[] array, and
	 * adjust the fe_rx_srs array entries and array count by
	 * moving the last entry into the vacated spot.
	 */
	mutex_enter(&flent->fe_lock);
	for (i = 0; i < flent->fe_rx_srs_cnt; i++) {
		if (flent->fe_rx_srs[i] == srs)
			break;
	}

	ASSERT(i != 0 && i < flent->fe_rx_srs_cnt);
	if (i != flent->fe_rx_srs_cnt - 1) {
		flent->fe_rx_srs[i] =
		    flent->fe_rx_srs[flent->fe_rx_srs_cnt - 1];
		i = flent->fe_rx_srs_cnt - 1;
	}

	flent->fe_rx_srs[i] = NULL;
	flent->fe_rx_srs_cnt--;
	mutex_exit(&flent->fe_lock);

	mac_srs_free(srs);
}

static void
mac_srs_clear_flag(mac_soft_ring_set_t *srs, uint_t flag)
{
	mutex_enter(&srs->srs_lock);
	srs->srs_state &= ~flag;
	mutex_exit(&srs->srs_lock);
}

void
mac_rx_srs_restart(mac_soft_ring_set_t *srs)
{
	flow_entry_t	*flent = srs->srs_flent;
	mac_ring_t	*mr;

	ASSERT(MAC_PERIM_HELD((mac_handle_t)FLENT_TO_MIP(flent)));
	ASSERT((srs->srs_type & SRST_TX) == 0);

	/*
	 * This handles a change in the number of SRSs between the quiesce and
	 * and restart operation of a flow.
	 */
	if (!SRS_QUIESCED(srs))
		return;

	/*
	 * Signal the SRS to restart itself. Wait for the restart to complete
	 * Note that we only restart the SRS if it is not marked as
	 * permanently quiesced.
	 */
	if (!SRS_QUIESCED_PERMANENT(srs)) {
		mac_srs_signal(srs, SRS_RESTART);
		mac_srs_quiesce_wait(srs, SRS_RESTART_DONE);
		mac_srs_clear_flag(srs, SRS_RESTART_DONE);

		mac_srs_client_poll_restart(srs->srs_mcip, srs);
	}

	/* Finally clear the flags to let the packets in */
	mr = srs->srs_ring;
	if (mr != NULL) {
		MAC_RING_UNMARK(mr, MR_QUIESCE);
		/* In case the ring was stopped, safely restart it */
		if (mr->mr_state != MR_INUSE)
			(void) mac_start_ring(mr);
	} else {
		FLOW_UNMARK(flent, FE_QUIESCE);
	}
}

/*
 * Temporary quiesce of a flow and associated Rx SRS.
 * Please see block comment above mac_rx_classify_flow_rem.
 */
/* ARGSUSED */
int
mac_rx_classify_flow_quiesce(flow_entry_t *flent, void *arg)
{
	int		i;

	for (i = 0; i < flent->fe_rx_srs_cnt; i++) {
		mac_rx_srs_quiesce((mac_soft_ring_set_t *)flent->fe_rx_srs[i],
		    SRS_QUIESCE);
	}
	return (0);
}

/*
 * Restart a flow and associated Rx SRS that has been quiesced temporarily
 * Please see block comment above mac_rx_classify_flow_rem
 */
/* ARGSUSED */
int
mac_rx_classify_flow_restart(flow_entry_t *flent, void *arg)
{
	int		i;

	for (i = 0; i < flent->fe_rx_srs_cnt; i++)
		mac_rx_srs_restart((mac_soft_ring_set_t *)flent->fe_rx_srs[i]);

	return (0);
}

void
mac_srs_perm_quiesce(mac_client_handle_t mch, boolean_t on)
{
	mac_client_impl_t	*mcip = (mac_client_impl_t *)mch;
	flow_entry_t		*flent = mcip->mci_flent;
	mac_impl_t		*mip = mcip->mci_mip;
	mac_soft_ring_set_t	*mac_srs;
	int			i;

	ASSERT(MAC_PERIM_HELD((mac_handle_t)mip));

	if (flent == NULL)
		return;

	for (i = 0; i < flent->fe_rx_srs_cnt; i++) {
		mac_srs = flent->fe_rx_srs[i];
		mutex_enter(&mac_srs->srs_lock);
		if (on)
			mac_srs->srs_state |= SRS_QUIESCE_PERM;
		else
			mac_srs->srs_state &= ~SRS_QUIESCE_PERM;
		mutex_exit(&mac_srs->srs_lock);
	}
}

void
mac_rx_client_quiesce(mac_client_handle_t mch)
{
	mac_client_impl_t	*mcip = (mac_client_impl_t *)mch;
	mac_impl_t		*mip = mcip->mci_mip;

	ASSERT(MAC_PERIM_HELD((mac_handle_t)mip));

	if (MCIP_DATAPATH_SETUP(mcip)) {
		(void) mac_rx_classify_flow_quiesce(mcip->mci_flent,
		    NULL);
		(void) mac_flow_walk_nolock(mcip->mci_subflow_tab,
		    mac_rx_classify_flow_quiesce, NULL);
	}
}

void
mac_rx_client_restart(mac_client_handle_t mch)
{
	mac_client_impl_t	*mcip = (mac_client_impl_t *)mch;
	mac_impl_t		*mip = mcip->mci_mip;

	ASSERT(MAC_PERIM_HELD((mac_handle_t)mip));

	if (MCIP_DATAPATH_SETUP(mcip)) {
		(void) mac_rx_classify_flow_restart(mcip->mci_flent, NULL);
		(void) mac_flow_walk_nolock(mcip->mci_subflow_tab,
		    mac_rx_classify_flow_restart, NULL);
	}
}

/*
 * This function only quiesces the Tx SRS and softring worker threads. Callers
 * need to make sure that there aren't any mac client threads doing current or
 * future transmits in the mac before calling this function.
 */
void
mac_tx_srs_quiesce(mac_soft_ring_set_t *srs, uint_t srs_quiesce_flag)
{
	mac_client_impl_t	*mcip = srs->srs_mcip;

	ASSERT(MAC_PERIM_HELD((mac_handle_t)mcip->mci_mip));

	ASSERT(srs->srs_type & SRST_TX);
	ASSERT(srs_quiesce_flag == SRS_CONDEMNED ||
	    srs_quiesce_flag == SRS_QUIESCE);

	/*
	 * Signal the SRS to quiesce itself, and then cv_wait for the
	 * SRS quiesce to complete. The SRS worker thread will wake us
	 * up when the quiesce is complete
	 */
	mac_srs_signal(srs, srs_quiesce_flag);
	mac_srs_quiesce_wait(srs, srs_quiesce_flag == SRS_QUIESCE ?
	    SRS_QUIESCE_DONE : SRS_CONDEMNED_DONE);
}

void
mac_tx_srs_restart(mac_soft_ring_set_t *srs)
{
	/*
	 * Resizing the fanout could result in creation of new SRSs.
	 * They may not necessarily be in the quiesced state in which
	 * case it need be restarted
	 */
	if (!SRS_QUIESCED(srs))
		return;

	mac_srs_signal(srs, SRS_RESTART);
	mac_srs_quiesce_wait(srs, SRS_RESTART_DONE);
	mac_srs_clear_flag(srs, SRS_RESTART_DONE);
}

/*
 * Temporary quiesce of a flow and associated Rx SRS.
 * Please see block comment above mac_rx_srs_quiesce
 */
/* ARGSUSED */
int
mac_tx_flow_quiesce(flow_entry_t *flent, void *arg)
{
	/*
	 * The fe_tx_srs is null for a subflow on an interface that is
	 * not plumbed
	 */
	if (flent->fe_tx_srs != NULL)
		mac_tx_srs_quiesce(flent->fe_tx_srs, SRS_QUIESCE);
	return (0);
}

/* ARGSUSED */
int
mac_tx_flow_restart(flow_entry_t *flent, void *arg)
{
	/*
	 * The fe_tx_srs is null for a subflow on an interface that is
	 * not plumbed
	 */
	if (flent->fe_tx_srs != NULL)
		mac_tx_srs_restart(flent->fe_tx_srs);
	return (0);
}

static void
i_mac_tx_client_quiesce(mac_client_handle_t mch, uint_t srs_quiesce_flag)
{
	mac_client_impl_t	*mcip = (mac_client_impl_t *)mch;

	ASSERT(MAC_PERIM_HELD((mac_handle_t)mcip->mci_mip));

	mac_tx_client_block(mcip);
	if (MCIP_TX_SRS(mcip) != NULL) {
		mac_tx_srs_quiesce(MCIP_TX_SRS(mcip), srs_quiesce_flag);
		(void) mac_flow_walk_nolock(mcip->mci_subflow_tab,
		    mac_tx_flow_quiesce, NULL);
	}
}

void
mac_tx_client_quiesce(mac_client_handle_t mch)
{
	i_mac_tx_client_quiesce(mch, SRS_QUIESCE);
}

void
mac_tx_client_condemn(mac_client_handle_t mch)
{
	i_mac_tx_client_quiesce(mch, SRS_CONDEMNED);
}

void
mac_tx_client_restart(mac_client_handle_t mch)
{
	mac_client_impl_t *mcip = (mac_client_impl_t *)mch;

	ASSERT(MAC_PERIM_HELD((mac_handle_t)mcip->mci_mip));

	mac_tx_client_unblock(mcip);
	if (MCIP_TX_SRS(mcip) != NULL) {
		mac_tx_srs_restart(MCIP_TX_SRS(mcip));
		(void) mac_flow_walk_nolock(mcip->mci_subflow_tab,
		    mac_tx_flow_restart, NULL);
	}
}

void
mac_tx_client_flush(mac_client_impl_t *mcip)
{
	ASSERT(MAC_PERIM_HELD((mac_handle_t)mcip->mci_mip));

	mac_tx_client_quiesce((mac_client_handle_t)mcip);
	mac_tx_client_restart((mac_client_handle_t)mcip);
}

void
mac_client_quiesce(mac_client_impl_t *mcip)
{
	mac_rx_client_quiesce((mac_client_handle_t)mcip);
	mac_tx_client_quiesce((mac_client_handle_t)mcip);
}

void
mac_client_restart(mac_client_impl_t *mcip)
{
	mac_rx_client_restart((mac_client_handle_t)mcip);
	mac_tx_client_restart((mac_client_handle_t)mcip);
}

/*
 * Allocate a minor number.
 */
minor_t
mac_minor_hold(boolean_t sleep)
{
	id_t id;

	/*
	 * Grab a value from the arena.
	 */
	atomic_inc_32(&minor_count);

	if (sleep)
		return ((uint_t)id_alloc(minor_ids));

	if ((id = id_alloc_nosleep(minor_ids)) == -1) {
		atomic_dec_32(&minor_count);
		return (0);
	}

	return ((uint_t)id);
}

/*
 * Release a previously allocated minor number.
 */
void
mac_minor_rele(minor_t minor)
{
	/*
	 * Return the value to the arena.
	 */
	id_free(minor_ids, minor);
	atomic_dec_32(&minor_count);
}

uint32_t
mac_no_notification(mac_handle_t mh)
{
	mac_impl_t *mip = (mac_impl_t *)mh;

	return (((mip->mi_state_flags & MIS_LEGACY) != 0) ?
	    mip->mi_capab_legacy.ml_unsup_note : 0);
}

/*
 * Prevent any new opens of this mac in preparation for unregister
 */
int
i_mac_disable(mac_impl_t *mip)
{
	mac_client_impl_t	*mcip;

	rw_enter(&i_mac_impl_lock, RW_WRITER);
	if (mip->mi_state_flags & MIS_DISABLED) {
		/* Already disabled, return success */
		rw_exit(&i_mac_impl_lock);
		return (0);
	}
	/*
	 * See if there are any other references to this mac_t (e.g., VLAN's).
	 * If so return failure. If all the other checks below pass, then
	 * set mi_disabled atomically under the i_mac_impl_lock to prevent
	 * any new VLAN's from being created or new mac client opens of this
	 * mac end point.
	 */
	if (mip->mi_ref > 0) {
		rw_exit(&i_mac_impl_lock);
		return (EBUSY);
	}

	/*
	 * mac clients must delete all multicast groups they join before
	 * closing. bcast groups are reference counted, the last client
	 * to delete the group will wait till the group is physically
	 * deleted. Since all clients have closed this mac end point
	 * mi_bcast_ngrps must be zero at this point
	 */
	ASSERT(mip->mi_bcast_ngrps == 0);

	/*
	 * Don't let go of this if it has some flows.
	 * All other code guarantees no flows are added to a disabled
	 * mac, therefore it is sufficient to check for the flow table
	 * only here.
	 */
	mcip = mac_primary_client_handle(mip);
	if ((mcip != NULL) && mac_link_has_flows((mac_client_handle_t)mcip)) {
		rw_exit(&i_mac_impl_lock);
		return (ENOTEMPTY);
	}

	mip->mi_state_flags |= MIS_DISABLED;
	rw_exit(&i_mac_impl_lock);
	return (0);
}

int
mac_disable_nowait(mac_handle_t mh)
{
	mac_impl_t	*mip = (mac_impl_t *)mh;
	int err;

	if ((err = i_mac_perim_enter_nowait(mip)) != 0)
		return (err);
	err = i_mac_disable(mip);
	i_mac_perim_exit(mip);
	return (err);
}

int
mac_disable(mac_handle_t mh)
{
	mac_impl_t	*mip = (mac_impl_t *)mh;
	int err;

	i_mac_perim_enter(mip);
	err = i_mac_disable(mip);
	i_mac_perim_exit(mip);

	/*
	 * Clean up notification thread and wait for it to exit.
	 */
	if (err == 0)
		i_mac_notify_exit(mip);

	return (err);
}

/*
 * Called when the MAC instance has a non empty flow table, to de-multiplex
 * incoming packets to the right flow.
 */
/* ARGSUSED */
static mblk_t *
mac_rx_classify(mac_impl_t *mip, mac_resource_handle_t mrh, mblk_t *mp)
{
	flow_entry_t	*flent = NULL;
	uint_t		flags = FLOW_INBOUND;
	int		err;

	err = mac_flow_lookup(mip->mi_flow_tab, mp, flags, &flent);
	if (err != 0) {
		/* no registered receive function */
		return (mp);
	} else {
		mac_client_impl_t	*mcip;

		/*
		 * This flent might just be an additional one on the MAC client,
		 * i.e. for classification purposes (different fdesc), however
		 * the resources, SRS et. al., are in the mci_flent, so if
		 * this isn't the mci_flent, we need to get it.
		 */
		if ((mcip = flent->fe_mcip) != NULL &&
		    mcip->mci_flent != flent) {
			FLOW_REFRELE(flent);
			flent = mcip->mci_flent;
			FLOW_TRY_REFHOLD(flent, err);
			if (err != 0)
				return (mp);
		}
		(flent->fe_cb_fn)(flent->fe_cb_arg1, flent->fe_cb_arg2, mp,
		    B_FALSE);
		FLOW_REFRELE(flent);
	}
	return (NULL);
}

mblk_t *
mac_rx_flow(mac_handle_t mh, mac_resource_handle_t mrh, mblk_t *mp_chain)
{
	mac_impl_t	*mip = (mac_impl_t *)mh;
	mblk_t		*bp, *bp1, **bpp, *list = NULL;

	/*
	 * We walk the chain and attempt to classify each packet.
	 * The packets that couldn't be classified will be returned
	 * back to the caller.
	 */
	bp = mp_chain;
	bpp = &list;
	while (bp != NULL) {
		bp1 = bp;
		bp = bp->b_next;
		bp1->b_next = NULL;

		if (mac_rx_classify(mip, mrh, bp1) != NULL) {
			*bpp = bp1;
			bpp = &bp1->b_next;
		}
	}
	return (list);
}

static int
mac_tx_flow_srs_wakeup(flow_entry_t *flent, void *arg)
{
	mac_ring_handle_t ring = arg;

	if (flent->fe_tx_srs)
		mac_tx_srs_wakeup(flent->fe_tx_srs, ring);
	return (0);
}

void
i_mac_tx_srs_notify(mac_impl_t *mip, mac_ring_handle_t ring)
{
	mac_client_impl_t	*cclient;
	mac_soft_ring_set_t	*mac_srs;

	/*
	 * After grabbing the mi_rw_lock, the list of clients can't change.
	 * If there are any clients mi_disabled must be B_FALSE and can't
	 * get set since there are clients. If there aren't any clients we
	 * don't do anything. In any case the mip has to be valid. The driver
	 * must make sure that it goes single threaded (with respect to mac
	 * calls) and wait for all pending mac calls to finish before calling
	 * mac_unregister.
	 */
	rw_enter(&i_mac_impl_lock, RW_READER);
	if (mip->mi_state_flags & MIS_DISABLED) {
		rw_exit(&i_mac_impl_lock);
		return;
	}

	/*
	 * Get MAC tx srs from walking mac_client_handle list.
	 */
	rw_enter(&mip->mi_rw_lock, RW_READER);
	for (cclient = mip->mi_clients_list; cclient != NULL;
	    cclient = cclient->mci_client_next) {
		if ((mac_srs = MCIP_TX_SRS(cclient)) != NULL) {
			mac_tx_srs_wakeup(mac_srs, ring);
		} else {
			/*
			 * Aggr opens underlying ports in exclusive mode
			 * and registers flow control callbacks using
			 * mac_tx_client_notify(). When opened in
			 * exclusive mode, Tx SRS won't be created
			 * during mac_unicast_add().
			 */
			if (cclient->mci_state_flags & MCIS_EXCLUSIVE) {
				mac_tx_invoke_callbacks(cclient,
				    (mac_tx_cookie_t)ring);
			}
		}
		(void) mac_flow_walk(cclient->mci_subflow_tab,
		    mac_tx_flow_srs_wakeup, ring);
	}
	rw_exit(&mip->mi_rw_lock);
	rw_exit(&i_mac_impl_lock);
}

/* ARGSUSED */
void
mac_multicast_refresh(mac_handle_t mh, mac_multicst_t refresh, void *arg,
    boolean_t add)
{
	mac_impl_t *mip = (mac_impl_t *)mh;

	i_mac_perim_enter((mac_impl_t *)mh);
	/*
	 * If no specific refresh function was given then default to the
	 * driver's m_multicst entry point.
	 */
	if (refresh == NULL) {
		refresh = mip->mi_multicst;
		arg = mip->mi_driver;
	}

	mac_bcast_refresh(mip, refresh, arg, add);
	i_mac_perim_exit((mac_impl_t *)mh);
}

void
mac_promisc_refresh(mac_handle_t mh, mac_setpromisc_t refresh, void *arg)
{
	mac_impl_t	*mip = (mac_impl_t *)mh;

	/*
	 * If no specific refresh function was given then default to the
	 * driver's m_promisc entry point.
	 */
	if (refresh == NULL) {
		refresh = mip->mi_setpromisc;
		arg = mip->mi_driver;
	}
	ASSERT(refresh != NULL);

	/*
	 * Call the refresh function with the current promiscuity.
	 */
	refresh(arg, (mip->mi_devpromisc != 0));
}

/*
 * The mac client requests that the mac not to change its margin size to
 * be less than the specified value.  If "current" is B_TRUE, then the client
 * requests the mac not to change its margin size to be smaller than the
 * current size. Further, return the current margin size value in this case.
 *
 * We keep every requested size in an ordered list from largest to smallest.
 */
int
mac_margin_add(mac_handle_t mh, uint32_t *marginp, boolean_t current)
{
	mac_impl_t		*mip = (mac_impl_t *)mh;
	mac_margin_req_t	**pp, *p;
	int			err = 0;

	rw_enter(&(mip->mi_rw_lock), RW_WRITER);
	if (current)
		*marginp = mip->mi_margin;

	/*
	 * If the current margin value cannot satisfy the margin requested,
	 * return ENOTSUP directly.
	 */
	if (*marginp > mip->mi_margin) {
		err = ENOTSUP;
		goto done;
	}

	/*
	 * Check whether the given margin is already in the list. If so,
	 * bump the reference count.
	 */
	for (pp = &mip->mi_mmrp; (p = *pp) != NULL; pp = &p->mmr_nextp) {
		if (p->mmr_margin == *marginp) {
			/*
			 * The margin requested is already in the list,
			 * so just bump the reference count.
			 */
			p->mmr_ref++;
			goto done;
		}
		if (p->mmr_margin < *marginp)
			break;
	}


	p = kmem_zalloc(sizeof (mac_margin_req_t), KM_SLEEP);
	p->mmr_margin = *marginp;
	p->mmr_ref++;
	p->mmr_nextp = *pp;
	*pp = p;

done:
	rw_exit(&(mip->mi_rw_lock));
	return (err);
}

/*
 * The mac client requests to cancel its previous mac_margin_add() request.
 * We remove the requested margin size from the list.
 */
int
mac_margin_remove(mac_handle_t mh, uint32_t margin)
{
	mac_impl_t		*mip = (mac_impl_t *)mh;
	mac_margin_req_t	**pp, *p;
	int			err = 0;

	rw_enter(&(mip->mi_rw_lock), RW_WRITER);
	/*
	 * Find the entry in the list for the given margin.
	 */
	for (pp = &(mip->mi_mmrp); (p = *pp) != NULL; pp = &(p->mmr_nextp)) {
		if (p->mmr_margin == margin) {
			if (--p->mmr_ref == 0)
				break;

			/*
			 * There is still a reference to this address so
			 * there's nothing more to do.
			 */
			goto done;
		}
	}

	/*
	 * We did not find an entry for the given margin.
	 */
	if (p == NULL) {
		err = ENOENT;
		goto done;
	}

	ASSERT(p->mmr_ref == 0);

	/*
	 * Remove it from the list.
	 */
	*pp = p->mmr_nextp;
	kmem_free(p, sizeof (mac_margin_req_t));
done:
	rw_exit(&(mip->mi_rw_lock));
	return (err);
}

boolean_t
mac_margin_update(mac_handle_t mh, uint32_t margin)
{
	mac_impl_t	*mip = (mac_impl_t *)mh;
	uint32_t	margin_needed = 0;

	rw_enter(&(mip->mi_rw_lock), RW_WRITER);

	if (mip->mi_mmrp != NULL)
		margin_needed = mip->mi_mmrp->mmr_margin;

	if (margin_needed <= margin)
		mip->mi_margin = margin;

	rw_exit(&(mip->mi_rw_lock));

	if (margin_needed <= margin)
		i_mac_notify(mip, MAC_NOTE_MARGIN);

	return (margin_needed <= margin);
}

/*
 * MAC clients use this interface to request that a MAC device not change its
 * MTU below the specified amount. At this time, that amount must be within the
 * range of the device's current minimum and the device's current maximum. eg. a
 * client cannot request a 3000 byte MTU when the device's MTU is currently
 * 2000.
 *
 * If "current" is set to B_TRUE, then the request is to simply to reserve the
 * current underlying mac's maximum for this mac client and return it in mtup.
 */
int
mac_mtu_add(mac_handle_t mh, uint32_t *mtup, boolean_t current)
{
	mac_impl_t		*mip = (mac_impl_t *)mh;
	mac_mtu_req_t		*prev, *cur;
	mac_propval_range_t	mpr;
	int			err;

	i_mac_perim_enter(mip);
	rw_enter(&mip->mi_rw_lock, RW_WRITER);

	if (current == B_TRUE)
		*mtup = mip->mi_sdu_max;
	mpr.mpr_count = 1;
	err = mac_prop_info(mh, MAC_PROP_MTU, "mtu", NULL, 0, &mpr, NULL);
	if (err != 0) {
		rw_exit(&mip->mi_rw_lock);
		i_mac_perim_exit(mip);
		return (err);
	}

	if (*mtup > mip->mi_sdu_max ||
	    *mtup < mpr.mpr_range_uint32[0].mpur_min) {
		rw_exit(&mip->mi_rw_lock);
		i_mac_perim_exit(mip);
		return (ENOTSUP);
	}

	prev = NULL;
	for (cur = mip->mi_mtrp; cur != NULL; cur = cur->mtr_nextp) {
		if (*mtup == cur->mtr_mtu) {
			cur->mtr_ref++;
			rw_exit(&mip->mi_rw_lock);
			i_mac_perim_exit(mip);
			return (0);
		}

		if (*mtup > cur->mtr_mtu)
			break;

		prev = cur;
	}

	cur = kmem_alloc(sizeof (mac_mtu_req_t), KM_SLEEP);
	cur->mtr_mtu = *mtup;
	cur->mtr_ref = 1;
	if (prev != NULL) {
		cur->mtr_nextp = prev->mtr_nextp;
		prev->mtr_nextp = cur;
	} else {
		cur->mtr_nextp = mip->mi_mtrp;
		mip->mi_mtrp = cur;
	}

	rw_exit(&mip->mi_rw_lock);
	i_mac_perim_exit(mip);
	return (0);
}

int
mac_mtu_remove(mac_handle_t mh, uint32_t mtu)
{
	mac_impl_t *mip = (mac_impl_t *)mh;
	mac_mtu_req_t *cur, *prev;

	i_mac_perim_enter(mip);
	rw_enter(&mip->mi_rw_lock, RW_WRITER);

	prev = NULL;
	for (cur = mip->mi_mtrp; cur != NULL; cur = cur->mtr_nextp) {
		if (cur->mtr_mtu == mtu) {
			ASSERT(cur->mtr_ref > 0);
			cur->mtr_ref--;
			if (cur->mtr_ref == 0) {
				if (prev == NULL) {
					mip->mi_mtrp = cur->mtr_nextp;
				} else {
					prev->mtr_nextp = cur->mtr_nextp;
				}
				kmem_free(cur, sizeof (mac_mtu_req_t));
			}
			rw_exit(&mip->mi_rw_lock);
			i_mac_perim_exit(mip);
			return (0);
		}

		prev = cur;
	}

	rw_exit(&mip->mi_rw_lock);
	i_mac_perim_exit(mip);
	return (ENOENT);
}

/*
 * MAC Type Plugin functions.
 */

mactype_t *
mactype_getplugin(const char *pname)
{
	mactype_t	*mtype = NULL;
	boolean_t	tried_modload = B_FALSE;

	mutex_enter(&i_mactype_lock);

find_registered_mactype:
	if (mod_hash_find(i_mactype_hash, (mod_hash_key_t)pname,
	    (mod_hash_val_t *)&mtype) != 0) {
		if (!tried_modload) {
			/*
			 * If the plugin has not yet been loaded, then
			 * attempt to load it now.  If modload() succeeds,
			 * the plugin should have registered using
			 * mactype_register(), in which case we can go back
			 * and attempt to find it again.
			 */
			if (modload(MACTYPE_KMODDIR, (char *)pname) != -1) {
				tried_modload = B_TRUE;
				goto find_registered_mactype;
			}
		}
	} else {
		/*
		 * Note that there's no danger that the plugin we've loaded
		 * could be unloaded between the modload() step and the
		 * reference count bump here, as we're holding
		 * i_mactype_lock, which mactype_unregister() also holds.
		 */
		atomic_inc_32(&mtype->mt_ref);
	}

	mutex_exit(&i_mactype_lock);
	return (mtype);
}

mactype_register_t *
mactype_alloc(uint_t mactype_version)
{
	mactype_register_t *mtrp;

	/*
	 * Make sure there isn't a version mismatch between the plugin and
	 * the framework.  In the future, if multiple versions are
	 * supported, this check could become more sophisticated.
	 */
	if (mactype_version != MACTYPE_VERSION)
		return (NULL);

	mtrp = kmem_zalloc(sizeof (mactype_register_t), KM_SLEEP);
	mtrp->mtr_version = mactype_version;
	return (mtrp);
}

void
mactype_free(mactype_register_t *mtrp)
{
	kmem_free(mtrp, sizeof (mactype_register_t));
}

int
mactype_register(mactype_register_t *mtrp)
{
	mactype_t	*mtp;
	mactype_ops_t	*ops = mtrp->mtr_ops;

	/* Do some sanity checking before we register this MAC type. */
	if (mtrp->mtr_ident == NULL || ops == NULL)
		return (EINVAL);

	/*
	 * Verify that all mandatory callbacks are set in the ops
	 * vector.
	 */
	if (ops->mtops_unicst_verify == NULL ||
	    ops->mtops_multicst_verify == NULL ||
	    ops->mtops_sap_verify == NULL ||
	    ops->mtops_header == NULL ||
	    ops->mtops_header_info == NULL) {
		return (EINVAL);
	}

	mtp = kmem_zalloc(sizeof (*mtp), KM_SLEEP);
	mtp->mt_ident = mtrp->mtr_ident;
	mtp->mt_ops = *ops;
	mtp->mt_type = mtrp->mtr_mactype;
	mtp->mt_nativetype = mtrp->mtr_nativetype;
	mtp->mt_addr_length = mtrp->mtr_addrlen;
	if (mtrp->mtr_brdcst_addr != NULL) {
		mtp->mt_brdcst_addr = kmem_alloc(mtrp->mtr_addrlen, KM_SLEEP);
		bcopy(mtrp->mtr_brdcst_addr, mtp->mt_brdcst_addr,
		    mtrp->mtr_addrlen);
	}

	mtp->mt_stats = mtrp->mtr_stats;
	mtp->mt_statcount = mtrp->mtr_statcount;

	mtp->mt_mapping = mtrp->mtr_mapping;
	mtp->mt_mappingcount = mtrp->mtr_mappingcount;

	if (mod_hash_insert(i_mactype_hash,
	    (mod_hash_key_t)mtp->mt_ident, (mod_hash_val_t)mtp) != 0) {
		kmem_free(mtp->mt_brdcst_addr, mtp->mt_addr_length);
		kmem_free(mtp, sizeof (*mtp));
		return (EEXIST);
	}
	return (0);
}

int
mactype_unregister(const char *ident)
{
	mactype_t	*mtp;
	mod_hash_val_t	val;
	int		err;

	/*
	 * Let's not allow MAC drivers to use this plugin while we're
	 * trying to unregister it.  Holding i_mactype_lock also prevents a
	 * plugin from unregistering while a MAC driver is attempting to
	 * hold a reference to it in i_mactype_getplugin().
	 */
	mutex_enter(&i_mactype_lock);

	if ((err = mod_hash_find(i_mactype_hash, (mod_hash_key_t)ident,
	    (mod_hash_val_t *)&mtp)) != 0) {
		/* A plugin is trying to unregister, but it never registered. */
		err = ENXIO;
		goto done;
	}

	if (mtp->mt_ref != 0) {
		err = EBUSY;
		goto done;
	}

	err = mod_hash_remove(i_mactype_hash, (mod_hash_key_t)ident, &val);
	ASSERT(err == 0);
	if (err != 0) {
		/* This should never happen, thus the ASSERT() above. */
		err = EINVAL;
		goto done;
	}
	ASSERT(mtp == (mactype_t *)val);

	if (mtp->mt_brdcst_addr != NULL)
		kmem_free(mtp->mt_brdcst_addr, mtp->mt_addr_length);
	kmem_free(mtp, sizeof (mactype_t));
done:
	mutex_exit(&i_mactype_lock);
	return (err);
}

/*
 * Checks the size of the value size specified for a property as
 * part of a property operation. Returns B_TRUE if the size is
 * correct, B_FALSE otherwise.
 */
boolean_t
mac_prop_check_size(mac_prop_id_t id, uint_t valsize, boolean_t is_range)
{
	uint_t minsize = 0;

	if (is_range)
		return (valsize >= sizeof (mac_propval_range_t));

	switch (id) {
	case MAC_PROP_ZONE:
		minsize = sizeof (dld_ioc_zid_t);
		break;
	case MAC_PROP_AUTOPUSH:
		if (valsize != 0)
			minsize = sizeof (struct dlautopush);
		break;
	case MAC_PROP_TAGMODE:
		minsize = sizeof (link_tagmode_t);
		break;
	case MAC_PROP_RESOURCE:
	case MAC_PROP_RESOURCE_EFF:
		minsize = sizeof (mac_resource_props_t);
		break;
	case MAC_PROP_DUPLEX:
		minsize = sizeof (link_duplex_t);
		break;
	case MAC_PROP_SPEED:
		minsize = sizeof (uint64_t);
		break;
	case MAC_PROP_STATUS:
		minsize = sizeof (link_state_t);
		break;
	case MAC_PROP_AUTONEG:
	case MAC_PROP_EN_AUTONEG:
		minsize = sizeof (uint8_t);
		break;
	case MAC_PROP_MTU:
	case MAC_PROP_LLIMIT:
	case MAC_PROP_LDECAY:
		minsize = sizeof (uint32_t);
		break;
	case MAC_PROP_FLOWCTRL:
		minsize = sizeof (link_flowctrl_t);
		break;
	case MAC_PROP_ADV_5000FDX_CAP:
	case MAC_PROP_EN_5000FDX_CAP:
	case MAC_PROP_ADV_2500FDX_CAP:
	case MAC_PROP_EN_2500FDX_CAP:
	case MAC_PROP_ADV_100GFDX_CAP:
	case MAC_PROP_EN_100GFDX_CAP:
	case MAC_PROP_ADV_50GFDX_CAP:
	case MAC_PROP_EN_50GFDX_CAP:
	case MAC_PROP_ADV_40GFDX_CAP:
	case MAC_PROP_EN_40GFDX_CAP:
	case MAC_PROP_ADV_25GFDX_CAP:
	case MAC_PROP_EN_25GFDX_CAP:
	case MAC_PROP_ADV_10GFDX_CAP:
	case MAC_PROP_EN_10GFDX_CAP:
	case MAC_PROP_ADV_1000HDX_CAP:
	case MAC_PROP_EN_1000HDX_CAP:
	case MAC_PROP_ADV_100FDX_CAP:
	case MAC_PROP_EN_100FDX_CAP:
	case MAC_PROP_ADV_100HDX_CAP:
	case MAC_PROP_EN_100HDX_CAP:
	case MAC_PROP_ADV_10FDX_CAP:
	case MAC_PROP_EN_10FDX_CAP:
	case MAC_PROP_ADV_10HDX_CAP:
	case MAC_PROP_EN_10HDX_CAP:
	case MAC_PROP_ADV_100T4_CAP:
	case MAC_PROP_EN_100T4_CAP:
		minsize = sizeof (uint8_t);
		break;
	case MAC_PROP_PVID:
		minsize = sizeof (uint16_t);
		break;
	case MAC_PROP_IPTUN_HOPLIMIT:
		minsize = sizeof (uint32_t);
		break;
	case MAC_PROP_IPTUN_ENCAPLIMIT:
		minsize = sizeof (uint32_t);
		break;
	case MAC_PROP_MAX_TX_RINGS_AVAIL:
	case MAC_PROP_MAX_RX_RINGS_AVAIL:
	case MAC_PROP_MAX_RXHWCLNT_AVAIL:
	case MAC_PROP_MAX_TXHWCLNT_AVAIL:
		minsize = sizeof (uint_t);
		break;
	case MAC_PROP_WL_ESSID:
		minsize = sizeof (wl_linkstatus_t);
		break;
	case MAC_PROP_WL_BSSID:
		minsize = sizeof (wl_bssid_t);
		break;
	case MAC_PROP_WL_BSSTYPE:
		minsize = sizeof (wl_bss_type_t);
		break;
	case MAC_PROP_WL_LINKSTATUS:
		minsize = sizeof (wl_linkstatus_t);
		break;
	case MAC_PROP_WL_DESIRED_RATES:
		minsize = sizeof (wl_rates_t);
		break;
	case MAC_PROP_WL_SUPPORTED_RATES:
		minsize = sizeof (wl_rates_t);
		break;
	case MAC_PROP_WL_AUTH_MODE:
		minsize = sizeof (wl_authmode_t);
		break;
	case MAC_PROP_WL_ENCRYPTION:
		minsize = sizeof (wl_encryption_t);
		break;
	case MAC_PROP_WL_RSSI:
		minsize = sizeof (wl_rssi_t);
		break;
	case MAC_PROP_WL_PHY_CONFIG:
		minsize = sizeof (wl_phy_conf_t);
		break;
	case MAC_PROP_WL_CAPABILITY:
		minsize = sizeof (wl_capability_t);
		break;
	case MAC_PROP_WL_WPA:
		minsize = sizeof (wl_wpa_t);
		break;
	case MAC_PROP_WL_SCANRESULTS:
		minsize = sizeof (wl_wpa_ess_t);
		break;
	case MAC_PROP_WL_POWER_MODE:
		minsize = sizeof (wl_ps_mode_t);
		break;
	case MAC_PROP_WL_RADIO:
		minsize = sizeof (wl_radio_t);
		break;
	case MAC_PROP_WL_ESS_LIST:
		minsize = sizeof (wl_ess_list_t);
		break;
	case MAC_PROP_WL_KEY_TAB:
		minsize = sizeof (wl_wep_key_tab_t);
		break;
	case MAC_PROP_WL_CREATE_IBSS:
		minsize = sizeof (wl_create_ibss_t);
		break;
	case MAC_PROP_WL_SETOPTIE:
		minsize = sizeof (wl_wpa_ie_t);
		break;
	case MAC_PROP_WL_DELKEY:
		minsize = sizeof (wl_del_key_t);
		break;
	case MAC_PROP_WL_KEY:
		minsize = sizeof (wl_key_t);
		break;
	case MAC_PROP_WL_MLME:
		minsize = sizeof (wl_mlme_t);
		break;
	case MAC_PROP_VN_PROMISC_FILTERED:
		minsize = sizeof (boolean_t);
		break;
	}

	return (valsize >= minsize);
}

/*
 * mac_set_prop() sets MAC or hardware driver properties:
 *
 * - MAC-managed properties such as resource properties include maxbw,
 *   priority, and cpu binding list, as well as the default port VID
 *   used by bridging. These properties are consumed by the MAC layer
 *   itself and not passed down to the driver. For resource control
 *   properties, this function invokes mac_set_resources() which will
 *   cache the property value in mac_impl_t and may call
 *   mac_client_set_resource() to update property value of the primary
 *   mac client, if it exists.
 *
 * - Properties which act on the hardware and must be passed to the
 *   driver, such as MTU, through the driver's mc_setprop() entry point.
 */
int
mac_set_prop(mac_handle_t mh, mac_prop_id_t id, char *name, void *val,
    uint_t valsize)
{
	int err = ENOTSUP;
	mac_impl_t *mip = (mac_impl_t *)mh;

	ASSERT(MAC_PERIM_HELD(mh));

	switch (id) {
	case MAC_PROP_RESOURCE: {
		mac_resource_props_t *mrp;

		/* call mac_set_resources() for MAC properties */
		ASSERT(valsize >= sizeof (mac_resource_props_t));
		mrp = kmem_zalloc(sizeof (*mrp), KM_SLEEP);
		bcopy(val, mrp, sizeof (*mrp));
		err = mac_set_resources(mh, mrp);
		kmem_free(mrp, sizeof (*mrp));
		break;
	}

	case MAC_PROP_PVID:
		ASSERT(valsize >= sizeof (uint16_t));
		if (mip->mi_state_flags & MIS_IS_VNIC)
			return (EINVAL);
		err = mac_set_pvid(mh, *(uint16_t *)val);
		break;

	case MAC_PROP_MTU: {
		uint32_t mtu;

		ASSERT(valsize >= sizeof (uint32_t));
		bcopy(val, &mtu, sizeof (mtu));
		err = mac_set_mtu(mh, mtu, NULL);
		break;
	}

	case MAC_PROP_LLIMIT:
	case MAC_PROP_LDECAY: {
		uint32_t learnval;

		if (valsize < sizeof (learnval) ||
		    (mip->mi_state_flags & MIS_IS_VNIC))
			return (EINVAL);
		bcopy(val, &learnval, sizeof (learnval));
		if (learnval == 0 && id == MAC_PROP_LDECAY)
			return (EINVAL);
		if (id == MAC_PROP_LLIMIT)
			mip->mi_llimit = learnval;
		else
			mip->mi_ldecay = learnval;
		err = 0;
		break;
	}

	default:
		/* For other driver properties, call driver's callback */
		if (mip->mi_callbacks->mc_callbacks & MC_SETPROP) {
			err = mip->mi_callbacks->mc_setprop(mip->mi_driver,
			    name, id, valsize, val);
		}
	}
	return (err);
}

/*
 * mac_get_prop() gets MAC or device driver properties.
 *
 * If the property is a driver property, mac_get_prop() calls driver's callback
 * entry point to get it.
 * If the property is a MAC property, mac_get_prop() invokes mac_get_resources()
 * which returns the cached value in mac_impl_t.
 */
int
mac_get_prop(mac_handle_t mh, mac_prop_id_t id, char *name, void *val,
    uint_t valsize)
{
	int err = ENOTSUP;
	mac_impl_t *mip = (mac_impl_t *)mh;
	uint_t	rings;
	uint_t	vlinks;

	bzero(val, valsize);

	switch (id) {
	case MAC_PROP_RESOURCE: {
		mac_resource_props_t *mrp;

		/* If mac property, read from cache */
		ASSERT(valsize >= sizeof (mac_resource_props_t));
		mrp = kmem_zalloc(sizeof (*mrp), KM_SLEEP);
		mac_get_resources(mh, mrp);
		bcopy(mrp, val, sizeof (*mrp));
		kmem_free(mrp, sizeof (*mrp));
		return (0);
	}
	case MAC_PROP_RESOURCE_EFF: {
		mac_resource_props_t *mrp;

		/* If mac effective property, read from client */
		ASSERT(valsize >= sizeof (mac_resource_props_t));
		mrp = kmem_zalloc(sizeof (*mrp), KM_SLEEP);
		mac_get_effective_resources(mh, mrp);
		bcopy(mrp, val, sizeof (*mrp));
		kmem_free(mrp, sizeof (*mrp));
		return (0);
	}

	case MAC_PROP_PVID:
		ASSERT(valsize >= sizeof (uint16_t));
		if (mip->mi_state_flags & MIS_IS_VNIC)
			return (EINVAL);
		*(uint16_t *)val = mac_get_pvid(mh);
		return (0);

	case MAC_PROP_LLIMIT:
	case MAC_PROP_LDECAY:
		ASSERT(valsize >= sizeof (uint32_t));
		if (mip->mi_state_flags & MIS_IS_VNIC)
			return (EINVAL);
		if (id == MAC_PROP_LLIMIT)
			bcopy(&mip->mi_llimit, val, sizeof (mip->mi_llimit));
		else
			bcopy(&mip->mi_ldecay, val, sizeof (mip->mi_ldecay));
		return (0);

	case MAC_PROP_MTU: {
		uint32_t sdu;

		ASSERT(valsize >= sizeof (uint32_t));
		mac_sdu_get2(mh, NULL, &sdu, NULL);
		bcopy(&sdu, val, sizeof (sdu));

		return (0);
	}
	case MAC_PROP_STATUS: {
		link_state_t link_state;

		if (valsize < sizeof (link_state))
			return (EINVAL);
		link_state = mac_link_get(mh);
		bcopy(&link_state, val, sizeof (link_state));

		return (0);
	}

	case MAC_PROP_MAX_RX_RINGS_AVAIL:
	case MAC_PROP_MAX_TX_RINGS_AVAIL:
		ASSERT(valsize >= sizeof (uint_t));
		rings = id == MAC_PROP_MAX_RX_RINGS_AVAIL ?
		    mac_rxavail_get(mh) : mac_txavail_get(mh);
		bcopy(&rings, val, sizeof (uint_t));
		return (0);

	case MAC_PROP_MAX_RXHWCLNT_AVAIL:
	case MAC_PROP_MAX_TXHWCLNT_AVAIL:
		ASSERT(valsize >= sizeof (uint_t));
		vlinks = id == MAC_PROP_MAX_RXHWCLNT_AVAIL ?
		    mac_rxhwlnksavail_get(mh) : mac_txhwlnksavail_get(mh);
		bcopy(&vlinks, val, sizeof (uint_t));
		return (0);

	case MAC_PROP_RXRINGSRANGE:
	case MAC_PROP_TXRINGSRANGE:
		/*
		 * The value for these properties are returned through
		 * the MAC_PROP_RESOURCE property.
		 */
		return (0);

	default:
		break;

	}

	/* If driver property, request from driver */
	if (mip->mi_callbacks->mc_callbacks & MC_GETPROP) {
		err = mip->mi_callbacks->mc_getprop(mip->mi_driver, name, id,
		    valsize, val);
	}

	return (err);
}

/*
 * Helper function to initialize the range structure for use in
 * mac_get_prop. If the type can be other than uint32, we can
 * pass that as an arg.
 */
static void
_mac_set_range(mac_propval_range_t *range, uint32_t min, uint32_t max)
{
	range->mpr_count = 1;
	range->mpr_type = MAC_PROPVAL_UINT32;
	range->mpr_range_uint32[0].mpur_min = min;
	range->mpr_range_uint32[0].mpur_max = max;
}

/*
 * Returns information about the specified property, such as default
 * values or permissions.
 */
int
mac_prop_info(mac_handle_t mh, mac_prop_id_t id, char *name,
    void *default_val, uint_t default_size, mac_propval_range_t *range,
    uint_t *perm)
{
	mac_prop_info_state_t state;
	mac_impl_t *mip = (mac_impl_t *)mh;
	uint_t	max;

	/*
	 * A property is read/write by default unless the driver says
	 * otherwise.
	 */
	if (perm != NULL)
		*perm = MAC_PROP_PERM_RW;

	if (default_val != NULL)
		bzero(default_val, default_size);

	/*
	 * First, handle framework properties for which we don't need to
	 * involve the driver.
	 */
	switch (id) {
	case MAC_PROP_RESOURCE:
	case MAC_PROP_PVID:
	case MAC_PROP_LLIMIT:
	case MAC_PROP_LDECAY:
		return (0);

	case MAC_PROP_MAX_RX_RINGS_AVAIL:
	case MAC_PROP_MAX_TX_RINGS_AVAIL:
	case MAC_PROP_MAX_RXHWCLNT_AVAIL:
	case MAC_PROP_MAX_TXHWCLNT_AVAIL:
		if (perm != NULL)
			*perm = MAC_PROP_PERM_READ;
		return (0);

	case MAC_PROP_RXRINGSRANGE:
	case MAC_PROP_TXRINGSRANGE:
		/*
		 * Currently, we support range for RX and TX rings properties.
		 * When we extend this support to maxbw, cpus and priority,
		 * we should move this to mac_get_resources.
		 * There is no default value for RX or TX rings.
		 */
		if ((mip->mi_state_flags & MIS_IS_VNIC) &&
		    mac_is_vnic_primary(mh)) {
			/*
			 * We don't support setting rings for a VLAN
			 * data link because it shares its ring with the
			 * primary MAC client.
			 */
			if (perm != NULL)
				*perm = MAC_PROP_PERM_READ;
			if (range != NULL)
				range->mpr_count = 0;
		} else if (range != NULL) {
			if (mip->mi_state_flags & MIS_IS_VNIC)
				mh = mac_get_lower_mac_handle(mh);
			mip = (mac_impl_t *)mh;
			if ((id == MAC_PROP_RXRINGSRANGE &&
			    mip->mi_rx_group_type == MAC_GROUP_TYPE_STATIC) ||
			    (id == MAC_PROP_TXRINGSRANGE &&
			    mip->mi_tx_group_type == MAC_GROUP_TYPE_STATIC)) {
				if (id == MAC_PROP_RXRINGSRANGE) {
					if ((mac_rxhwlnksavail_get(mh) +
					    mac_rxhwlnksrsvd_get(mh)) <= 1) {
						/*
						 * doesn't support groups or
						 * rings
						 */
						range->mpr_count = 0;
					} else {
						/*
						 * supports specifying groups,
						 * but not rings
						 */
						_mac_set_range(range, 0, 0);
					}
				} else {
					if ((mac_txhwlnksavail_get(mh) +
					    mac_txhwlnksrsvd_get(mh)) <= 1) {
						/*
						 * doesn't support groups or
						 * rings
						 */
						range->mpr_count = 0;
					} else {
						/*
						 * supports specifying groups,
						 * but not rings
						 */
						_mac_set_range(range, 0, 0);
					}
				}
			} else {
				max = id == MAC_PROP_RXRINGSRANGE ?
				    mac_rxavail_get(mh) + mac_rxrsvd_get(mh) :
				    mac_txavail_get(mh) + mac_txrsvd_get(mh);
				if (max <= 1) {
					/*
					 * doesn't support groups or
					 * rings
					 */
					range->mpr_count = 0;
				} else  {
					/*
					 * -1 because we have to leave out the
					 * default ring.
					 */
					_mac_set_range(range, 1, max - 1);
				}
			}
		}
		return (0);

	case MAC_PROP_STATUS:
		if (perm != NULL)
			*perm = MAC_PROP_PERM_READ;
		return (0);
	}

	/*
	 * Get the property info from the driver if it implements the
	 * property info entry point.
	 */
	bzero(&state, sizeof (state));

	if (mip->mi_callbacks->mc_callbacks & MC_PROPINFO) {
		state.pr_default = default_val;
		state.pr_default_size = default_size;

		/*
		 * The caller specifies the maximum number of ranges
		 * it can accomodate using mpr_count. We don't touch
		 * this value until the driver returns from its
		 * mc_propinfo() callback, and ensure we don't exceed
		 * this number of range as the driver defines
		 * supported range from its mc_propinfo().
		 *
		 * pr_range_cur_count keeps track of how many ranges
		 * were defined by the driver from its mc_propinfo()
		 * entry point.
		 *
		 * On exit, the user-specified range mpr_count returns
		 * the number of ranges specified by the driver on
		 * success, or the number of ranges it wanted to
		 * define if that number of ranges could not be
		 * accomodated by the specified range structure.  In
		 * the latter case, the caller will be able to
		 * allocate a larger range structure, and query the
		 * property again.
		 */
		state.pr_range_cur_count = 0;
		state.pr_range = range;

		mip->mi_callbacks->mc_propinfo(mip->mi_driver, name, id,
		    (mac_prop_info_handle_t)&state);

		if (state.pr_flags & MAC_PROP_INFO_RANGE)
			range->mpr_count = state.pr_range_cur_count;

		/*
		 * The operation could fail if the buffer supplied by
		 * the user was too small for the range or default
		 * value of the property.
		 */
		if (state.pr_errno != 0)
			return (state.pr_errno);

		if (perm != NULL && state.pr_flags & MAC_PROP_INFO_PERM)
			*perm = state.pr_perm;
	}

	/*
	 * The MAC layer may want to provide default values or allowed
	 * ranges for properties if the driver does not provide a
	 * property info entry point, or that entry point exists, but
	 * it did not provide a default value or allowed ranges for
	 * that property.
	 */
	switch (id) {
	case MAC_PROP_MTU: {
		uint32_t sdu;

		mac_sdu_get2(mh, NULL, &sdu, NULL);

		if (range != NULL && !(state.pr_flags &
		    MAC_PROP_INFO_RANGE)) {
			/* MTU range */
			_mac_set_range(range, sdu, sdu);
		}

		if (default_val != NULL && !(state.pr_flags &
		    MAC_PROP_INFO_DEFAULT)) {
			if (mip->mi_info.mi_media == DL_ETHER)
				sdu = ETHERMTU;
			/* default MTU value */
			bcopy(&sdu, default_val, sizeof (sdu));
		}
	}
	}

	return (0);
}

int
mac_fastpath_disable(mac_handle_t mh)
{
	mac_impl_t	*mip = (mac_impl_t *)mh;

	if ((mip->mi_state_flags & MIS_LEGACY) == 0)
		return (0);

	return (mip->mi_capab_legacy.ml_fastpath_disable(mip->mi_driver));
}

void
mac_fastpath_enable(mac_handle_t mh)
{
	mac_impl_t	*mip = (mac_impl_t *)mh;

	if ((mip->mi_state_flags & MIS_LEGACY) == 0)
		return;

	mip->mi_capab_legacy.ml_fastpath_enable(mip->mi_driver);
}

void
mac_register_priv_prop(mac_impl_t *mip, char **priv_props)
{
	uint_t nprops, i;

	if (priv_props == NULL)
		return;

	nprops = 0;
	while (priv_props[nprops] != NULL)
		nprops++;
	if (nprops == 0)
		return;


	mip->mi_priv_prop = kmem_zalloc(nprops * sizeof (char *), KM_SLEEP);

	for (i = 0; i < nprops; i++) {
		mip->mi_priv_prop[i] = kmem_zalloc(MAXLINKPROPNAME, KM_SLEEP);
		(void) strlcpy(mip->mi_priv_prop[i], priv_props[i],
		    MAXLINKPROPNAME);
	}

	mip->mi_priv_prop_count = nprops;
}

void
mac_unregister_priv_prop(mac_impl_t *mip)
{
	uint_t i;

	if (mip->mi_priv_prop_count == 0) {
		ASSERT(mip->mi_priv_prop == NULL);
		return;
	}

	for (i = 0; i < mip->mi_priv_prop_count; i++)
		kmem_free(mip->mi_priv_prop[i], MAXLINKPROPNAME);
	kmem_free(mip->mi_priv_prop, mip->mi_priv_prop_count *
	    sizeof (char *));

	mip->mi_priv_prop = NULL;
	mip->mi_priv_prop_count = 0;
}

/*
 * mac_ring_t 'mr' macros. Some rogue drivers may access ring structure
 * (by invoking mac_rx()) even after processing mac_stop_ring(). In such
 * cases if MAC free's the ring structure after mac_stop_ring(), any
 * illegal access to the ring structure coming from the driver will panic
 * the system. In order to protect the system from such inadverent access,
 * we maintain a cache of rings in the mac_impl_t after they get free'd up.
 * When packets are received on free'd up rings, MAC (through the generation
 * count mechanism) will drop such packets.
 */
static mac_ring_t *
mac_ring_alloc(mac_impl_t *mip)
{
	mac_ring_t *ring;

	mutex_enter(&mip->mi_ring_lock);
	if (mip->mi_ring_freelist != NULL) {
		ring = mip->mi_ring_freelist;
		mip->mi_ring_freelist = ring->mr_next;
		bzero(ring, sizeof (mac_ring_t));
		mutex_exit(&mip->mi_ring_lock);
	} else {
		mutex_exit(&mip->mi_ring_lock);
		ring = kmem_cache_alloc(mac_ring_cache, KM_SLEEP);
	}
	ASSERT((ring != NULL) && (ring->mr_state == MR_FREE));
	return (ring);
}

static void
mac_ring_free(mac_impl_t *mip, mac_ring_t *ring)
{
	ASSERT(ring->mr_state == MR_FREE);

	mutex_enter(&mip->mi_ring_lock);
	ring->mr_state = MR_FREE;
	ring->mr_flag = 0;
	ring->mr_next = mip->mi_ring_freelist;
	ring->mr_mip = NULL;
	mip->mi_ring_freelist = ring;
	mac_ring_stat_delete(ring);
	mutex_exit(&mip->mi_ring_lock);
}

static void
mac_ring_freeall(mac_impl_t *mip)
{
	mac_ring_t *ring_next;
	mutex_enter(&mip->mi_ring_lock);
	mac_ring_t *ring = mip->mi_ring_freelist;
	while (ring != NULL) {
		ring_next = ring->mr_next;
		kmem_cache_free(mac_ring_cache, ring);
		ring = ring_next;
	}
	mip->mi_ring_freelist = NULL;
	mutex_exit(&mip->mi_ring_lock);
}

int
mac_start_ring(mac_ring_t *ring)
{
	int rv = 0;

	ASSERT(ring->mr_state == MR_FREE);

	if (ring->mr_start != NULL) {
		rv = ring->mr_start(ring->mr_driver, ring->mr_gen_num);
		if (rv != 0)
			return (rv);
	}

	ring->mr_state = MR_INUSE;
	return (rv);
}

void
mac_stop_ring(mac_ring_t *ring)
{
	ASSERT(ring->mr_state == MR_INUSE);

	if (ring->mr_stop != NULL)
		ring->mr_stop(ring->mr_driver);

	ring->mr_state = MR_FREE;

	/*
	 * Increment the ring generation number for this ring.
	 */
	ring->mr_gen_num++;
}

int
mac_start_group(mac_group_t *group)
{
	int rv = 0;

	if (group->mrg_start != NULL)
		rv = group->mrg_start(group->mrg_driver);

	return (rv);
}

void
mac_stop_group(mac_group_t *group)
{
	if (group->mrg_stop != NULL)
		group->mrg_stop(group->mrg_driver);
}

/*
 * Called from mac_start() on the default Rx group. Broadcast and multicast
 * packets are received only on the default group. Hence the default group
 * needs to be up even if the primary client is not up, for the other groups
 * to be functional. We do this by calling this function at mac_start time
 * itself. However the broadcast packets that are received can't make their
 * way beyond mac_rx until a mac client creates a broadcast flow.
 */
static int
mac_start_group_and_rings(mac_group_t *group)
{
	mac_ring_t	*ring;
	int		rv = 0;

	ASSERT(group->mrg_state == MAC_GROUP_STATE_REGISTERED);
	if ((rv = mac_start_group(group)) != 0)
		return (rv);

	for (ring = group->mrg_rings; ring != NULL; ring = ring->mr_next) {
		ASSERT(ring->mr_state == MR_FREE);

		if ((rv = mac_start_ring(ring)) != 0)
			goto error;

		/*
		 * When aggr_set_port_sdu() is called, it will remove
		 * the port client's unicast address. This will cause
		 * MAC to stop the default group's rings on the port
		 * MAC. After it modifies the SDU, it will then re-add
		 * the unicast address. At which time, this function is
		 * called to start the default group's rings. Normally
		 * this function would set the classify type to
		 * MAC_SW_CLASSIFIER; but that will break aggr which
		 * relies on the passthru classify mode being set for
		 * correct delivery (see mac_rx_common()). To avoid
		 * that, we check for a passthru callback and set the
		 * classify type to MAC_PASSTHRU_CLASSIFIER; as it was
		 * before the rings were stopped.
		 */
		ring->mr_classify_type = (ring->mr_pt_fn != NULL) ?
		    MAC_PASSTHRU_CLASSIFIER : MAC_SW_CLASSIFIER;
	}
	return (0);

error:
	mac_stop_group_and_rings(group);
	return (rv);
}

/* Called from mac_stop on the default Rx group */
static void
mac_stop_group_and_rings(mac_group_t *group)
{
	mac_ring_t	*ring;

	for (ring = group->mrg_rings; ring != NULL; ring = ring->mr_next) {
		if (ring->mr_state != MR_FREE) {
			mac_stop_ring(ring);
			ring->mr_flag = 0;
			ring->mr_classify_type = MAC_NO_CLASSIFIER;
		}
	}
	mac_stop_group(group);
}


static mac_ring_t *
mac_init_ring(mac_impl_t *mip, mac_group_t *group, int index,
    mac_capab_rings_t *cap_rings)
{
	mac_ring_t *ring, *rnext;
	mac_ring_info_t ring_info;
	ddi_intr_handle_t ddi_handle;

	ring = mac_ring_alloc(mip);

	/* Prepare basic information of ring */

	/*
	 * Ring index is numbered to be unique across a particular device.
	 * Ring index computation makes following assumptions:
	 *	- For drivers with static grouping (e.g. ixgbe, bge),
	 *	ring index exchanged with the driver (e.g. during mr_rget)
	 *	is unique only across the group the ring belongs to.
	 *	- Drivers with dynamic grouping (e.g. nxge), start
	 *	with single group (mrg_index = 0).
	 */
	ring->mr_index = group->mrg_index * group->mrg_info.mgi_count + index;
	ring->mr_type = group->mrg_type;
	ring->mr_gh = (mac_group_handle_t)group;

	/* Insert the new ring to the list. */
	ring->mr_next = group->mrg_rings;
	group->mrg_rings = ring;

	/* Zero to reuse the info data structure */
	bzero(&ring_info, sizeof (ring_info));

	/* Query ring information from driver */
	cap_rings->mr_rget(mip->mi_driver, group->mrg_type, group->mrg_index,
	    index, &ring_info, (mac_ring_handle_t)ring);

	ring->mr_info = ring_info;

	/*
	 * The interrupt handle could be shared among multiple rings.
	 * Thus if there is a bunch of rings that are sharing an
	 * interrupt, then only one ring among the bunch will be made
	 * available for interrupt re-targeting; the rest will have
	 * ddi_shared flag set to TRUE and would not be available for
	 * be interrupt re-targeting.
	 */
	if ((ddi_handle = ring_info.mri_intr.mi_ddi_handle) != NULL) {
		rnext = ring->mr_next;
		while (rnext != NULL) {
			if (rnext->mr_info.mri_intr.mi_ddi_handle ==
			    ddi_handle) {
				/*
				 * If default ring (mr_index == 0) is part
				 * of a group of rings sharing an
				 * interrupt, then set ddi_shared flag for
				 * the default ring and give another ring
				 * the chance to be re-targeted.
				 */
				if (rnext->mr_index == 0 &&
				    !rnext->mr_info.mri_intr.mi_ddi_shared) {
					rnext->mr_info.mri_intr.mi_ddi_shared =
					    B_TRUE;
				} else {
					ring->mr_info.mri_intr.mi_ddi_shared =
					    B_TRUE;
				}
				break;
			}
			rnext = rnext->mr_next;
		}
		/*
		 * If rnext is NULL, then no matching ddi_handle was found.
		 * Rx rings get registered first. So if this is a Tx ring,
		 * then go through all the Rx rings and see if there is a
		 * matching ddi handle.
		 */
		if (rnext == NULL && ring->mr_type == MAC_RING_TYPE_TX) {
			mac_compare_ddi_handle(mip->mi_rx_groups,
			    mip->mi_rx_group_count, ring);
		}
	}

	/* Update ring's status */
	ring->mr_state = MR_FREE;
	ring->mr_flag = 0;

	/* Update the ring count of the group */
	group->mrg_cur_count++;

	/* Create per ring kstats */
	if (ring->mr_stat != NULL) {
		ring->mr_mip = mip;
		mac_ring_stat_create(ring);
	}

	return (ring);
}

/*
 * Rings are chained together for easy regrouping.
 */
static void
mac_init_group(mac_impl_t *mip, mac_group_t *group, int size,
    mac_capab_rings_t *cap_rings)
{
	int index;

	/*
	 * Initialize all ring members of this group. Size of zero will not
	 * enter the loop, so it's safe for initializing an empty group.
	 */
	for (index = size - 1; index >= 0; index--)
		(void) mac_init_ring(mip, group, index, cap_rings);
}

int
mac_init_rings(mac_impl_t *mip, mac_ring_type_t rtype)
{
	mac_capab_rings_t	*cap_rings;
	mac_group_t		*group;
	mac_group_t		*groups;
	mac_group_info_t	group_info;
	uint_t			group_free = 0;
	uint_t			ring_left;
	mac_ring_t		*ring;
	int			g;
	int			err = 0;
	uint_t			grpcnt;
	boolean_t		pseudo_txgrp = B_FALSE;

	switch (rtype) {
	case MAC_RING_TYPE_RX:
		ASSERT(mip->mi_rx_groups == NULL);

		cap_rings = &mip->mi_rx_rings_cap;
		cap_rings->mr_type = MAC_RING_TYPE_RX;
		break;
	case MAC_RING_TYPE_TX:
		ASSERT(mip->mi_tx_groups == NULL);

		cap_rings = &mip->mi_tx_rings_cap;
		cap_rings->mr_type = MAC_RING_TYPE_TX;
		break;
	default:
		ASSERT(B_FALSE);
	}

	if (!i_mac_capab_get((mac_handle_t)mip, MAC_CAPAB_RINGS, cap_rings))
		return (0);
	grpcnt = cap_rings->mr_gnum;

	/*
	 * If we have multiple TX rings, but only one TX group, we can
	 * create pseudo TX groups (one per TX ring) in the MAC layer,
	 * except for an aggr. For an aggr currently we maintain only
	 * one group with all the rings (for all its ports), going
	 * forwards we might change this.
	 */
	if (rtype == MAC_RING_TYPE_TX &&
	    cap_rings->mr_gnum == 0 && cap_rings->mr_rnum >  0 &&
	    (mip->mi_state_flags & MIS_IS_AGGR) == 0) {
		/*
		 * The -1 here is because we create a default TX group
		 * with all the rings in it.
		 */
		grpcnt = cap_rings->mr_rnum - 1;
		pseudo_txgrp = B_TRUE;
	}

	/*
	 * Allocate a contiguous buffer for all groups.
	 */
	groups = kmem_zalloc(sizeof (mac_group_t) * (grpcnt+ 1), KM_SLEEP);

	ring_left = cap_rings->mr_rnum;

	/*
	 * Get all ring groups if any, and get their ring members
	 * if any.
	 */
	for (g = 0; g < grpcnt; g++) {
		group = groups + g;

		/* Prepare basic information of the group */
		group->mrg_index = g;
		group->mrg_type = rtype;
		group->mrg_state = MAC_GROUP_STATE_UNINIT;
		group->mrg_mh = (mac_handle_t)mip;
		group->mrg_next = group + 1;

		/* Zero to reuse the info data structure */
		bzero(&group_info, sizeof (group_info));

		if (pseudo_txgrp) {
			/*
			 * This is a pseudo group that we created, apart
			 * from setting the state there is nothing to be
			 * done.
			 */
			group->mrg_state = MAC_GROUP_STATE_REGISTERED;
			group_free++;
			continue;
		}
		/* Query group information from driver */
		cap_rings->mr_gget(mip->mi_driver, rtype, g, &group_info,
		    (mac_group_handle_t)group);

		switch (cap_rings->mr_group_type) {
		case MAC_GROUP_TYPE_DYNAMIC:
			if (cap_rings->mr_gaddring == NULL ||
			    cap_rings->mr_gremring == NULL) {
				DTRACE_PROBE3(
				    mac__init__rings_no_addremring,
				    char *, mip->mi_name,
				    mac_group_add_ring_t,
				    cap_rings->mr_gaddring,
				    mac_group_add_ring_t,
				    cap_rings->mr_gremring);
				err = EINVAL;
				goto bail;
			}

			switch (rtype) {
			case MAC_RING_TYPE_RX:
				/*
				 * The first RX group must have non-zero
				 * rings, and the following groups must
				 * have zero rings.
				 */
				if (g == 0 && group_info.mgi_count == 0) {
					DTRACE_PROBE1(
					    mac__init__rings__rx__def__zero,
					    char *, mip->mi_name);
					err = EINVAL;
					goto bail;
				}
				if (g > 0 && group_info.mgi_count != 0) {
					DTRACE_PROBE3(
					    mac__init__rings__rx__nonzero,
					    char *, mip->mi_name,
					    int, g, int, group_info.mgi_count);
					err = EINVAL;
					goto bail;
				}
				break;
			case MAC_RING_TYPE_TX:
				/*
				 * All TX ring groups must have zero rings.
				 */
				if (group_info.mgi_count != 0) {
					DTRACE_PROBE3(
					    mac__init__rings__tx__nonzero,
					    char *, mip->mi_name,
					    int, g, int, group_info.mgi_count);
					err = EINVAL;
					goto bail;
				}
				break;
			}
			break;
		case MAC_GROUP_TYPE_STATIC:
			/*
			 * Note that an empty group is allowed, e.g., an aggr
			 * would start with an empty group.
			 */
			break;
		default:
			/* unknown group type */
			DTRACE_PROBE2(mac__init__rings__unknown__type,
			    char *, mip->mi_name,
			    int, cap_rings->mr_group_type);
			err = EINVAL;
			goto bail;
		}


		/*
		 * The driver must register some form of hardware MAC
		 * filter in order for Rx groups to support multiple
		 * MAC addresses.
		 */
		if (rtype == MAC_RING_TYPE_RX &&
		    (group_info.mgi_addmac == NULL ||
		    group_info.mgi_remmac == NULL)) {
			DTRACE_PROBE1(mac__init__rings__no__mac__filter,
			    char *, mip->mi_name);
			err = EINVAL;
			goto bail;
		}

		/* Cache driver-supplied information */
		group->mrg_info = group_info;

		/* Update the group's status and group count. */
		mac_set_group_state(group, MAC_GROUP_STATE_REGISTERED);
		group_free++;

		group->mrg_rings = NULL;
		group->mrg_cur_count = 0;
		mac_init_group(mip, group, group_info.mgi_count, cap_rings);
		ring_left -= group_info.mgi_count;

		/* The current group size should be equal to default value */
		ASSERT(group->mrg_cur_count == group_info.mgi_count);
	}

	/* Build up a dummy group for free resources as a pool */
	group = groups + grpcnt;

	/* Prepare basic information of the group */
	group->mrg_index = -1;
	group->mrg_type = rtype;
	group->mrg_state = MAC_GROUP_STATE_UNINIT;
	group->mrg_mh = (mac_handle_t)mip;
	group->mrg_next = NULL;

	/*
	 * If there are ungrouped rings, allocate a continuous buffer for
	 * remaining resources.
	 */
	if (ring_left != 0) {
		group->mrg_rings = NULL;
		group->mrg_cur_count = 0;
		mac_init_group(mip, group, ring_left, cap_rings);

		/* The current group size should be equal to ring_left */
		ASSERT(group->mrg_cur_count == ring_left);

		ring_left = 0;

		/* Update this group's status */
		mac_set_group_state(group, MAC_GROUP_STATE_REGISTERED);
	} else {
		group->mrg_rings = NULL;
	}

	ASSERT(ring_left == 0);

bail:

	/* Cache other important information to finalize the initialization */
	switch (rtype) {
	case MAC_RING_TYPE_RX:
		mip->mi_rx_group_type = cap_rings->mr_group_type;
		mip->mi_rx_group_count = cap_rings->mr_gnum;
		mip->mi_rx_groups = groups;
		mip->mi_rx_donor_grp = groups;
		if (mip->mi_rx_group_type == MAC_GROUP_TYPE_DYNAMIC) {
			/*
			 * The default ring is reserved since it is
			 * used for sending the broadcast etc. packets.
			 */
			mip->mi_rxrings_avail =
			    mip->mi_rx_groups->mrg_cur_count - 1;
			mip->mi_rxrings_rsvd = 1;
		}
		/*
		 * The default group cannot be reserved. It is used by
		 * all the clients that do not have an exclusive group.
		 */
		mip->mi_rxhwclnt_avail = mip->mi_rx_group_count - 1;
		mip->mi_rxhwclnt_used = 1;
		break;
	case MAC_RING_TYPE_TX:
		mip->mi_tx_group_type = pseudo_txgrp ? MAC_GROUP_TYPE_DYNAMIC :
		    cap_rings->mr_group_type;
		mip->mi_tx_group_count = grpcnt;
		mip->mi_tx_group_free = group_free;
		mip->mi_tx_groups = groups;

		group = groups + grpcnt;
		ring = group->mrg_rings;
		/*
		 * The ring can be NULL in the case of aggr. Aggr will
		 * have an empty Tx group which will get populated
		 * later when pseudo Tx rings are added after
		 * mac_register() is done.
		 */
		if (ring == NULL) {
			ASSERT(mip->mi_state_flags & MIS_IS_AGGR);
			/*
			 * pass the group to aggr so it can add Tx
			 * rings to the group later.
			 */
			cap_rings->mr_gget(mip->mi_driver, rtype, 0, NULL,
			    (mac_group_handle_t)group);
			/*
			 * Even though there are no rings at this time
			 * (rings will come later), set the group
			 * state to registered.
			 */
			group->mrg_state = MAC_GROUP_STATE_REGISTERED;
		} else {
			/*
			 * Ring 0 is used as the default one and it could be
			 * assigned to a client as well.
			 */
			while ((ring->mr_index != 0) && (ring->mr_next != NULL))
				ring = ring->mr_next;
			ASSERT(ring->mr_index == 0);
			mip->mi_default_tx_ring = (mac_ring_handle_t)ring;
		}
		if (mip->mi_tx_group_type == MAC_GROUP_TYPE_DYNAMIC) {
			mip->mi_txrings_avail = group->mrg_cur_count - 1;
			/*
			 * The default ring cannot be reserved.
			 */
			mip->mi_txrings_rsvd = 1;
		}
		/*
		 * The default group cannot be reserved. It will be shared
		 * by clients that do not have an exclusive group.
		 */
		mip->mi_txhwclnt_avail = mip->mi_tx_group_count;
		mip->mi_txhwclnt_used = 1;
		break;
	default:
		ASSERT(B_FALSE);
	}

	if (err != 0)
		mac_free_rings(mip, rtype);

	return (err);
}

/*
 * The ddi interrupt handle could be shared amoung rings. If so, compare
 * the new ring's ddi handle with the existing ones and set ddi_shared
 * flag.
 */
void
mac_compare_ddi_handle(mac_group_t *groups, uint_t grpcnt, mac_ring_t *cring)
{
	mac_group_t *group;
	mac_ring_t *ring;
	ddi_intr_handle_t ddi_handle;
	int g;

	ddi_handle = cring->mr_info.mri_intr.mi_ddi_handle;
	for (g = 0; g < grpcnt; g++) {
		group = groups + g;
		for (ring = group->mrg_rings; ring != NULL;
		    ring = ring->mr_next) {
			if (ring == cring)
				continue;
			if (ring->mr_info.mri_intr.mi_ddi_handle ==
			    ddi_handle) {
				if (cring->mr_type == MAC_RING_TYPE_RX &&
				    ring->mr_index == 0 &&
				    !ring->mr_info.mri_intr.mi_ddi_shared) {
					ring->mr_info.mri_intr.mi_ddi_shared =
					    B_TRUE;
				} else {
					cring->mr_info.mri_intr.mi_ddi_shared =
					    B_TRUE;
				}
				return;
			}
		}
	}
}

/*
 * Called to free all groups of particular type (RX or TX). It's assumed that
 * no clients are using these groups.
 */
void
mac_free_rings(mac_impl_t *mip, mac_ring_type_t rtype)
{
	mac_group_t *group, *groups;
	uint_t group_count;

	switch (rtype) {
	case MAC_RING_TYPE_RX:
		if (mip->mi_rx_groups == NULL)
			return;

		groups = mip->mi_rx_groups;
		group_count = mip->mi_rx_group_count;

		mip->mi_rx_groups = NULL;
		mip->mi_rx_donor_grp = NULL;
		mip->mi_rx_group_count = 0;
		break;
	case MAC_RING_TYPE_TX:
		ASSERT(mip->mi_tx_group_count == mip->mi_tx_group_free);

		if (mip->mi_tx_groups == NULL)
			return;

		groups = mip->mi_tx_groups;
		group_count = mip->mi_tx_group_count;

		mip->mi_tx_groups = NULL;
		mip->mi_tx_group_count = 0;
		mip->mi_tx_group_free = 0;
		mip->mi_default_tx_ring = NULL;
		break;
	default:
		ASSERT(B_FALSE);
	}

	for (group = groups; group != NULL; group = group->mrg_next) {
		mac_ring_t *ring;

		if (group->mrg_cur_count == 0)
			continue;

		ASSERT(group->mrg_rings != NULL);

		while ((ring = group->mrg_rings) != NULL) {
			group->mrg_rings = ring->mr_next;
			mac_ring_free(mip, ring);
		}
	}

	/* Free all the cached rings */
	mac_ring_freeall(mip);
	/* Free the block of group data strutures */
	kmem_free(groups, sizeof (mac_group_t) * (group_count + 1));
}

/*
 * Associate the VLAN filter to the receive group.
 */
int
mac_group_addvlan(mac_group_t *group, uint16_t vlan)
{
	VERIFY3S(group->mrg_type, ==, MAC_RING_TYPE_RX);
	VERIFY3P(group->mrg_info.mgi_addvlan, !=, NULL);

	if (vlan > VLAN_ID_MAX)
		return (EINVAL);

	vlan = MAC_VLAN_UNTAGGED_VID(vlan);
	return (group->mrg_info.mgi_addvlan(group->mrg_info.mgi_driver, vlan));
}

/*
 * Dissociate the VLAN from the receive group.
 */
int
mac_group_remvlan(mac_group_t *group, uint16_t vlan)
{
	VERIFY3S(group->mrg_type, ==, MAC_RING_TYPE_RX);
	VERIFY3P(group->mrg_info.mgi_remvlan, !=, NULL);

	if (vlan > VLAN_ID_MAX)
		return (EINVAL);

	vlan = MAC_VLAN_UNTAGGED_VID(vlan);
	return (group->mrg_info.mgi_remvlan(group->mrg_info.mgi_driver, vlan));
}

/*
 * Associate a MAC address with a receive group.
 *
 * The return value of this function should always be checked properly, because
 * any type of failure could cause unexpected results. A group can be added
 * or removed with a MAC address only after it has been reserved. Ideally,
 * a successful reservation always leads to calling mac_group_addmac() to
 * steer desired traffic. Failure of adding an unicast MAC address doesn't
 * always imply that the group is functioning abnormally.
 *
 * Currently this function is called everywhere, and it reflects assumptions
 * about MAC addresses in the implementation. CR 6735196.
 */
int
mac_group_addmac(mac_group_t *group, const uint8_t *addr)
{
	VERIFY3S(group->mrg_type, ==, MAC_RING_TYPE_RX);
	VERIFY3P(group->mrg_info.mgi_addmac, !=, NULL);

	return (group->mrg_info.mgi_addmac(group->mrg_info.mgi_driver, addr));
}

/*
 * Remove the association between MAC address and receive group.
 */
int
mac_group_remmac(mac_group_t *group, const uint8_t *addr)
{
	VERIFY3S(group->mrg_type, ==, MAC_RING_TYPE_RX);
	VERIFY3P(group->mrg_info.mgi_remmac, !=, NULL);

	return (group->mrg_info.mgi_remmac(group->mrg_info.mgi_driver, addr));
}

/*
 * This is the entry point for packets transmitted through the bridge
 * code. If no bridge is in place, mac_ring_tx() transmits via the tx
 * ring. The 'rh' pointer may be NULL to select the default ring.
 */
mblk_t *
mac_bridge_tx(mac_impl_t *mip, mac_ring_handle_t rh, mblk_t *mp)
{
	mac_handle_t mh;

	/*
	 * Once we take a reference on the bridge link, the bridge
	 * module itself can't unload, so the callback pointers are
	 * stable.
	 */
	mutex_enter(&mip->mi_bridge_lock);
	if ((mh = mip->mi_bridge_link) != NULL)
		mac_bridge_ref_cb(mh, B_TRUE);
	mutex_exit(&mip->mi_bridge_lock);
	if (mh == NULL) {
		mp = mac_ring_tx((mac_handle_t)mip, rh, mp);
	} else {
		/*
		 * The bridge may place this mblk on a provider's Tx
		 * path, a mac's Rx path, or both. Since we don't have
		 * enough information at this point, we can't be sure
		 * that the desination(s) are capable of handling the
		 * hardware offloads requested by the mblk. We emulate
		 * them here as it is the safest choice. In the
		 * future, if bridge performance becomes a priority,
		 * we can elide the emulation here and leave the
		 * choice up to bridge.
		 *
		 * We don't clear the DB_CKSUMFLAGS here because
		 * HCK_IPV4_HDRCKSUM (Tx) and HCK_IPV4_HDRCKSUM_OK
		 * (Rx) still have the same value. If the bridge
		 * receives a packet from a HCKSUM_IPHDRCKSUM NIC then
		 * the mac(s) it is forwarded on may calculate the
		 * checksum again, but incorrectly (because the
		 * checksum field is not zero). Until the
		 * HCK_IPV4_HDRCKSUM/HCK_IPV4_HDRCKSUM_OK issue is
		 * resovled, we leave the flag clearing in bridge
		 * itself.
		 */
		if ((DB_CKSUMFLAGS(mp) & (HCK_TX_FLAGS | HW_LSO_FLAGS)) != 0) {
			mac_hw_emul(&mp, NULL, NULL, MAC_ALL_EMULS);
		}

		mp = mac_bridge_tx_cb(mh, rh, mp);
		mac_bridge_ref_cb(mh, B_FALSE);
	}

	return (mp);
}

/*
 * Find a ring from its index.
 */
mac_ring_handle_t
mac_find_ring(mac_group_handle_t gh, int index)
{
	mac_group_t *group = (mac_group_t *)gh;
	mac_ring_t *ring = group->mrg_rings;

	for (ring = group->mrg_rings; ring != NULL; ring = ring->mr_next)
		if (ring->mr_index == index)
			break;

	return ((mac_ring_handle_t)ring);
}
/*
 * Add a ring to an existing group.
 *
 * The ring must be either passed directly (for example if the ring
 * movement is initiated by the framework), or specified through a driver
 * index (for example when the ring is added by the driver.
 *
 * The caller needs to call mac_perim_enter() before calling this function.
 */
int
i_mac_group_add_ring(mac_group_t *group, mac_ring_t *ring, int index)
{
	mac_impl_t *mip = (mac_impl_t *)group->mrg_mh;
	mac_capab_rings_t *cap_rings;
	boolean_t driver_call = (ring == NULL);
	mac_group_type_t group_type;
	int ret = 0;
	flow_entry_t *flent;

	ASSERT(MAC_PERIM_HELD((mac_handle_t)mip));

	switch (group->mrg_type) {
	case MAC_RING_TYPE_RX:
		cap_rings = &mip->mi_rx_rings_cap;
		group_type = mip->mi_rx_group_type;
		break;
	case MAC_RING_TYPE_TX:
		cap_rings = &mip->mi_tx_rings_cap;
		group_type = mip->mi_tx_group_type;
		break;
	default:
		ASSERT(B_FALSE);
	}

	/*
	 * There should be no ring with the same ring index in the target
	 * group.
	 */
	ASSERT(mac_find_ring((mac_group_handle_t)group,
	    driver_call ? index : ring->mr_index) == NULL);

	if (driver_call) {
		/*
		 * The function is called as a result of a request from
		 * a driver to add a ring to an existing group, for example
		 * from the aggregation driver. Allocate a new mac_ring_t
		 * for that ring.
		 */
		ring = mac_init_ring(mip, group, index, cap_rings);
		ASSERT(group->mrg_state > MAC_GROUP_STATE_UNINIT);
	} else {
		/*
		 * The function is called as a result of a MAC layer request
		 * to add a ring to an existing group. In this case the
		 * ring is being moved between groups, which requires
		 * the underlying driver to support dynamic grouping,
		 * and the mac_ring_t already exists.
		 */
		ASSERT(group_type == MAC_GROUP_TYPE_DYNAMIC);
		ASSERT(group->mrg_driver == NULL ||
		    cap_rings->mr_gaddring != NULL);
		ASSERT(ring->mr_gh == NULL);
	}

	/*
	 * At this point the ring should not be in use, and it should be
	 * of the right for the target group.
	 */
	ASSERT(ring->mr_state < MR_INUSE);
	ASSERT(ring->mr_srs == NULL);
	ASSERT(ring->mr_type == group->mrg_type);

	if (!driver_call) {
		/*
		 * Add the driver level hardware ring if the process was not
		 * initiated by the driver, and the target group is not the
		 * group.
		 */
		if (group->mrg_driver != NULL) {
			cap_rings->mr_gaddring(group->mrg_driver,
			    ring->mr_driver, ring->mr_type);
		}

		/*
		 * Insert the ring ahead existing rings.
		 */
		ring->mr_next = group->mrg_rings;
		group->mrg_rings = ring;
		ring->mr_gh = (mac_group_handle_t)group;
		group->mrg_cur_count++;
	}

	/*
	 * If the group has not been actively used, we're done.
	 */
	if (group->mrg_index != -1 &&
	    group->mrg_state < MAC_GROUP_STATE_RESERVED)
		return (0);

	/*
	 * Start the ring if needed. Failure causes to undo the grouping action.
	 */
	if (ring->mr_state != MR_INUSE) {
		if ((ret = mac_start_ring(ring)) != 0) {
			if (!driver_call) {
				cap_rings->mr_gremring(group->mrg_driver,
				    ring->mr_driver, ring->mr_type);
			}
			group->mrg_cur_count--;
			group->mrg_rings = ring->mr_next;

			ring->mr_gh = NULL;

			if (driver_call)
				mac_ring_free(mip, ring);

			return (ret);
		}
	}

	/*
	 * Set up SRS/SR according to the ring type.
	 */
	switch (ring->mr_type) {
	case MAC_RING_TYPE_RX:
		/*
		 * Setup an SRS on top of the new ring if the group is
		 * reserved for someone's exclusive use.
		 */
		if (group->mrg_state == MAC_GROUP_STATE_RESERVED) {
			mac_client_impl_t *mcip =  MAC_GROUP_ONLY_CLIENT(group);

			VERIFY3P(mcip, !=, NULL);
			flent = mcip->mci_flent;
			VERIFY3S(flent->fe_rx_srs_cnt, >, 0);
			mac_rx_srs_group_setup(mcip, flent, SRST_LINK);
			mac_fanout_setup(mcip, flent, MCIP_RESOURCE_PROPS(mcip),
			    mac_rx_deliver, mcip, NULL, NULL);
		} else {
			ring->mr_classify_type = MAC_SW_CLASSIFIER;
		}
		break;
	case MAC_RING_TYPE_TX:
	{
		mac_grp_client_t	*mgcp = group->mrg_clients;
		mac_client_impl_t	*mcip;
		mac_soft_ring_set_t	*mac_srs;
		mac_srs_tx_t		*tx;

		if (MAC_GROUP_NO_CLIENT(group)) {
			if (ring->mr_state == MR_INUSE)
				mac_stop_ring(ring);
			ring->mr_flag = 0;
			break;
		}
		/*
		 * If the rings are being moved to a group that has
		 * clients using it, then add the new rings to the
		 * clients SRS.
		 */
		while (mgcp != NULL) {
			boolean_t	is_aggr;

			mcip = mgcp->mgc_client;
			flent = mcip->mci_flent;
			is_aggr = (mcip->mci_state_flags & MCIS_IS_AGGR_CLIENT);
			mac_srs = MCIP_TX_SRS(mcip);
			tx = &mac_srs->srs_tx;
			mac_tx_client_quiesce((mac_client_handle_t)mcip);
			/*
			 * If we are  growing from 1 to multiple rings.
			 */
			if (tx->st_mode == SRS_TX_BW ||
			    tx->st_mode == SRS_TX_SERIALIZE ||
			    tx->st_mode == SRS_TX_DEFAULT) {
				mac_ring_t	*tx_ring = tx->st_arg2;

				tx->st_arg2 = NULL;
				mac_tx_srs_stat_recreate(mac_srs, B_TRUE);
				mac_tx_srs_add_ring(mac_srs, tx_ring);
				if (mac_srs->srs_type & SRST_BW_CONTROL) {
					tx->st_mode = is_aggr ? SRS_TX_BW_AGGR :
					    SRS_TX_BW_FANOUT;
				} else {
					tx->st_mode = is_aggr ? SRS_TX_AGGR :
					    SRS_TX_FANOUT;
				}
				tx->st_func = mac_tx_get_func(tx->st_mode);
			}
			mac_tx_srs_add_ring(mac_srs, ring);
			mac_fanout_setup(mcip, flent, MCIP_RESOURCE_PROPS(mcip),
			    mac_rx_deliver, mcip, NULL, NULL);
			mac_tx_client_restart((mac_client_handle_t)mcip);
			mgcp = mgcp->mgc_next;
		}
		break;
	}
	default:
		ASSERT(B_FALSE);
	}
	/*
	 * For aggr, the default ring will be NULL to begin with. If it
	 * is NULL, then pick the first ring that gets added as the
	 * default ring. Any ring in an aggregation can be removed at
	 * any time (by the user action of removing a link) and if the
	 * current default ring gets removed, then a new one gets
	 * picked (see i_mac_group_rem_ring()).
	 */
	if (mip->mi_state_flags & MIS_IS_AGGR &&
	    mip->mi_default_tx_ring == NULL &&
	    ring->mr_type == MAC_RING_TYPE_TX) {
		mip->mi_default_tx_ring = (mac_ring_handle_t)ring;
	}

	MAC_RING_UNMARK(ring, MR_INCIPIENT);
	return (0);
}

/*
 * Remove a ring from it's current group. MAC internal function for dynamic
 * grouping.
 *
 * The caller needs to call mac_perim_enter() before calling this function.
 */
void
i_mac_group_rem_ring(mac_group_t *group, mac_ring_t *ring,
    boolean_t driver_call)
{
	mac_impl_t *mip = (mac_impl_t *)group->mrg_mh;
	mac_capab_rings_t *cap_rings = NULL;
	mac_group_type_t group_type;

	ASSERT(MAC_PERIM_HELD((mac_handle_t)mip));

	ASSERT(mac_find_ring((mac_group_handle_t)group,
	    ring->mr_index) == (mac_ring_handle_t)ring);
	ASSERT((mac_group_t *)ring->mr_gh == group);
	ASSERT(ring->mr_type == group->mrg_type);

	if (ring->mr_state == MR_INUSE)
		mac_stop_ring(ring);
	switch (ring->mr_type) {
	case MAC_RING_TYPE_RX:
		group_type = mip->mi_rx_group_type;
		cap_rings = &mip->mi_rx_rings_cap;

		/*
		 * Only hardware classified packets hold a reference to the
		 * ring all the way up the Rx path. mac_rx_srs_remove()
		 * will take care of quiescing the Rx path and removing the
		 * SRS. The software classified path neither holds a reference
		 * nor any association with the ring in mac_rx.
		 */
		if (ring->mr_srs != NULL) {
			mac_rx_srs_remove(ring->mr_srs);
			ring->mr_srs = NULL;
		}

		break;
	case MAC_RING_TYPE_TX:
	{
		mac_grp_client_t	*mgcp;
		mac_client_impl_t	*mcip;
		mac_soft_ring_set_t	*mac_srs;
		mac_srs_tx_t		*tx;
		mac_ring_t		*rem_ring;
		mac_group_t		*defgrp;
		uint_t			ring_info = 0;

		/*
		 * For TX this function is invoked in three
		 * cases:
		 *
		 * 1) In the case of a failure during the
		 * initial creation of a group when a share is
		 * associated with a MAC client. So the SRS is not
		 * yet setup, and will be setup later after the
		 * group has been reserved and populated.
		 *
		 * 2) From mac_release_tx_group() when freeing
		 * a TX SRS.
		 *
		 * 3) In the case of aggr, when a port gets removed,
		 * the pseudo Tx rings that it exposed gets removed.
		 *
		 * In the first two cases the SRS and its soft
		 * rings are already quiesced.
		 */
		if (driver_call) {
			mac_client_impl_t *mcip;
			mac_soft_ring_set_t *mac_srs;
			mac_soft_ring_t *sringp;
			mac_srs_tx_t *srs_tx;

			if (mip->mi_state_flags & MIS_IS_AGGR &&
			    mip->mi_default_tx_ring ==
			    (mac_ring_handle_t)ring) {
				/* pick a new default Tx ring */
				mip->mi_default_tx_ring =
				    (group->mrg_rings != ring) ?
				    (mac_ring_handle_t)group->mrg_rings :
				    (mac_ring_handle_t)(ring->mr_next);
			}
			/* Presently only aggr case comes here */
			if (group->mrg_state != MAC_GROUP_STATE_RESERVED)
				break;

			mcip = MAC_GROUP_ONLY_CLIENT(group);
			ASSERT(mcip != NULL);
			ASSERT(mcip->mci_state_flags & MCIS_IS_AGGR_CLIENT);
			mac_srs = MCIP_TX_SRS(mcip);
			ASSERT(mac_srs->srs_tx.st_mode == SRS_TX_AGGR ||
			    mac_srs->srs_tx.st_mode == SRS_TX_BW_AGGR);
			srs_tx = &mac_srs->srs_tx;
			/*
			 * Wakeup any callers blocked on this
			 * Tx ring due to flow control.
			 */
			sringp = srs_tx->st_soft_rings[ring->mr_index];
			ASSERT(sringp != NULL);
			mac_tx_invoke_callbacks(mcip, (mac_tx_cookie_t)sringp);
			mac_tx_client_quiesce((mac_client_handle_t)mcip);
			mac_tx_srs_del_ring(mac_srs, ring);
			mac_tx_client_restart((mac_client_handle_t)mcip);
			break;
		}
		ASSERT(ring != (mac_ring_t *)mip->mi_default_tx_ring);
		group_type = mip->mi_tx_group_type;
		cap_rings = &mip->mi_tx_rings_cap;
		/*
		 * See if we need to take it out of the MAC clients using
		 * this group
		 */
		if (MAC_GROUP_NO_CLIENT(group))
			break;
		mgcp = group->mrg_clients;
		defgrp = MAC_DEFAULT_TX_GROUP(mip);
		while (mgcp != NULL) {
			mcip = mgcp->mgc_client;
			mac_srs = MCIP_TX_SRS(mcip);
			tx = &mac_srs->srs_tx;
			mac_tx_client_quiesce((mac_client_handle_t)mcip);
			/*
			 * If we are here when removing rings from the
			 * defgroup, mac_reserve_tx_ring would have
			 * already deleted the ring from the MAC
			 * clients in the group.
			 */
			if (group != defgrp) {
				mac_tx_invoke_callbacks(mcip,
				    (mac_tx_cookie_t)
				    mac_tx_srs_get_soft_ring(mac_srs, ring));
				mac_tx_srs_del_ring(mac_srs, ring);
			}
			/*
			 * Additionally, if  we are left with only
			 * one ring in the group after this, we need
			 * to modify the mode etc. to. (We haven't
			 * yet taken the ring out, so we check with 2).
			 */
			if (group->mrg_cur_count == 2) {
				if (ring->mr_next == NULL)
					rem_ring = group->mrg_rings;
				else
					rem_ring = ring->mr_next;
				mac_tx_invoke_callbacks(mcip,
				    (mac_tx_cookie_t)
				    mac_tx_srs_get_soft_ring(mac_srs,
				    rem_ring));
				mac_tx_srs_del_ring(mac_srs, rem_ring);
				if (rem_ring->mr_state != MR_INUSE) {
					(void) mac_start_ring(rem_ring);
				}
				tx->st_arg2 = (void *)rem_ring;
				mac_tx_srs_stat_recreate(mac_srs, B_FALSE);
				ring_info = mac_hwring_getinfo(
				    (mac_ring_handle_t)rem_ring);
				/*
				 * We are  shrinking from multiple
				 * to 1 ring.
				 */
				if (mac_srs->srs_type & SRST_BW_CONTROL) {
					tx->st_mode = SRS_TX_BW;
				} else if (mac_tx_serialize ||
				    (ring_info & MAC_RING_TX_SERIALIZE)) {
					tx->st_mode = SRS_TX_SERIALIZE;
				} else {
					tx->st_mode = SRS_TX_DEFAULT;
				}
				tx->st_func = mac_tx_get_func(tx->st_mode);
			}
			mac_tx_client_restart((mac_client_handle_t)mcip);
			mgcp = mgcp->mgc_next;
		}
		break;
	}
	default:
		ASSERT(B_FALSE);
	}

	/*
	 * Remove the ring from the group.
	 */
	if (ring == group->mrg_rings)
		group->mrg_rings = ring->mr_next;
	else {
		mac_ring_t *pre;

		pre = group->mrg_rings;
		while (pre->mr_next != ring)
			pre = pre->mr_next;
		pre->mr_next = ring->mr_next;
	}
	group->mrg_cur_count--;

	if (!driver_call) {
		ASSERT(group_type == MAC_GROUP_TYPE_DYNAMIC);
		ASSERT(group->mrg_driver == NULL ||
		    cap_rings->mr_gremring != NULL);

		/*
		 * Remove the driver level hardware ring.
		 */
		if (group->mrg_driver != NULL) {
			cap_rings->mr_gremring(group->mrg_driver,
			    ring->mr_driver, ring->mr_type);
		}
	}

	ring->mr_gh = NULL;
	if (driver_call)
		mac_ring_free(mip, ring);
	else
		ring->mr_flag = 0;
}

/*
 * Move a ring to the target group. If needed, remove the ring from the group
 * that it currently belongs to.
 *
 * The caller need to enter MAC's perimeter by calling mac_perim_enter().
 */
static int
mac_group_mov_ring(mac_impl_t *mip, mac_group_t *d_group, mac_ring_t *ring)
{
	mac_group_t *s_group = (mac_group_t *)ring->mr_gh;
	int rv;

	ASSERT(MAC_PERIM_HELD((mac_handle_t)mip));
	ASSERT(d_group != NULL);
	ASSERT(s_group == NULL || s_group->mrg_mh == d_group->mrg_mh);

	if (s_group == d_group)
		return (0);

	/*
	 * Remove it from current group first.
	 */
	if (s_group != NULL)
		i_mac_group_rem_ring(s_group, ring, B_FALSE);

	/*
	 * Add it to the new group.
	 */
	rv = i_mac_group_add_ring(d_group, ring, 0);
	if (rv != 0) {
		/*
		 * Failed to add ring back to source group. If
		 * that fails, the ring is stuck in limbo, log message.
		 */
		if (i_mac_group_add_ring(s_group, ring, 0)) {
			cmn_err(CE_WARN, "%s: failed to move ring %p\n",
			    mip->mi_name, (void *)ring);
		}
	}

	return (rv);
}

/*
 * Find a MAC address according to its value.
 */
mac_address_t *
mac_find_macaddr(mac_impl_t *mip, uint8_t *mac_addr)
{
	mac_address_t *map;

	ASSERT(MAC_PERIM_HELD((mac_handle_t)mip));

	for (map = mip->mi_addresses; map != NULL; map = map->ma_next) {
		if (bcmp(mac_addr, map->ma_addr, map->ma_len) == 0)
			break;
	}

	return (map);
}

/*
 * Check whether the MAC address is shared by multiple clients.
 */
boolean_t
mac_check_macaddr_shared(mac_address_t *map)
{
	ASSERT(MAC_PERIM_HELD((mac_handle_t)map->ma_mip));

	return (map->ma_nusers > 1);
}

/*
 * Remove the specified MAC address from the MAC address list and free it.
 */
static void
mac_free_macaddr(mac_address_t *map)
{
	mac_impl_t *mip = map->ma_mip;

	ASSERT(MAC_PERIM_HELD((mac_handle_t)mip));
	VERIFY3P(mip->mi_addresses, !=, NULL);

	VERIFY3P(map, ==, mac_find_macaddr(mip, map->ma_addr));
	VERIFY3P(map, !=, NULL);
	VERIFY3S(map->ma_nusers, ==, 0);
	VERIFY3P(map->ma_vlans, ==, NULL);

	if (map == mip->mi_addresses) {
		mip->mi_addresses = map->ma_next;
	} else {
		mac_address_t *pre;

		pre = mip->mi_addresses;
		while (pre->ma_next != map)
			pre = pre->ma_next;
		pre->ma_next = map->ma_next;
	}

	kmem_free(map, sizeof (mac_address_t));
}

static mac_vlan_t *
mac_find_vlan(mac_address_t *map, uint16_t vid)
{
	mac_vlan_t *mvp;

	for (mvp = map->ma_vlans; mvp != NULL; mvp = mvp->mv_next) {
		if (mvp->mv_vid == vid)
			return (mvp);
	}

	return (NULL);
}

static mac_vlan_t *
mac_add_vlan(mac_address_t *map, uint16_t vid)
{
	mac_vlan_t *mvp;

	/*
	 * We should never add the same {addr, VID} tuple more
	 * than once, but let's be sure.
	 */
	for (mvp = map->ma_vlans; mvp != NULL; mvp = mvp->mv_next)
		VERIFY3U(mvp->mv_vid, !=, vid);

	/* Add the VLAN to the head of the VLAN list. */
	mvp = kmem_zalloc(sizeof (mac_vlan_t), KM_SLEEP);
	mvp->mv_vid = vid;
	mvp->mv_next = map->ma_vlans;
	map->ma_vlans = mvp;

	return (mvp);
}

static void
mac_rem_vlan(mac_address_t *map, mac_vlan_t *mvp)
{
	mac_vlan_t *pre;

	if (map->ma_vlans == mvp) {
		map->ma_vlans = mvp->mv_next;
	} else {
		pre = map->ma_vlans;
		while (pre->mv_next != mvp) {
			pre = pre->mv_next;

			/*
			 * We've reached the end of the list without
			 * finding mvp.
			 */
			VERIFY3P(pre, !=, NULL);
		}
		pre->mv_next = mvp->mv_next;
	}

	kmem_free(mvp, sizeof (mac_vlan_t));
}

/*
 * Create a new mac_address_t if this is the first use of the address
 * or add a VID to an existing address. In either case, the
 * mac_address_t acts as a list of {addr, VID} tuples where each tuple
 * shares the same addr. If group is non-NULL then attempt to program
 * the MAC's HW filters for this group. Otherwise, if group is NULL,
 * then the MAC has no rings and there is nothing to program.
 */
int
mac_add_macaddr_vlan(mac_impl_t *mip, mac_group_t *group, uint8_t *addr,
    uint16_t vid, boolean_t use_hw)
{
	mac_address_t	*map;
	mac_vlan_t	*mvp;
	int		err = 0;
	boolean_t	allocated_map = B_FALSE;
	boolean_t	hw_mac = B_FALSE;
	boolean_t	hw_vlan = B_FALSE;

	ASSERT(MAC_PERIM_HELD((mac_handle_t)mip));

	map = mac_find_macaddr(mip, addr);

	/*
	 * If this is the first use of this MAC address then allocate
	 * and initialize a new structure.
	 */
	if (map == NULL) {
		map = kmem_zalloc(sizeof (mac_address_t), KM_SLEEP);
		map->ma_len = mip->mi_type->mt_addr_length;
		bcopy(addr, map->ma_addr, map->ma_len);
		map->ma_nusers = 0;
		map->ma_group = group;
		map->ma_mip = mip;
		map->ma_untagged = B_FALSE;

		/* Add the new MAC address to the head of the address list. */
		map->ma_next = mip->mi_addresses;
		mip->mi_addresses = map;

		allocated_map = B_TRUE;
	}

	VERIFY(map->ma_group == NULL || map->ma_group == group);
	if (map->ma_group == NULL)
		map->ma_group = group;

	if (vid == VLAN_ID_NONE) {
		map->ma_untagged = B_TRUE;
		mvp = NULL;
	} else {
		mvp = mac_add_vlan(map, vid);
	}

<<<<<<< HEAD
	/*
	 * Set the VLAN HW filter if:
	 *
	 * o the MAC's VLAN HW filtering is enabled, and
	 * o the address does not currently rely on promisc mode.
	 *
	 * This is called even when the client specifies an untagged
	 * address (VLAN_ID_NONE) because some MAC providers require
	 * setting additional bits to accept untagged traffic when
	 * VLAN HW filtering is enabled.
	 */
	if (MAC_GROUP_HW_VLAN(group) &&
	    map->ma_type != MAC_ADDRESS_TYPE_UNICAST_PROMISC) {
		if ((err = mac_group_addvlan(group, vid)) != 0)
			goto bail;

		hw_vlan = B_TRUE;
	}

	VERIFY3S(map->ma_nusers, >=, 0);
	map->ma_nusers++;

	/*
=======
	/*
	 * Set the VLAN HW filter if:
	 *
	 * o the MAC's VLAN HW filtering is enabled, and
	 * o the address does not currently rely on promisc mode.
	 *
	 * This is called even when the client specifies an untagged
	 * address (VLAN_ID_NONE) because some MAC providers require
	 * setting additional bits to accept untagged traffic when
	 * VLAN HW filtering is enabled.
	 */
	if (MAC_GROUP_HW_VLAN(group) &&
	    map->ma_type != MAC_ADDRESS_TYPE_UNICAST_PROMISC) {
		if ((err = mac_group_addvlan(group, vid)) != 0)
			goto bail;

		hw_vlan = B_TRUE;
	}

	VERIFY3S(map->ma_nusers, >=, 0);
	map->ma_nusers++;

	/*
>>>>>>> 3d349c31
	 * If this MAC address already has a HW filter then simply
	 * increment the counter.
	 */
	if (map->ma_nusers > 1)
		return (0);

	/*
	 * All logic from here on out is executed during initial
	 * creation only.
	 */
	VERIFY3S(map->ma_nusers, ==, 1);

	/*
	 * Activate this MAC address by adding it to the reserved group.
	 */
	if (group != NULL) {
		err = mac_group_addmac(group, (const uint8_t *)addr);

		/*
		 * If the driver is out of filters then we can
		 * continue and use promisc mode. For any other error,
		 * assume the driver is in a state where we can't
		 * program the filters or use promisc mode; so we must
		 * bail.
		 */
		if (err != 0 && err != ENOSPC) {
			map->ma_nusers--;
			goto bail;
		}

		hw_mac = (err == 0);
	}

	if (hw_mac) {
		map->ma_type = MAC_ADDRESS_TYPE_UNICAST_CLASSIFIED;
		return (0);
	}

	/*
	 * The MAC address addition failed. If the client requires a
	 * hardware classified MAC address, fail the operation. This
	 * feature is only used by sun4v vsw.
	 */
	if (use_hw && !hw_mac) {
		err = ENOSPC;
		map->ma_nusers--;
		goto bail;
	}

	/*
	 * If we reach this point then either the MAC doesn't have
	 * RINGS capability or we are out of MAC address HW filters.
	 * In any case we must put the MAC into promiscuous mode.
	 */
	VERIFY(group == NULL || !hw_mac);

	/*
	 * The one exception is the primary address. A non-RINGS
	 * driver filters the primary address by default; promisc mode
	 * is not needed.
	 */
	if ((group == NULL) &&
	    (bcmp(map->ma_addr, mip->mi_addr, map->ma_len) == 0)) {
		map->ma_type = MAC_ADDRESS_TYPE_UNICAST_CLASSIFIED;
		return (0);
	}

	/*
	 * Enable promiscuous mode in order to receive traffic to the
	 * new MAC address. All existing HW filters still send their
	 * traffic to their respective group/SRSes. But with promisc
	 * enabled all unknown traffic is delivered to the default
	 * group where it is SW classified via mac_rx_classify().
	 */
	if ((err = i_mac_promisc_set(mip, B_TRUE)) == 0) {
		map->ma_type = MAC_ADDRESS_TYPE_UNICAST_PROMISC;
		return (0);
	}

<<<<<<< HEAD
=======
	/*
	 * We failed to set promisc mode and we are about to free 'map'.
	 */
	map->ma_nusers = 0;

>>>>>>> 3d349c31
bail:
	if (hw_vlan) {
		int err2 = mac_group_remvlan(group, vid);

		if (err2 != 0) {
			cmn_err(CE_WARN, "Failed to remove VLAN %u from group"
			    " %d on MAC %s: %d.", vid, group->mrg_index,
			    mip->mi_name, err2);
		}
	}

	if (mvp != NULL)
		mac_rem_vlan(map, mvp);

	if (allocated_map)
		mac_free_macaddr(map);

	return (err);
}

int
mac_remove_macaddr_vlan(mac_address_t *map, uint16_t vid)
{
	mac_vlan_t	*mvp;
	mac_impl_t	*mip = map->ma_mip;
	mac_group_t	*group = map->ma_group;
	int		err = 0;

	ASSERT(MAC_PERIM_HELD((mac_handle_t)mip));
	VERIFY3P(map, ==, mac_find_macaddr(mip, map->ma_addr));
<<<<<<< HEAD

	if (vid == VLAN_ID_NONE) {
		map->ma_untagged = B_FALSE;
		mvp = NULL;
	} else {
		mvp = mac_find_vlan(map, vid);
		VERIFY3P(mvp, !=, NULL);
	}

	if (MAC_GROUP_HW_VLAN(group) &&
	    map->ma_type == MAC_ADDRESS_TYPE_UNICAST_CLASSIFIED &&
	    ((err = mac_group_remvlan(group, vid)) != 0))
		return (err);

=======

	if (vid == VLAN_ID_NONE) {
		map->ma_untagged = B_FALSE;
		mvp = NULL;
	} else {
		mvp = mac_find_vlan(map, vid);
		VERIFY3P(mvp, !=, NULL);
	}

	if (MAC_GROUP_HW_VLAN(group) &&
	    map->ma_type == MAC_ADDRESS_TYPE_UNICAST_CLASSIFIED &&
	    ((err = mac_group_remvlan(group, vid)) != 0))
		return (err);

>>>>>>> 3d349c31
	if (mvp != NULL)
		mac_rem_vlan(map, mvp);

	/*
	 * If it's not the last client using this MAC address, only update
	 * the MAC clients count.
	 */
	map->ma_nusers--;
	if (map->ma_nusers > 0)
		return (0);

	VERIFY3S(map->ma_nusers, ==, 0);

	/*
	 * The MAC address is no longer used by any MAC client, so
	 * remove it from its associated group. Turn off promiscuous
	 * mode if this is the last address relying on it.
	 */
	switch (map->ma_type) {
	case MAC_ADDRESS_TYPE_UNICAST_CLASSIFIED:
		/*
		 * Don't free the preset primary address for drivers that
		 * don't advertise RINGS capability.
		 */
		if (group == NULL)
			return (0);

		if ((err = mac_group_remmac(group, map->ma_addr)) != 0) {
			if (vid == VLAN_ID_NONE)
				map->ma_untagged = B_TRUE;
			else
				(void) mac_add_vlan(map, vid);

			/*
			 * If we fail to remove the MAC address HW
			 * filter but then also fail to re-add the
			 * VLAN HW filter then we are in a busted
<<<<<<< HEAD
			 * state and should just crash.
=======
			 * state. We do our best by logging a warning
			 * and returning the original 'err' that got
			 * us here. At this point, traffic for this
			 * address + VLAN combination will be dropped
			 * until the user reboots the system. In the
			 * future, it would be nice to have a system
			 * that can compare the state of expected
			 * classification according to mac to the
			 * actual state of the provider, and report
			 * and fix any inconsistencies.
>>>>>>> 3d349c31
			 */
			if (MAC_GROUP_HW_VLAN(group)) {
				int err2;

				err2 = mac_group_addvlan(group, vid);
				if (err2 != 0) {
					cmn_err(CE_WARN, "Failed to readd VLAN"
					    " %u to group %d on MAC %s: %d.",
					    vid, group->mrg_index, mip->mi_name,
					    err2);
				}
			}

<<<<<<< HEAD
=======
			map->ma_nusers = 1;
>>>>>>> 3d349c31
			return (err);
		}

		map->ma_group = NULL;
		break;
	case MAC_ADDRESS_TYPE_UNICAST_PROMISC:
		err = i_mac_promisc_set(mip, B_FALSE);
		break;
	default:
		panic("Unexpected ma_type 0x%x, file: %s, line %d",
		    map->ma_type, __FILE__, __LINE__);
	}

	if (err != 0) {
		map->ma_nusers = 1;
		return (err);
	}

	/*
	 * We created MAC address for the primary one at registration, so we
	 * won't free it here. mac_fini_macaddr() will take care of it.
	 */
	if (bcmp(map->ma_addr, mip->mi_addr, map->ma_len) != 0)
		mac_free_macaddr(map);

	return (0);
}

/*
 * Update an existing MAC address. The caller need to make sure that the new
 * value has not been used.
 */
int
mac_update_macaddr(mac_address_t *map, uint8_t *mac_addr)
{
	mac_impl_t *mip = map->ma_mip;
	int err = 0;

	ASSERT(MAC_PERIM_HELD((mac_handle_t)mip));
	ASSERT(mac_find_macaddr(mip, mac_addr) == NULL);

	switch (map->ma_type) {
	case MAC_ADDRESS_TYPE_UNICAST_CLASSIFIED:
		/*
		 * Update the primary address for drivers that are not
		 * RINGS capable.
		 */
		if (mip->mi_rx_groups == NULL) {
			err = mip->mi_unicst(mip->mi_driver, (const uint8_t *)
			    mac_addr);
			if (err != 0)
				return (err);
			break;
		}

		/*
		 * If this MAC address is not currently in use,
		 * simply break out and update the value.
		 */
		if (map->ma_nusers == 0)
			break;

		/*
		 * Need to replace the MAC address associated with a group.
		 */
		err = mac_group_remmac(map->ma_group, map->ma_addr);
		if (err != 0)
			return (err);

		err = mac_group_addmac(map->ma_group, mac_addr);

		/*
		 * Failure hints hardware error. The MAC layer needs to
		 * have error notification facility to handle this.
		 * Now, simply try to restore the value.
		 */
		if (err != 0)
			(void) mac_group_addmac(map->ma_group, map->ma_addr);

		break;
	case MAC_ADDRESS_TYPE_UNICAST_PROMISC:
		/*
		 * Need to do nothing more if in promiscuous mode.
		 */
		break;
	default:
		ASSERT(B_FALSE);
	}

	/*
	 * Successfully replaced the MAC address.
	 */
	if (err == 0)
		bcopy(mac_addr, map->ma_addr, map->ma_len);

	return (err);
}

/*
 * Freshen the MAC address with new value. Its caller must have updated the
 * hardware MAC address before calling this function.
 * This funcitons is supposed to be used to handle the MAC address change
 * notification from underlying drivers.
 */
void
mac_freshen_macaddr(mac_address_t *map, uint8_t *mac_addr)
{
	mac_impl_t *mip = map->ma_mip;

	ASSERT(MAC_PERIM_HELD((mac_handle_t)mip));
	ASSERT(mac_find_macaddr(mip, mac_addr) == NULL);

	/*
	 * Freshen the MAC address with new value.
	 */
	bcopy(mac_addr, map->ma_addr, map->ma_len);
	bcopy(mac_addr, mip->mi_addr, map->ma_len);

	/*
	 * Update all MAC clients that share this MAC address.
	 */
	mac_unicast_update_clients(mip, map);
}

/*
 * Set up the primary MAC address.
 */
void
mac_init_macaddr(mac_impl_t *mip)
{
	mac_address_t *map;

	/*
	 * The reference count is initialized to zero, until it's really
	 * activated.
	 */
	map = kmem_zalloc(sizeof (mac_address_t), KM_SLEEP);
	map->ma_len = mip->mi_type->mt_addr_length;
	bcopy(mip->mi_addr, map->ma_addr, map->ma_len);

	/*
	 * If driver advertises RINGS capability, it shouldn't have initialized
	 * its primary MAC address. For other drivers, including VNIC, the
	 * primary address must work after registration.
	 */
	if (mip->mi_rx_groups == NULL)
		map->ma_type = MAC_ADDRESS_TYPE_UNICAST_CLASSIFIED;

	map->ma_mip = mip;

	mip->mi_addresses = map;
}

/*
 * Clean up the primary MAC address. Note, only one primary MAC address
 * is allowed. All other MAC addresses must have been freed appropriately.
 */
void
mac_fini_macaddr(mac_impl_t *mip)
{
	mac_address_t *map = mip->mi_addresses;

	if (map == NULL)
		return;

	/*
	 * If mi_addresses is initialized, there should be exactly one
	 * entry left on the list with no users.
	 */
	VERIFY3S(map->ma_nusers, ==, 0);
	VERIFY3P(map->ma_next, ==, NULL);
	VERIFY3P(map->ma_vlans, ==, NULL);

	kmem_free(map, sizeof (mac_address_t));
	mip->mi_addresses = NULL;
}

/*
 * Logging related functions.
 *
 * Note that Kernel statistics have been extended to maintain fine
 * granularity of statistics viz. hardware lane, software lane, fanout
 * stats etc. However, extended accounting continues to support only
 * aggregate statistics like before.
 */

/* Write the flow description to a netinfo_t record */
static netinfo_t *
mac_write_flow_desc(flow_entry_t *flent, mac_client_impl_t *mcip)
{
	netinfo_t		*ninfo;
	net_desc_t		*ndesc;
	flow_desc_t		*fdesc;
	mac_resource_props_t	*mrp;

	ninfo = kmem_zalloc(sizeof (netinfo_t), KM_NOSLEEP);
	if (ninfo == NULL)
		return (NULL);
	ndesc = kmem_zalloc(sizeof (net_desc_t), KM_NOSLEEP);
	if (ndesc == NULL) {
		kmem_free(ninfo, sizeof (netinfo_t));
		return (NULL);
	}

	/*
	 * Grab the fe_lock to see a self-consistent fe_flow_desc.
	 * Updates to the fe_flow_desc are done under the fe_lock
	 */
	mutex_enter(&flent->fe_lock);
	fdesc = &flent->fe_flow_desc;
	mrp = &flent->fe_resource_props;

	ndesc->nd_name = flent->fe_flow_name;
	ndesc->nd_devname = mcip->mci_name;
	bcopy(fdesc->fd_src_mac, ndesc->nd_ehost, ETHERADDRL);
	bcopy(fdesc->fd_dst_mac, ndesc->nd_edest, ETHERADDRL);
	ndesc->nd_sap = htonl(fdesc->fd_sap);
	ndesc->nd_isv4 = (uint8_t)fdesc->fd_ipversion == IPV4_VERSION;
	ndesc->nd_bw_limit = mrp->mrp_maxbw;
	if (ndesc->nd_isv4) {
		ndesc->nd_saddr[3] = htonl(fdesc->fd_local_addr.s6_addr32[3]);
		ndesc->nd_daddr[3] = htonl(fdesc->fd_remote_addr.s6_addr32[3]);
	} else {
		bcopy(&fdesc->fd_local_addr, ndesc->nd_saddr, IPV6_ADDR_LEN);
		bcopy(&fdesc->fd_remote_addr, ndesc->nd_daddr, IPV6_ADDR_LEN);
	}
	ndesc->nd_sport = htons(fdesc->fd_local_port);
	ndesc->nd_dport = htons(fdesc->fd_remote_port);
	ndesc->nd_protocol = (uint8_t)fdesc->fd_protocol;
	mutex_exit(&flent->fe_lock);

	ninfo->ni_record = ndesc;
	ninfo->ni_size = sizeof (net_desc_t);
	ninfo->ni_type = EX_NET_FLDESC_REC;

	return (ninfo);
}

/* Write the flow statistics to a netinfo_t record */
static netinfo_t *
mac_write_flow_stats(flow_entry_t *flent)
{
	netinfo_t		*ninfo;
	net_stat_t		*nstat;
	mac_soft_ring_set_t	*mac_srs;
	mac_rx_stats_t		*mac_rx_stat;
	mac_tx_stats_t		*mac_tx_stat;
	int			i;

	ninfo = kmem_zalloc(sizeof (netinfo_t), KM_NOSLEEP);
	if (ninfo == NULL)
		return (NULL);
	nstat = kmem_zalloc(sizeof (net_stat_t), KM_NOSLEEP);
	if (nstat == NULL) {
		kmem_free(ninfo, sizeof (netinfo_t));
		return (NULL);
	}

	nstat->ns_name = flent->fe_flow_name;
	for (i = 0; i < flent->fe_rx_srs_cnt; i++) {
		mac_srs = (mac_soft_ring_set_t *)flent->fe_rx_srs[i];
		mac_rx_stat = &mac_srs->srs_rx.sr_stat;

		nstat->ns_ibytes += mac_rx_stat->mrs_intrbytes +
		    mac_rx_stat->mrs_pollbytes + mac_rx_stat->mrs_lclbytes;
		nstat->ns_ipackets += mac_rx_stat->mrs_intrcnt +
		    mac_rx_stat->mrs_pollcnt + mac_rx_stat->mrs_lclcnt;
		nstat->ns_oerrors += mac_rx_stat->mrs_ierrors;
	}

	mac_srs = (mac_soft_ring_set_t *)(flent->fe_tx_srs);
	if (mac_srs != NULL) {
		mac_tx_stat = &mac_srs->srs_tx.st_stat;

		nstat->ns_obytes = mac_tx_stat->mts_obytes;
		nstat->ns_opackets = mac_tx_stat->mts_opackets;
		nstat->ns_oerrors = mac_tx_stat->mts_oerrors;
	}

	ninfo->ni_record = nstat;
	ninfo->ni_size = sizeof (net_stat_t);
	ninfo->ni_type = EX_NET_FLSTAT_REC;

	return (ninfo);
}

/* Write the link description to a netinfo_t record */
static netinfo_t *
mac_write_link_desc(mac_client_impl_t *mcip)
{
	netinfo_t		*ninfo;
	net_desc_t		*ndesc;
	flow_entry_t		*flent = mcip->mci_flent;

	ninfo = kmem_zalloc(sizeof (netinfo_t), KM_NOSLEEP);
	if (ninfo == NULL)
		return (NULL);
	ndesc = kmem_zalloc(sizeof (net_desc_t), KM_NOSLEEP);
	if (ndesc == NULL) {
		kmem_free(ninfo, sizeof (netinfo_t));
		return (NULL);
	}

	ndesc->nd_name = mcip->mci_name;
	ndesc->nd_devname = mcip->mci_name;
	ndesc->nd_isv4 = B_TRUE;
	/*
	 * Grab the fe_lock to see a self-consistent fe_flow_desc.
	 * Updates to the fe_flow_desc are done under the fe_lock
	 * after removing the flent from the flow table.
	 */
	mutex_enter(&flent->fe_lock);
	bcopy(flent->fe_flow_desc.fd_src_mac, ndesc->nd_ehost, ETHERADDRL);
	mutex_exit(&flent->fe_lock);

	ninfo->ni_record = ndesc;
	ninfo->ni_size = sizeof (net_desc_t);
	ninfo->ni_type = EX_NET_LNDESC_REC;

	return (ninfo);
}

/* Write the link statistics to a netinfo_t record */
static netinfo_t *
mac_write_link_stats(mac_client_impl_t *mcip)
{
	netinfo_t		*ninfo;
	net_stat_t		*nstat;
	flow_entry_t		*flent;
	mac_soft_ring_set_t	*mac_srs;
	mac_rx_stats_t		*mac_rx_stat;
	mac_tx_stats_t		*mac_tx_stat;
	int			i;

	ninfo = kmem_zalloc(sizeof (netinfo_t), KM_NOSLEEP);
	if (ninfo == NULL)
		return (NULL);
	nstat = kmem_zalloc(sizeof (net_stat_t), KM_NOSLEEP);
	if (nstat == NULL) {
		kmem_free(ninfo, sizeof (netinfo_t));
		return (NULL);
	}

	nstat->ns_name = mcip->mci_name;
	flent = mcip->mci_flent;
	if (flent != NULL)  {
		for (i = 0; i < flent->fe_rx_srs_cnt; i++) {
			mac_srs = (mac_soft_ring_set_t *)flent->fe_rx_srs[i];
			mac_rx_stat = &mac_srs->srs_rx.sr_stat;

			nstat->ns_ibytes += mac_rx_stat->mrs_intrbytes +
			    mac_rx_stat->mrs_pollbytes +
			    mac_rx_stat->mrs_lclbytes;
			nstat->ns_ipackets += mac_rx_stat->mrs_intrcnt +
			    mac_rx_stat->mrs_pollcnt + mac_rx_stat->mrs_lclcnt;
			nstat->ns_oerrors += mac_rx_stat->mrs_ierrors;
		}
	}

	mac_srs = (mac_soft_ring_set_t *)(mcip->mci_flent->fe_tx_srs);
	if (mac_srs != NULL) {
		mac_tx_stat = &mac_srs->srs_tx.st_stat;

		nstat->ns_obytes = mac_tx_stat->mts_obytes;
		nstat->ns_opackets = mac_tx_stat->mts_opackets;
		nstat->ns_oerrors = mac_tx_stat->mts_oerrors;
	}

	ninfo->ni_record = nstat;
	ninfo->ni_size = sizeof (net_stat_t);
	ninfo->ni_type = EX_NET_LNSTAT_REC;

	return (ninfo);
}

typedef struct i_mac_log_state_s {
	boolean_t	mi_last;
	int		mi_fenable;
	int		mi_lenable;
	list_t		*mi_list;
} i_mac_log_state_t;

/*
 * For a given flow, if the description has not been logged before, do it now.
 * If it is a VNIC, then we have collected information about it from the MAC
 * table, so skip it.
 *
 * Called through mac_flow_walk_nolock()
 *
 * Return 0 if successful.
 */
static int
mac_log_flowinfo(flow_entry_t *flent, void *arg)
{
	mac_client_impl_t	*mcip = flent->fe_mcip;
	i_mac_log_state_t	*lstate = arg;
	netinfo_t		*ninfo;

	if (mcip == NULL)
		return (0);

	/*
	 * If the name starts with "vnic", and fe_user_generated is true (to
	 * exclude the mcast and active flow entries created implicitly for
	 * a vnic, it is a VNIC flow.  i.e. vnic1 is a vnic flow,
	 * vnic/bge1/mcast1 is not and neither is vnic/bge1/active.
	 */
	if (strncasecmp(flent->fe_flow_name, "vnic", 4) == 0 &&
	    (flent->fe_type & FLOW_USER) != 0) {
		return (0);
	}

	if (!flent->fe_desc_logged) {
		/*
		 * We don't return error because we want to continue the
		 * walk in case this is the last walk which means we
		 * need to reset fe_desc_logged in all the flows.
		 */
		if ((ninfo = mac_write_flow_desc(flent, mcip)) == NULL)
			return (0);
		list_insert_tail(lstate->mi_list, ninfo);
		flent->fe_desc_logged = B_TRUE;
	}

	/*
	 * Regardless of the error, we want to proceed in case we have to
	 * reset fe_desc_logged.
	 */
	ninfo = mac_write_flow_stats(flent);
	if (ninfo == NULL)
		return (-1);

	list_insert_tail(lstate->mi_list, ninfo);

	if (mcip != NULL && !(mcip->mci_state_flags & MCIS_DESC_LOGGED))
		flent->fe_desc_logged = B_FALSE;

	return (0);
}

/*
 * Log the description for each mac client of this mac_impl_t, if it
 * hasn't already been done. Additionally, log statistics for the link as
 * well. Walk the flow table and log information for each flow as well.
 * If it is the last walk (mci_last), then we turn off mci_desc_logged (and
 * also fe_desc_logged, if flow logging is on) since we want to log the
 * description if and when logging is restarted.
 *
 * Return 0 upon success or -1 upon failure
 */
static int
i_mac_impl_log(mac_impl_t *mip, i_mac_log_state_t *lstate)
{
	mac_client_impl_t	*mcip;
	netinfo_t		*ninfo;

	i_mac_perim_enter(mip);
	/*
	 * Only walk the client list for NIC and etherstub
	 */
	if ((mip->mi_state_flags & MIS_DISABLED) ||
	    ((mip->mi_state_flags & MIS_IS_VNIC) &&
	    (mac_get_lower_mac_handle((mac_handle_t)mip) != NULL))) {
		i_mac_perim_exit(mip);
		return (0);
	}

	for (mcip = mip->mi_clients_list; mcip != NULL;
	    mcip = mcip->mci_client_next) {
		if (!MCIP_DATAPATH_SETUP(mcip))
			continue;
		if (lstate->mi_lenable) {
			if (!(mcip->mci_state_flags & MCIS_DESC_LOGGED)) {
				ninfo = mac_write_link_desc(mcip);
				if (ninfo == NULL) {
				/*
				 * We can't terminate it if this is the last
				 * walk, else there might be some links with
				 * mi_desc_logged set to true, which means
				 * their description won't be logged the next
				 * time logging is started (similarly for the
				 * flows within such links). We can continue
				 * without walking the flow table (i.e. to
				 * set fe_desc_logged to false) because we
				 * won't have written any flow stuff for this
				 * link as we haven't logged the link itself.
				 */
					i_mac_perim_exit(mip);
					if (lstate->mi_last)
						return (0);
					else
						return (-1);
				}
				mcip->mci_state_flags |= MCIS_DESC_LOGGED;
				list_insert_tail(lstate->mi_list, ninfo);
			}
		}

		ninfo = mac_write_link_stats(mcip);
		if (ninfo == NULL && !lstate->mi_last) {
			i_mac_perim_exit(mip);
			return (-1);
		}
		list_insert_tail(lstate->mi_list, ninfo);

		if (lstate->mi_last)
			mcip->mci_state_flags &= ~MCIS_DESC_LOGGED;

		if (lstate->mi_fenable) {
			if (mcip->mci_subflow_tab != NULL) {
				(void) mac_flow_walk_nolock(
				    mcip->mci_subflow_tab, mac_log_flowinfo,
				    lstate);
			}
		}
	}
	i_mac_perim_exit(mip);
	return (0);
}

/*
 * modhash walker function to add a mac_impl_t to a list
 */
/*ARGSUSED*/
static uint_t
i_mac_impl_list_walker(mod_hash_key_t key, mod_hash_val_t *val, void *arg)
{
	list_t			*list = (list_t *)arg;
	mac_impl_t		*mip = (mac_impl_t *)val;

	if ((mip->mi_state_flags & MIS_DISABLED) == 0) {
		list_insert_tail(list, mip);
		mip->mi_ref++;
	}

	return (MH_WALK_CONTINUE);
}

void
i_mac_log_info(list_t *net_log_list, i_mac_log_state_t *lstate)
{
	list_t			mac_impl_list;
	mac_impl_t		*mip;
	netinfo_t		*ninfo;

	/* Create list of mac_impls */
	ASSERT(RW_LOCK_HELD(&i_mac_impl_lock));
	list_create(&mac_impl_list, sizeof (mac_impl_t), offsetof(mac_impl_t,
	    mi_node));
	mod_hash_walk(i_mac_impl_hash, i_mac_impl_list_walker, &mac_impl_list);
	rw_exit(&i_mac_impl_lock);

	/* Create log entries for each mac_impl */
	for (mip = list_head(&mac_impl_list); mip != NULL;
	    mip = list_next(&mac_impl_list, mip)) {
		if (i_mac_impl_log(mip, lstate) != 0)
			continue;
	}

	/* Remove elements and destroy list of mac_impls */
	rw_enter(&i_mac_impl_lock, RW_WRITER);
	while ((mip = list_remove_tail(&mac_impl_list)) != NULL) {
		mip->mi_ref--;
	}
	rw_exit(&i_mac_impl_lock);
	list_destroy(&mac_impl_list);

	/*
	 * Write log entries to files outside of locks, free associated
	 * structures, and remove entries from the list.
	 */
	while ((ninfo = list_head(net_log_list)) != NULL) {
		(void) exacct_commit_netinfo(ninfo->ni_record, ninfo->ni_type);
		list_remove(net_log_list, ninfo);
		kmem_free(ninfo->ni_record, ninfo->ni_size);
		kmem_free(ninfo, sizeof (*ninfo));
	}
	list_destroy(net_log_list);
}

/*
 * The timer thread that runs every mac_logging_interval seconds and logs
 * link and/or flow information.
 */
/* ARGSUSED */
void
mac_log_linkinfo(void *arg)
{
	i_mac_log_state_t	lstate;
	list_t			net_log_list;

	list_create(&net_log_list, sizeof (netinfo_t),
	    offsetof(netinfo_t, ni_link));

	rw_enter(&i_mac_impl_lock, RW_READER);
	if (!mac_flow_log_enable && !mac_link_log_enable) {
		rw_exit(&i_mac_impl_lock);
		return;
	}
	lstate.mi_fenable = mac_flow_log_enable;
	lstate.mi_lenable = mac_link_log_enable;
	lstate.mi_last = B_FALSE;
	lstate.mi_list = &net_log_list;

	/* Write log entries for each mac_impl in the list */
	i_mac_log_info(&net_log_list, &lstate);

	if (mac_flow_log_enable || mac_link_log_enable) {
		mac_logging_timer = timeout(mac_log_linkinfo, NULL,
		    SEC_TO_TICK(mac_logging_interval));
	}
}

typedef struct i_mac_fastpath_state_s {
	boolean_t	mf_disable;
	int		mf_err;
} i_mac_fastpath_state_t;

/* modhash walker function to enable or disable fastpath */
/*ARGSUSED*/
static uint_t
i_mac_fastpath_walker(mod_hash_key_t key, mod_hash_val_t *val,
    void *arg)
{
	i_mac_fastpath_state_t	*state = arg;
	mac_handle_t		mh = (mac_handle_t)val;

	if (state->mf_disable)
		state->mf_err = mac_fastpath_disable(mh);
	else
		mac_fastpath_enable(mh);

	return (state->mf_err == 0 ? MH_WALK_CONTINUE : MH_WALK_TERMINATE);
}

/*
 * Start the logging timer.
 */
int
mac_start_logusage(mac_logtype_t type, uint_t interval)
{
	i_mac_fastpath_state_t	dstate = {B_TRUE, 0};
	i_mac_fastpath_state_t	estate = {B_FALSE, 0};
	int			err;

	rw_enter(&i_mac_impl_lock, RW_WRITER);
	switch (type) {
	case MAC_LOGTYPE_FLOW:
		if (mac_flow_log_enable) {
			rw_exit(&i_mac_impl_lock);
			return (0);
		}
		/* FALLTHRU */
	case MAC_LOGTYPE_LINK:
		if (mac_link_log_enable) {
			rw_exit(&i_mac_impl_lock);
			return (0);
		}
		break;
	default:
		ASSERT(0);
	}

	/* Disable fastpath */
	mod_hash_walk(i_mac_impl_hash, i_mac_fastpath_walker, &dstate);
	if ((err = dstate.mf_err) != 0) {
		/* Reenable fastpath  */
		mod_hash_walk(i_mac_impl_hash, i_mac_fastpath_walker, &estate);
		rw_exit(&i_mac_impl_lock);
		return (err);
	}

	switch (type) {
	case MAC_LOGTYPE_FLOW:
		mac_flow_log_enable = B_TRUE;
		/* FALLTHRU */
	case MAC_LOGTYPE_LINK:
		mac_link_log_enable = B_TRUE;
		break;
	}

	mac_logging_interval = interval;
	rw_exit(&i_mac_impl_lock);
	mac_log_linkinfo(NULL);
	return (0);
}

/*
 * Stop the logging timer if both link and flow logging are turned off.
 */
void
mac_stop_logusage(mac_logtype_t type)
{
	i_mac_log_state_t	lstate;
	i_mac_fastpath_state_t	estate = {B_FALSE, 0};
	list_t			net_log_list;

	list_create(&net_log_list, sizeof (netinfo_t),
	    offsetof(netinfo_t, ni_link));

	rw_enter(&i_mac_impl_lock, RW_WRITER);

	lstate.mi_fenable = mac_flow_log_enable;
	lstate.mi_lenable = mac_link_log_enable;
	lstate.mi_list = &net_log_list;

	/* Last walk */
	lstate.mi_last = B_TRUE;

	switch (type) {
	case MAC_LOGTYPE_FLOW:
		if (lstate.mi_fenable) {
			ASSERT(mac_link_log_enable);
			mac_flow_log_enable = B_FALSE;
			mac_link_log_enable = B_FALSE;
			break;
		}
		/* FALLTHRU */
	case MAC_LOGTYPE_LINK:
		if (!lstate.mi_lenable || mac_flow_log_enable) {
			rw_exit(&i_mac_impl_lock);
			return;
		}
		mac_link_log_enable = B_FALSE;
		break;
	default:
		ASSERT(0);
	}

	/* Reenable fastpath */
	mod_hash_walk(i_mac_impl_hash, i_mac_fastpath_walker, &estate);

	(void) untimeout(mac_logging_timer);
	mac_logging_timer = NULL;

	/* Write log entries for each mac_impl in the list */
	i_mac_log_info(&net_log_list, &lstate);
}

/*
 * Walk the rx and tx SRS/SRs for a flow and update the priority value.
 */
void
mac_flow_update_priority(mac_client_impl_t *mcip, flow_entry_t *flent)
{
	pri_t			pri;
	int			count;
	mac_soft_ring_set_t	*mac_srs;

	if (flent->fe_rx_srs_cnt <= 0)
		return;

	if (((mac_soft_ring_set_t *)flent->fe_rx_srs[0])->srs_type ==
	    SRST_FLOW) {
		pri = FLOW_PRIORITY(mcip->mci_min_pri,
		    mcip->mci_max_pri,
		    flent->fe_resource_props.mrp_priority);
	} else {
		pri = mcip->mci_max_pri;
	}

	for (count = 0; count < flent->fe_rx_srs_cnt; count++) {
		mac_srs = flent->fe_rx_srs[count];
		mac_update_srs_priority(mac_srs, pri);
	}
	/*
	 * If we have a Tx SRS, we need to modify all the threads associated
	 * with it.
	 */
	if (flent->fe_tx_srs != NULL)
		mac_update_srs_priority(flent->fe_tx_srs, pri);
}

/*
 * RX and TX rings are reserved according to different semantics depending
 * on the requests from the MAC clients and type of rings:
 *
 * On the Tx side, by default we reserve individual rings, independently from
 * the groups.
 *
 * On the Rx side, the reservation is at the granularity of the group
 * of rings, and used for v12n level 1 only. It has a special case for the
 * primary client.
 *
 * If a share is allocated to a MAC client, we allocate a TX group and an
 * RX group to the client, and assign TX rings and RX rings to these
 * groups according to information gathered from the driver through
 * the share capability.
 *
 * The foreseable evolution of Rx rings will handle v12n level 2 and higher
 * to allocate individual rings out of a group and program the hw classifier
 * based on IP address or higher level criteria.
 */

/*
 * mac_reserve_tx_ring()
 * Reserve a unused ring by marking it with MR_INUSE state.
 * As reserved, the ring is ready to function.
 *
 * Notes for Hybrid I/O:
 *
 * If a specific ring is needed, it is specified through the desired_ring
 * argument. Otherwise that argument is set to NULL.
 * If the desired ring was previous allocated to another client, this
 * function swaps it with a new ring from the group of unassigned rings.
 */
mac_ring_t *
mac_reserve_tx_ring(mac_impl_t *mip, mac_ring_t *desired_ring)
{
	mac_group_t		*group;
	mac_grp_client_t	*mgcp;
	mac_client_impl_t	*mcip;
	mac_soft_ring_set_t	*srs;

	ASSERT(MAC_PERIM_HELD((mac_handle_t)mip));

	/*
	 * Find an available ring and start it before changing its status.
	 * The unassigned rings are at the end of the mi_tx_groups
	 * array.
	 */
	group = MAC_DEFAULT_TX_GROUP(mip);

	/* Can't take the default ring out of the default group */
	ASSERT(desired_ring != (mac_ring_t *)mip->mi_default_tx_ring);

	if (desired_ring->mr_state == MR_FREE) {
		ASSERT(MAC_GROUP_NO_CLIENT(group));
		if (mac_start_ring(desired_ring) != 0)
			return (NULL);
		return (desired_ring);
	}
	/*
	 * There are clients using this ring, so let's move the clients
	 * away from using this ring.
	 */
	for (mgcp = group->mrg_clients; mgcp != NULL; mgcp = mgcp->mgc_next) {
		mcip = mgcp->mgc_client;
		mac_tx_client_quiesce((mac_client_handle_t)mcip);
		srs = MCIP_TX_SRS(mcip);
		ASSERT(mac_tx_srs_ring_present(srs, desired_ring));
		mac_tx_invoke_callbacks(mcip,
		    (mac_tx_cookie_t)mac_tx_srs_get_soft_ring(srs,
		    desired_ring));
		mac_tx_srs_del_ring(srs, desired_ring);
		mac_tx_client_restart((mac_client_handle_t)mcip);
	}
	return (desired_ring);
}

/*
 * For a non-default group with multiple clients, return the primary client.
 */
static mac_client_impl_t *
mac_get_grp_primary(mac_group_t *grp)
{
	mac_grp_client_t	*mgcp = grp->mrg_clients;
	mac_client_impl_t	*mcip;

	while (mgcp != NULL) {
		mcip = mgcp->mgc_client;
		if (mcip->mci_flent->fe_type & FLOW_PRIMARY_MAC)
			return (mcip);
		mgcp = mgcp->mgc_next;
	}
	return (NULL);
}

/*
 * Hybrid I/O specifies the ring that should be given to a share.
 * If the ring is already used by clients, then we need to release
 * the ring back to the default group so that we can give it to
 * the share. This means the clients using this ring now get a
 * replacement ring. If there aren't any replacement rings, this
 * function returns a failure.
 */
static int
mac_reclaim_ring_from_grp(mac_impl_t *mip, mac_ring_type_t ring_type,
    mac_ring_t *ring, mac_ring_t **rings, int nrings)
{
	mac_group_t		*group = (mac_group_t *)ring->mr_gh;
	mac_resource_props_t	*mrp;
	mac_client_impl_t	*mcip;
	mac_group_t		*defgrp;
	mac_ring_t		*tring;
	mac_group_t		*tgrp;
	int			i;
	int			j;

	mcip = MAC_GROUP_ONLY_CLIENT(group);
	if (mcip == NULL)
		mcip = mac_get_grp_primary(group);
	ASSERT(mcip != NULL);
	ASSERT(mcip->mci_share == 0);

	mrp = MCIP_RESOURCE_PROPS(mcip);
	if (ring_type == MAC_RING_TYPE_RX) {
		defgrp = mip->mi_rx_donor_grp;
		if ((mrp->mrp_mask & MRP_RX_RINGS) == 0) {
			/* Need to put this mac client in the default group */
			if (mac_rx_switch_group(mcip, group, defgrp) != 0)
				return (ENOSPC);
		} else {
			/*
			 * Switch this ring with some other ring from
			 * the default group.
			 */
			for (tring = defgrp->mrg_rings; tring != NULL;
			    tring = tring->mr_next) {
				if (tring->mr_index == 0)
					continue;
				for (j = 0; j < nrings; j++) {
					if (rings[j] == tring)
						break;
				}
				if (j >= nrings)
					break;
			}
			if (tring == NULL)
				return (ENOSPC);
			if (mac_group_mov_ring(mip, group, tring) != 0)
				return (ENOSPC);
			if (mac_group_mov_ring(mip, defgrp, ring) != 0) {
				(void) mac_group_mov_ring(mip, defgrp, tring);
				return (ENOSPC);
			}
		}
		ASSERT(ring->mr_gh == (mac_group_handle_t)defgrp);
		return (0);
	}

	defgrp = MAC_DEFAULT_TX_GROUP(mip);
	if (ring == (mac_ring_t *)mip->mi_default_tx_ring) {
		/*
		 * See if we can get a spare ring to replace the default
		 * ring.
		 */
		if (defgrp->mrg_cur_count == 1) {
			/*
			 * Need to get a ring from another client, see if
			 * there are any clients that can be moved to
			 * the default group, thereby freeing some rings.
			 */
			for (i = 0; i < mip->mi_tx_group_count; i++) {
				tgrp = &mip->mi_tx_groups[i];
				if (tgrp->mrg_state ==
				    MAC_GROUP_STATE_REGISTERED) {
					continue;
				}
				mcip = MAC_GROUP_ONLY_CLIENT(tgrp);
				if (mcip == NULL)
					mcip = mac_get_grp_primary(tgrp);
				ASSERT(mcip != NULL);
				mrp = MCIP_RESOURCE_PROPS(mcip);
				if ((mrp->mrp_mask & MRP_TX_RINGS) == 0) {
					ASSERT(tgrp->mrg_cur_count == 1);
					/*
					 * If this ring is part of the
					 * rings asked by the share we cannot
					 * use it as the default ring.
					 */
					for (j = 0; j < nrings; j++) {
						if (rings[j] == tgrp->mrg_rings)
							break;
					}
					if (j < nrings)
						continue;
					mac_tx_client_quiesce(
					    (mac_client_handle_t)mcip);
					mac_tx_switch_group(mcip, tgrp,
					    defgrp);
					mac_tx_client_restart(
					    (mac_client_handle_t)mcip);
					break;
				}
			}
			/*
			 * All the rings are reserved, can't give up the
			 * default ring.
			 */
			if (defgrp->mrg_cur_count <= 1)
				return (ENOSPC);
		}
		/*
		 * Swap the default ring with another.
		 */
		for (tring = defgrp->mrg_rings; tring != NULL;
		    tring = tring->mr_next) {
			/*
			 * If this ring is part of the rings asked by the
			 * share we cannot use it as the default ring.
			 */
			for (j = 0; j < nrings; j++) {
				if (rings[j] == tring)
					break;
			}
			if (j >= nrings)
				break;
		}
		ASSERT(tring != NULL);
		mip->mi_default_tx_ring = (mac_ring_handle_t)tring;
		return (0);
	}
	/*
	 * The Tx ring is with a group reserved by a MAC client. See if
	 * we can swap it.
	 */
	ASSERT(group->mrg_state == MAC_GROUP_STATE_RESERVED);
	mcip = MAC_GROUP_ONLY_CLIENT(group);
	if (mcip == NULL)
		mcip = mac_get_grp_primary(group);
	ASSERT(mcip !=  NULL);
	mrp = MCIP_RESOURCE_PROPS(mcip);
	mac_tx_client_quiesce((mac_client_handle_t)mcip);
	if ((mrp->mrp_mask & MRP_TX_RINGS) == 0) {
		ASSERT(group->mrg_cur_count == 1);
		/* Put this mac client in the default group */
		mac_tx_switch_group(mcip, group, defgrp);
	} else {
		/*
		 * Switch this ring with some other ring from
		 * the default group.
		 */
		for (tring = defgrp->mrg_rings; tring != NULL;
		    tring = tring->mr_next) {
			if (tring == (mac_ring_t *)mip->mi_default_tx_ring)
				continue;
			/*
			 * If this ring is part of the rings asked by the
			 * share we cannot use it for swapping.
			 */
			for (j = 0; j < nrings; j++) {
				if (rings[j] == tring)
					break;
			}
			if (j >= nrings)
				break;
		}
		if (tring == NULL) {
			mac_tx_client_restart((mac_client_handle_t)mcip);
			return (ENOSPC);
		}
		if (mac_group_mov_ring(mip, group, tring) != 0) {
			mac_tx_client_restart((mac_client_handle_t)mcip);
			return (ENOSPC);
		}
		if (mac_group_mov_ring(mip, defgrp, ring) != 0) {
			(void) mac_group_mov_ring(mip, defgrp, tring);
			mac_tx_client_restart((mac_client_handle_t)mcip);
			return (ENOSPC);
		}
	}
	mac_tx_client_restart((mac_client_handle_t)mcip);
	ASSERT(ring->mr_gh == (mac_group_handle_t)defgrp);
	return (0);
}

/*
 * Populate a zero-ring group with rings. If the share is non-NULL,
 * the rings are chosen according to that share.
 * Invoked after allocating a new RX or TX group through
 * mac_reserve_rx_group() or mac_reserve_tx_group(), respectively.
 * Returns zero on success, an errno otherwise.
 */
int
i_mac_group_allocate_rings(mac_impl_t *mip, mac_ring_type_t ring_type,
    mac_group_t *src_group, mac_group_t *new_group, mac_share_handle_t share,
    uint32_t ringcnt)
{
	mac_ring_t **rings, *ring;
	uint_t nrings;
	int rv = 0, i = 0, j;

	ASSERT((ring_type == MAC_RING_TYPE_RX &&
	    mip->mi_rx_group_type == MAC_GROUP_TYPE_DYNAMIC) ||
	    (ring_type == MAC_RING_TYPE_TX &&
	    mip->mi_tx_group_type == MAC_GROUP_TYPE_DYNAMIC));

	/*
	 * First find the rings to allocate to the group.
	 */
	if (share != 0) {
		/* get rings through ms_squery() */
		mip->mi_share_capab.ms_squery(share, ring_type, NULL, &nrings);
		ASSERT(nrings != 0);
		rings = kmem_alloc(nrings * sizeof (mac_ring_handle_t),
		    KM_SLEEP);
		mip->mi_share_capab.ms_squery(share, ring_type,
		    (mac_ring_handle_t *)rings, &nrings);
		for (i = 0; i < nrings; i++) {
			/*
			 * If we have given this ring to a non-default
			 * group, we need to check if we can get this
			 * ring.
			 */
			ring = rings[i];
			if (ring->mr_gh != (mac_group_handle_t)src_group ||
			    ring == (mac_ring_t *)mip->mi_default_tx_ring) {
				if (mac_reclaim_ring_from_grp(mip, ring_type,
				    ring, rings, nrings) != 0) {
					rv = ENOSPC;
					goto bail;
				}
			}
		}
	} else {
		/*
		 * Pick one ring from default group.
		 *
		 * for now pick the second ring which requires the first ring
		 * at index 0 to stay in the default group, since it is the
		 * ring which carries the multicast traffic.
		 * We need a better way for a driver to indicate this,
		 * for example a per-ring flag.
		 */
		rings = kmem_alloc(ringcnt * sizeof (mac_ring_handle_t),
		    KM_SLEEP);
		for (ring = src_group->mrg_rings; ring != NULL;
		    ring = ring->mr_next) {
			if (ring_type == MAC_RING_TYPE_RX &&
			    ring->mr_index == 0) {
				continue;
			}
			if (ring_type == MAC_RING_TYPE_TX &&
			    ring == (mac_ring_t *)mip->mi_default_tx_ring) {
				continue;
			}
			rings[i++] = ring;
			if (i == ringcnt)
				break;
		}
		ASSERT(ring != NULL);
		nrings = i;
		/* Not enough rings as required */
		if (nrings != ringcnt) {
			rv = ENOSPC;
			goto bail;
		}
	}

	switch (ring_type) {
	case MAC_RING_TYPE_RX:
		if (src_group->mrg_cur_count - nrings < 1) {
			/* we ran out of rings */
			rv = ENOSPC;
			goto bail;
		}

		/* move receive rings to new group */
		for (i = 0; i < nrings; i++) {
			rv = mac_group_mov_ring(mip, new_group, rings[i]);
			if (rv != 0) {
				/* move rings back on failure */
				for (j = 0; j < i; j++) {
					(void) mac_group_mov_ring(mip,
					    src_group, rings[j]);
				}
				goto bail;
			}
		}
		break;

	case MAC_RING_TYPE_TX: {
		mac_ring_t *tmp_ring;

		/* move the TX rings to the new group */
		for (i = 0; i < nrings; i++) {
			/* get the desired ring */
			tmp_ring = mac_reserve_tx_ring(mip, rings[i]);
			if (tmp_ring == NULL) {
				rv = ENOSPC;
				goto bail;
			}
			ASSERT(tmp_ring == rings[i]);
			rv = mac_group_mov_ring(mip, new_group, rings[i]);
			if (rv != 0) {
				/* cleanup on failure */
				for (j = 0; j < i; j++) {
					(void) mac_group_mov_ring(mip,
					    MAC_DEFAULT_TX_GROUP(mip),
					    rings[j]);
				}
				goto bail;
			}
		}
		break;
	}
	}

	/* add group to share */
	if (share != 0)
		mip->mi_share_capab.ms_sadd(share, new_group->mrg_driver);

bail:
	/* free temporary array of rings */
	kmem_free(rings, nrings * sizeof (mac_ring_handle_t));

	return (rv);
}

void
mac_group_add_client(mac_group_t *grp, mac_client_impl_t *mcip)
{
	mac_grp_client_t *mgcp;

	for (mgcp = grp->mrg_clients; mgcp != NULL; mgcp = mgcp->mgc_next) {
		if (mgcp->mgc_client == mcip)
			break;
	}

	ASSERT(mgcp == NULL);

	mgcp = kmem_zalloc(sizeof (mac_grp_client_t), KM_SLEEP);
	mgcp->mgc_client = mcip;
	mgcp->mgc_next = grp->mrg_clients;
	grp->mrg_clients = mgcp;
}

void
mac_group_remove_client(mac_group_t *grp, mac_client_impl_t *mcip)
{
	mac_grp_client_t *mgcp, **pprev;

	for (pprev = &grp->mrg_clients, mgcp = *pprev; mgcp != NULL;
	    pprev = &mgcp->mgc_next, mgcp = *pprev) {
		if (mgcp->mgc_client == mcip)
			break;
	}

	ASSERT(mgcp != NULL);

	*pprev = mgcp->mgc_next;
	kmem_free(mgcp, sizeof (mac_grp_client_t));
}

/*
 * Return true if any client on this group explicitly asked for HW
 * rings (of type mask) or have a bound share.
 */
static boolean_t
i_mac_clients_hw(mac_group_t *grp, uint32_t mask)
{
	mac_grp_client_t	*mgcip;
	mac_client_impl_t	*mcip;
	mac_resource_props_t	*mrp;

	for (mgcip = grp->mrg_clients; mgcip != NULL; mgcip = mgcip->mgc_next) {
		mcip = mgcip->mgc_client;
		mrp = MCIP_RESOURCE_PROPS(mcip);
		if (mcip->mci_share != 0 || (mrp->mrp_mask & mask) != 0)
			return (B_TRUE);
	}

	return (B_FALSE);
}

/*
 * Finds an available group and exclusively reserves it for a client.
 * The group is chosen to suit the flow's resource controls (bandwidth and
 * fanout requirements) and the address type.
 * If the requestor is the pimary MAC then return the group with the
 * largest number of rings, otherwise the default ring when available.
 */
mac_group_t *
mac_reserve_rx_group(mac_client_impl_t *mcip, uint8_t *mac_addr, boolean_t move)
{
	mac_share_handle_t	share = mcip->mci_share;
	mac_impl_t		*mip = mcip->mci_mip;
	mac_group_t		*grp = NULL;
	int			i;
	int			err = 0;
	mac_address_t		*map;
	mac_resource_props_t	*mrp = MCIP_RESOURCE_PROPS(mcip);
	int			nrings;
	int			donor_grp_rcnt;
	boolean_t		need_exclgrp = B_FALSE;
	int			need_rings = 0;
	mac_group_t		*candidate_grp = NULL;
	mac_client_impl_t	*gclient;
	mac_group_t		*donorgrp = NULL;
	boolean_t		rxhw = mrp->mrp_mask & MRP_RX_RINGS;
	boolean_t		unspec = mrp->mrp_mask & MRP_RXRINGS_UNSPEC;
	boolean_t		isprimary;

	ASSERT(MAC_PERIM_HELD((mac_handle_t)mip));

	isprimary = mcip->mci_flent->fe_type & FLOW_PRIMARY_MAC;

	/*
	 * Check if a group already has this MAC address (case of VLANs)
	 * unless we are moving this MAC client from one group to another.
	 */
	if (!move && (map = mac_find_macaddr(mip, mac_addr)) != NULL) {
		if (map->ma_group != NULL)
			return (map->ma_group);
	}

	if (mip->mi_rx_groups == NULL || mip->mi_rx_group_count == 0)
		return (NULL);

	/*
	 * If this client is requesting exclusive MAC access then
	 * return NULL to ensure the client uses the default group.
	 */
	if (mcip->mci_state_flags & MCIS_EXCLUSIVE)
		return (NULL);

	/* For dynamic groups default unspecified to 1 */
	if (rxhw && unspec &&
	    mip->mi_rx_group_type == MAC_GROUP_TYPE_DYNAMIC) {
		mrp->mrp_nrxrings = 1;
	}

	/*
	 * For static grouping we allow only specifying rings=0 and
	 * unspecified
	 */
	if (rxhw && mrp->mrp_nrxrings > 0 &&
	    mip->mi_rx_group_type == MAC_GROUP_TYPE_STATIC) {
		return (NULL);
	}

	if (rxhw) {
		/*
		 * We have explicitly asked for a group (with nrxrings,
		 * if unspec).
		 */
		if (unspec || mrp->mrp_nrxrings > 0) {
			need_exclgrp = B_TRUE;
			need_rings = mrp->mrp_nrxrings;
		} else if (mrp->mrp_nrxrings == 0) {
			/*
			 * We have asked for a software group.
			 */
			return (NULL);
		}
	} else if (isprimary && mip->mi_nactiveclients == 1 &&
	    mip->mi_rx_group_type == MAC_GROUP_TYPE_DYNAMIC) {
		/*
		 * If the primary is the only active client on this
		 * mip and we have not asked for any rings, we give
		 * it the default group so that the primary gets to
		 * use all the rings.
		 */
		return (NULL);
	}

	/* The group that can donate rings */
	donorgrp = mip->mi_rx_donor_grp;

	/*
	 * The number of rings that the default group can donate.
	 * We need to leave at least one ring.
	 */
	donor_grp_rcnt = donorgrp->mrg_cur_count - 1;

	/*
	 * Try to exclusively reserve a RX group.
	 *
	 * For flows requiring HW_DEFAULT_RING (unicast flow of the primary
	 * client), try to reserve the a non-default RX group and give
	 * it all the rings from the donor group, except the default ring
	 *
	 * For flows requiring HW_RING (unicast flow of other clients), try
	 * to reserve non-default RX group with the specified number of
	 * rings, if available.
	 *
	 * For flows that have not asked for software or hardware ring,
	 * try to reserve a non-default group with 1 ring, if available.
	 */
	for (i = 1; i < mip->mi_rx_group_count; i++) {
		grp = &mip->mi_rx_groups[i];

		DTRACE_PROBE3(rx__group__trying, char *, mip->mi_name,
		    int, grp->mrg_index, mac_group_state_t, grp->mrg_state);

		/*
		 * Check if this group could be a candidate group for
		 * eviction if we need a group for this MAC client,
		 * but there aren't any. A candidate group is one
		 * that didn't ask for an exclusive group, but got
		 * one and it has enough rings (combined with what
		 * the donor group can donate) for the new MAC
		 * client.
		 */
		if (grp->mrg_state >= MAC_GROUP_STATE_RESERVED) {
			/*
			 * If the donor group is not the default
			 * group, don't bother looking for a candidate
			 * group. If we don't have enough rings we
			 * will check if the primary group can be
			 * vacated.
			 */
			if (candidate_grp == NULL &&
			    donorgrp == MAC_DEFAULT_RX_GROUP(mip)) {
				if (!i_mac_clients_hw(grp, MRP_RX_RINGS) &&
				    (unspec ||
				    (grp->mrg_cur_count + donor_grp_rcnt >=
				    need_rings))) {
					candidate_grp = grp;
				}
			}
			continue;
		}
		/*
		 * This group could already be SHARED by other multicast
		 * flows on this client. In that case, the group would
		 * be shared and has already been started.
		 */
		ASSERT(grp->mrg_state != MAC_GROUP_STATE_UNINIT);

		if ((grp->mrg_state == MAC_GROUP_STATE_REGISTERED) &&
		    (mac_start_group(grp) != 0)) {
			continue;
		}

		if (mip->mi_rx_group_type != MAC_GROUP_TYPE_DYNAMIC)
			break;
		ASSERT(grp->mrg_cur_count == 0);

		/*
		 * Populate the group. Rings should be taken
		 * from the donor group.
		 */
		nrings = rxhw ? need_rings : isprimary ? donor_grp_rcnt: 1;

		/*
		 * If the donor group can't donate, let's just walk and
		 * see if someone can vacate a group, so that we have
		 * enough rings for this, unless we already have
		 * identified a candiate group..
		 */
		if (nrings <= donor_grp_rcnt) {
			err = i_mac_group_allocate_rings(mip, MAC_RING_TYPE_RX,
			    donorgrp, grp, share, nrings);
			if (err == 0) {
				/*
				 * For a share i_mac_group_allocate_rings gets
				 * the rings from the driver, let's populate
				 * the property for the client now.
				 */
				if (share != 0) {
					mac_client_set_rings(
					    (mac_client_handle_t)mcip,
					    grp->mrg_cur_count, -1);
				}
				if (mac_is_primary_client(mcip) && !rxhw)
					mip->mi_rx_donor_grp = grp;
				break;
			}
		}

		DTRACE_PROBE3(rx__group__reserve__alloc__rings, char *,
		    mip->mi_name, int, grp->mrg_index, int, err);

		/*
		 * It's a dynamic group but the grouping operation
		 * failed.
		 */
		mac_stop_group(grp);
	}

	/* We didn't find an exclusive group for this MAC client */
	if (i >= mip->mi_rx_group_count) {

		if (!need_exclgrp)
			return (NULL);

		/*
		 * If we found a candidate group then move the
		 * existing MAC client from the candidate_group to the
		 * default group and give the candidate_group to the
		 * new MAC client. If we didn't find a candidate
		 * group, then check if the primary is in its own
		 * group and if it can make way for this MAC client.
		 */
		if (candidate_grp == NULL &&
		    donorgrp != MAC_DEFAULT_RX_GROUP(mip) &&
		    donorgrp->mrg_cur_count >= need_rings) {
			candidate_grp = donorgrp;
		}
		if (candidate_grp != NULL) {
			boolean_t	prim_grp = B_FALSE;

			/*
			 * Switch the existing MAC client from the
			 * candidate group to the default group. If
			 * the candidate group is the donor group,
			 * then after the switch we need to update the
			 * donor group too.
			 */
			grp = candidate_grp;
			gclient = grp->mrg_clients->mgc_client;
			VERIFY3P(gclient, !=, NULL);
			if (grp == mip->mi_rx_donor_grp)
				prim_grp = B_TRUE;
			if (mac_rx_switch_group(gclient, grp,
			    MAC_DEFAULT_RX_GROUP(mip)) != 0) {
				return (NULL);
			}
			if (prim_grp) {
				mip->mi_rx_donor_grp =
				    MAC_DEFAULT_RX_GROUP(mip);
				donorgrp = MAC_DEFAULT_RX_GROUP(mip);
			}

			/*
			 * Now give this group with the required rings
			 * to this MAC client.
			 */
			ASSERT(grp->mrg_state == MAC_GROUP_STATE_REGISTERED);
			if (mac_start_group(grp) != 0)
				return (NULL);

			if (mip->mi_rx_group_type != MAC_GROUP_TYPE_DYNAMIC)
				return (grp);

			donor_grp_rcnt = donorgrp->mrg_cur_count - 1;
			ASSERT(grp->mrg_cur_count == 0);
			ASSERT(donor_grp_rcnt >= need_rings);
			err = i_mac_group_allocate_rings(mip, MAC_RING_TYPE_RX,
			    donorgrp, grp, share, need_rings);
			if (err == 0) {
				/*
				 * For a share i_mac_group_allocate_rings gets
				 * the rings from the driver, let's populate
				 * the property for the client now.
				 */
				if (share != 0) {
					mac_client_set_rings(
					    (mac_client_handle_t)mcip,
					    grp->mrg_cur_count, -1);
				}
				DTRACE_PROBE2(rx__group__reserved,
				    char *, mip->mi_name, int, grp->mrg_index);
				return (grp);
			}
			DTRACE_PROBE3(rx__group__reserve__alloc__rings, char *,
			    mip->mi_name, int, grp->mrg_index, int, err);
			mac_stop_group(grp);
		}
		return (NULL);
	}
	ASSERT(grp != NULL);

	DTRACE_PROBE2(rx__group__reserved,
	    char *, mip->mi_name, int, grp->mrg_index);
	return (grp);
}

/*
 * mac_rx_release_group()
 *
 * Release the group when it has no remaining clients. The group is
 * stopped and its shares are removed and all rings are assigned back
 * to default group. This should never be called against the default
 * group.
 */
void
mac_release_rx_group(mac_client_impl_t *mcip, mac_group_t *group)
{
	mac_impl_t		*mip = mcip->mci_mip;
	mac_ring_t		*ring;

	ASSERT(group != MAC_DEFAULT_RX_GROUP(mip));
	ASSERT(MAC_GROUP_NO_CLIENT(group) == B_TRUE);

	if (mip->mi_rx_donor_grp == group)
		mip->mi_rx_donor_grp = MAC_DEFAULT_RX_GROUP(mip);

	/*
	 * This is the case where there are no clients left. Any
	 * SRS etc on this group have also be quiesced.
	 */
	for (ring = group->mrg_rings; ring != NULL; ring = ring->mr_next) {
		if (ring->mr_classify_type == MAC_HW_CLASSIFIER) {
			ASSERT(group->mrg_state == MAC_GROUP_STATE_RESERVED);
			/*
			 * Remove the SRS associated with the HW ring.
			 * As a result, polling will be disabled.
			 */
			ring->mr_srs = NULL;
		}
		ASSERT(group->mrg_state < MAC_GROUP_STATE_RESERVED ||
		    ring->mr_state == MR_INUSE);
		if (ring->mr_state == MR_INUSE) {
			mac_stop_ring(ring);
			ring->mr_flag = 0;
		}
	}

	/* remove group from share */
	if (mcip->mci_share != 0) {
		mip->mi_share_capab.ms_sremove(mcip->mci_share,
		    group->mrg_driver);
	}

	if (mip->mi_rx_group_type == MAC_GROUP_TYPE_DYNAMIC) {
		mac_ring_t *ring;

		/*
		 * Rings were dynamically allocated to group.
		 * Move rings back to default group.
		 */
		while ((ring = group->mrg_rings) != NULL) {
			(void) mac_group_mov_ring(mip, mip->mi_rx_donor_grp,
			    ring);
		}
	}
	mac_stop_group(group);
	/*
	 * Possible improvement: See if we can assign the group just released
	 * to a another client of the mip
	 */
}

/*
 * Move the MAC address from fgrp to tgrp.
 */
static int
mac_rx_move_macaddr(mac_client_impl_t *mcip, mac_group_t *fgrp,
    mac_group_t *tgrp)
{
	mac_impl_t		*mip = mcip->mci_mip;
	uint8_t			maddr[MAXMACADDRLEN];
	int			err = 0;
	uint16_t		vid;
	mac_unicast_impl_t	*muip;
	boolean_t		use_hw;

	mac_rx_client_quiesce((mac_client_handle_t)mcip);
	VERIFY3P(mcip->mci_unicast, !=, NULL);
	bcopy(mcip->mci_unicast->ma_addr, maddr, mcip->mci_unicast->ma_len);

	/*
	 * Does the client require MAC address hardware classifiction?
	 */
	use_hw = (mcip->mci_state_flags & MCIS_UNICAST_HW) != 0;
	vid = i_mac_flow_vid(mcip->mci_flent);

	/*
	 * You can never move an address that is shared by multiple
	 * clients. mac_datapath_setup() ensures that clients sharing
	 * an address are placed on the default group. This guarantees
	 * that a non-default group will only ever have one client and
	 * thus make full use of HW filters.
	 */
	if (mac_check_macaddr_shared(mcip->mci_unicast))
		return (EINVAL);

	err = mac_remove_macaddr_vlan(mcip->mci_unicast, vid);

	if (err != 0) {
		mac_rx_client_restart((mac_client_handle_t)mcip);
		return (err);
	}

<<<<<<< HEAD
	/*
	 * If this isn't the primary MAC address then the
	 * mac_address_t has been freed by the last call to
	 * mac_remove_macaddr_vlan(). In any case, NULL the reference
	 * to avoid a dangling pointer.
	 */
	mcip->mci_unicast = NULL;

	/*
	 * We also have to NULL all the mui_map references -- sun4v
	 * strikes again!
	 */
=======
	/*
	 * If this isn't the primary MAC address then the
	 * mac_address_t has been freed by the last call to
	 * mac_remove_macaddr_vlan(). In any case, NULL the reference
	 * to avoid a dangling pointer.
	 */
	mcip->mci_unicast = NULL;

	/*
	 * We also have to NULL all the mui_map references -- sun4v
	 * strikes again!
	 */
>>>>>>> 3d349c31
	rw_enter(&mcip->mci_rw_lock, RW_WRITER);
	for (muip = mcip->mci_unicast_list; muip != NULL; muip = muip->mui_next)
		muip->mui_map = NULL;
	rw_exit(&mcip->mci_rw_lock);

	/*
	 * Program the H/W Classifier first, if this fails we need not
	 * proceed with the other stuff.
	 */
	if ((err = mac_add_macaddr_vlan(mip, tgrp, maddr, vid, use_hw)) != 0) {
		int err2;

		/* Revert back the H/W Classifier */
		err2 = mac_add_macaddr_vlan(mip, fgrp, maddr, vid, use_hw);

		if (err2 != 0) {
			cmn_err(CE_WARN, "Failed to revert HW classification"
			    " on MAC %s, for client %s: %d.", mip->mi_name,
			    mcip->mci_name, err2);
		}

		mac_rx_client_restart((mac_client_handle_t)mcip);
		return (err);
	}

	/*
	 * Get a reference to the new mac_address_t and update the
	 * client's reference. Then restart the client and add the
	 * other clients of this MAC addr (if they exsit).
	 */
	mcip->mci_unicast = mac_find_macaddr(mip, maddr);
	rw_enter(&mcip->mci_rw_lock, RW_WRITER);
	for (muip = mcip->mci_unicast_list; muip != NULL; muip = muip->mui_next)
		muip->mui_map = mcip->mci_unicast;
	rw_exit(&mcip->mci_rw_lock);
	mac_rx_client_restart((mac_client_handle_t)mcip);
	return (0);
}

/*
 * Switch the MAC client from one group to another. This means we need
 * to remove the MAC address from the group, remove the MAC client,
 * teardown the SRSs and revert the group state. Then, we add the client
 * to the destination group, set the SRSs, and add the MAC address to the
 * group.
 */
int
mac_rx_switch_group(mac_client_impl_t *mcip, mac_group_t *fgrp,
    mac_group_t *tgrp)
{
	int			err;
	mac_group_state_t	next_state;
	mac_client_impl_t	*group_only_mcip;
	mac_client_impl_t	*gmcip;
	mac_impl_t		*mip = mcip->mci_mip;
	mac_grp_client_t	*mgcp;

	VERIFY3P(fgrp, ==, mcip->mci_flent->fe_rx_ring_group);

	if ((err = mac_rx_move_macaddr(mcip, fgrp, tgrp)) != 0)
		return (err);

	/*
	 * If the group is marked as reserved and in use by a single
	 * client, then there is an SRS to teardown.
	 */
	if (fgrp->mrg_state == MAC_GROUP_STATE_RESERVED &&
	    MAC_GROUP_ONLY_CLIENT(fgrp) != NULL) {
		mac_rx_srs_group_teardown(mcip->mci_flent, B_TRUE);
	}

	/*
	 * If we are moving the client from a non-default group, then
	 * we know that any additional clients on this group share the
	 * same MAC address. Since we moved the MAC address filter, we
	 * need to move these clients too.
	 *
	 * If we are moving the client from the default group and its
	 * MAC address has VLAN clients, then we must move those
	 * clients as well.
	 *
	 * In both cases the idea is the same: we moved the MAC
	 * address filter to the tgrp, so we must move all clients
	 * using that MAC address to tgrp as well.
	 */
	if (fgrp != MAC_DEFAULT_RX_GROUP(mip)) {
		mgcp = fgrp->mrg_clients;
		while (mgcp != NULL) {
			gmcip = mgcp->mgc_client;
			mgcp = mgcp->mgc_next;
			mac_group_remove_client(fgrp, gmcip);
			mac_group_add_client(tgrp, gmcip);
			gmcip->mci_flent->fe_rx_ring_group = tgrp;
		}
		mac_release_rx_group(mcip, fgrp);
		VERIFY3B(MAC_GROUP_NO_CLIENT(fgrp), ==, B_TRUE);
		mac_set_group_state(fgrp, MAC_GROUP_STATE_REGISTERED);
	} else {
		mac_group_remove_client(fgrp, mcip);
		mac_group_add_client(tgrp, mcip);
		mcip->mci_flent->fe_rx_ring_group = tgrp;

		/*
		 * If there are other clients (VLANs) sharing this address
		 * then move them too.
		 */
		if (mac_check_macaddr_shared(mcip->mci_unicast)) {
			/*
			 * We need to move all the clients that are using
			 * this MAC address.
			 */
			mgcp = fgrp->mrg_clients;
			while (mgcp != NULL) {
				gmcip = mgcp->mgc_client;
				mgcp = mgcp->mgc_next;
				if (mcip->mci_unicast == gmcip->mci_unicast) {
					mac_group_remove_client(fgrp, gmcip);
					mac_group_add_client(tgrp, gmcip);
					gmcip->mci_flent->fe_rx_ring_group =
					    tgrp;
				}
			}
		}

		/*
		 * The default group still handles multicast and
		 * broadcast traffic; it won't transition to
		 * MAC_GROUP_STATE_REGISTERED.
		 */
		if (fgrp->mrg_state == MAC_GROUP_STATE_RESERVED)
			mac_rx_group_unmark(fgrp, MR_CONDEMNED);
		mac_set_group_state(fgrp, MAC_GROUP_STATE_SHARED);
	}

	next_state = mac_group_next_state(tgrp, &group_only_mcip,
	    MAC_DEFAULT_RX_GROUP(mip), B_TRUE);
	mac_set_group_state(tgrp, next_state);

	/*
	 * If the destination group is reserved, then setup the SRSes.
	 * Otherwise make sure to use SW classification.
	 */
	if (tgrp->mrg_state == MAC_GROUP_STATE_RESERVED) {
		mac_rx_srs_group_setup(mcip, mcip->mci_flent, SRST_LINK);
		mac_fanout_setup(mcip, mcip->mci_flent,
		    MCIP_RESOURCE_PROPS(mcip), mac_rx_deliver, mcip, NULL,
		    NULL);
		mac_rx_group_unmark(tgrp, MR_INCIPIENT);
	} else {
		mac_rx_switch_grp_to_sw(tgrp);
	}

	return (0);
}

/*
 * Reserves a TX group for the specified share. Invoked by mac_tx_srs_setup()
 * when a share was allocated to the client.
 */
mac_group_t *
mac_reserve_tx_group(mac_client_impl_t *mcip, boolean_t move)
{
	mac_impl_t		*mip = mcip->mci_mip;
	mac_group_t		*grp = NULL;
	int			rv;
	int			i;
	int			err;
	mac_group_t		*defgrp;
	mac_share_handle_t	share = mcip->mci_share;
	mac_resource_props_t	*mrp = MCIP_RESOURCE_PROPS(mcip);
	int			nrings;
	int			defnrings;
	boolean_t		need_exclgrp = B_FALSE;
	int			need_rings = 0;
	mac_group_t		*candidate_grp = NULL;
	mac_client_impl_t	*gclient;
	mac_resource_props_t	*gmrp;
	boolean_t		txhw = mrp->mrp_mask & MRP_TX_RINGS;
	boolean_t		unspec = mrp->mrp_mask & MRP_TXRINGS_UNSPEC;
	boolean_t		isprimary;

	isprimary = mcip->mci_flent->fe_type & FLOW_PRIMARY_MAC;

	/*
	 * When we come here for a VLAN on the primary (dladm create-vlan),
	 * we need to pair it along with the primary (to keep it consistent
	 * with the RX side). So, we check if the primary is already assigned
	 * to a group and return the group if so. The other way is also
	 * true, i.e. the VLAN is already created and now we are plumbing
	 * the primary.
	 */
	if (!move && isprimary) {
		for (gclient = mip->mi_clients_list; gclient != NULL;
		    gclient = gclient->mci_client_next) {
			if (gclient->mci_flent->fe_type & FLOW_PRIMARY_MAC &&
			    gclient->mci_flent->fe_tx_ring_group != NULL) {
				return (gclient->mci_flent->fe_tx_ring_group);
			}
		}
	}

	if (mip->mi_tx_groups == NULL || mip->mi_tx_group_count == 0)
		return (NULL);

	/* For dynamic groups, default unspec to 1 */
	if (txhw && unspec &&
	    mip->mi_tx_group_type == MAC_GROUP_TYPE_DYNAMIC) {
		mrp->mrp_ntxrings = 1;
	}
	/*
	 * For static grouping we allow only specifying rings=0 and
	 * unspecified
	 */
	if (txhw && mrp->mrp_ntxrings > 0 &&
	    mip->mi_tx_group_type == MAC_GROUP_TYPE_STATIC) {
		return (NULL);
	}

	if (txhw) {
		/*
		 * We have explicitly asked for a group (with ntxrings,
		 * if unspec).
		 */
		if (unspec || mrp->mrp_ntxrings > 0) {
			need_exclgrp = B_TRUE;
			need_rings = mrp->mrp_ntxrings;
		} else if (mrp->mrp_ntxrings == 0) {
			/*
			 * We have asked for a software group.
			 */
			return (NULL);
		}
	}
	defgrp = MAC_DEFAULT_TX_GROUP(mip);
	/*
	 * The number of rings that the default group can donate.
	 * We need to leave at least one ring - the default ring - in
	 * this group.
	 */
	defnrings = defgrp->mrg_cur_count - 1;

	/*
	 * Primary gets default group unless explicitly told not
	 * to  (i.e. rings > 0).
	 */
	if (isprimary && !need_exclgrp)
		return (NULL);

	nrings = (mrp->mrp_mask & MRP_TX_RINGS) != 0 ? mrp->mrp_ntxrings : 1;
	for (i = 0; i <  mip->mi_tx_group_count; i++) {
		grp = &mip->mi_tx_groups[i];
		if ((grp->mrg_state == MAC_GROUP_STATE_RESERVED) ||
		    (grp->mrg_state == MAC_GROUP_STATE_UNINIT)) {
			/*
			 * Select a candidate for replacement if we don't
			 * get an exclusive group. A candidate group is one
			 * that didn't ask for an exclusive group, but got
			 * one and it has enough rings (combined with what
			 * the default group can donate) for the new MAC
			 * client.
			 */
			if (grp->mrg_state == MAC_GROUP_STATE_RESERVED &&
			    candidate_grp == NULL) {
				gclient = MAC_GROUP_ONLY_CLIENT(grp);
				VERIFY3P(gclient, !=, NULL);
				gmrp = MCIP_RESOURCE_PROPS(gclient);
				if (gclient->mci_share == 0 &&
				    (gmrp->mrp_mask & MRP_TX_RINGS) == 0 &&
				    (unspec ||
				    (grp->mrg_cur_count + defnrings) >=
				    need_rings)) {
					candidate_grp = grp;
				}
			}
			continue;
		}
		/*
		 * If the default can't donate let's just walk and
		 * see if someone can vacate a group, so that we have
		 * enough rings for this.
		 */
		if (mip->mi_tx_group_type != MAC_GROUP_TYPE_DYNAMIC ||
		    nrings <= defnrings) {
			if (grp->mrg_state == MAC_GROUP_STATE_REGISTERED) {
				rv = mac_start_group(grp);
				ASSERT(rv == 0);
			}
			break;
		}
	}

	/* The default group */
	if (i >= mip->mi_tx_group_count) {
		/*
		 * If we need an exclusive group and have identified a
		 * candidate group we switch the MAC client from the
		 * candidate group to the default group and give the
		 * candidate group to this client.
		 */
		if (need_exclgrp && candidate_grp != NULL) {
			/*
			 * Switch the MAC client from the candidate
			 * group to the default group. We know the
			 * candidate_grp came from a reserved group
			 * and thus only has one client.
			 */
			grp = candidate_grp;
			gclient = MAC_GROUP_ONLY_CLIENT(grp);
			VERIFY3P(gclient, !=, NULL);
			mac_tx_client_quiesce((mac_client_handle_t)gclient);
			mac_tx_switch_group(gclient, grp, defgrp);
			mac_tx_client_restart((mac_client_handle_t)gclient);

			/*
			 * Give the candidate group with the specified number
			 * of rings to this MAC client.
			 */
			ASSERT(grp->mrg_state == MAC_GROUP_STATE_REGISTERED);
			rv = mac_start_group(grp);
			ASSERT(rv == 0);

			if (mip->mi_tx_group_type != MAC_GROUP_TYPE_DYNAMIC)
				return (grp);

			ASSERT(grp->mrg_cur_count == 0);
			ASSERT(defgrp->mrg_cur_count > need_rings);

			err = i_mac_group_allocate_rings(mip, MAC_RING_TYPE_TX,
			    defgrp, grp, share, need_rings);
			if (err == 0) {
				/*
				 * For a share i_mac_group_allocate_rings gets
				 * the rings from the driver, let's populate
				 * the property for the client now.
				 */
				if (share != 0) {
					mac_client_set_rings(
					    (mac_client_handle_t)mcip, -1,
					    grp->mrg_cur_count);
				}
				mip->mi_tx_group_free--;
				return (grp);
			}
			DTRACE_PROBE3(tx__group__reserve__alloc__rings, char *,
			    mip->mi_name, int, grp->mrg_index, int, err);
			mac_stop_group(grp);
		}
		return (NULL);
	}
	/*
	 * We got an exclusive group, but it is not dynamic.
	 */
	if (mip->mi_tx_group_type != MAC_GROUP_TYPE_DYNAMIC) {
		mip->mi_tx_group_free--;
		return (grp);
	}

	rv = i_mac_group_allocate_rings(mip, MAC_RING_TYPE_TX, defgrp, grp,
	    share, nrings);
	if (rv != 0) {
		DTRACE_PROBE3(tx__group__reserve__alloc__rings,
		    char *, mip->mi_name, int, grp->mrg_index, int, rv);
		mac_stop_group(grp);
		return (NULL);
	}
	/*
	 * For a share i_mac_group_allocate_rings gets the rings from the
	 * driver, let's populate the property for the client now.
	 */
	if (share != 0) {
		mac_client_set_rings((mac_client_handle_t)mcip, -1,
		    grp->mrg_cur_count);
	}
	mip->mi_tx_group_free--;
	return (grp);
}

void
mac_release_tx_group(mac_client_impl_t *mcip, mac_group_t *grp)
{
	mac_impl_t		*mip = mcip->mci_mip;
	mac_share_handle_t	share = mcip->mci_share;
	mac_ring_t		*ring;
	mac_soft_ring_set_t	*srs = MCIP_TX_SRS(mcip);
	mac_group_t		*defgrp;

	defgrp = MAC_DEFAULT_TX_GROUP(mip);
	if (srs != NULL) {
		if (srs->srs_soft_ring_count > 0) {
			for (ring = grp->mrg_rings; ring != NULL;
			    ring = ring->mr_next) {
				ASSERT(mac_tx_srs_ring_present(srs, ring));
				mac_tx_invoke_callbacks(mcip,
				    (mac_tx_cookie_t)
				    mac_tx_srs_get_soft_ring(srs, ring));
				mac_tx_srs_del_ring(srs, ring);
			}
		} else {
			ASSERT(srs->srs_tx.st_arg2 != NULL);
			srs->srs_tx.st_arg2 = NULL;
			mac_srs_stat_delete(srs);
		}
	}
	if (share != 0)
		mip->mi_share_capab.ms_sremove(share, grp->mrg_driver);

	/* move the ring back to the pool */
	if (mip->mi_tx_group_type == MAC_GROUP_TYPE_DYNAMIC) {
		while ((ring = grp->mrg_rings) != NULL)
			(void) mac_group_mov_ring(mip, defgrp, ring);
	}
	mac_stop_group(grp);
	mip->mi_tx_group_free++;
}

/*
 * Disassociate a MAC client from a group, i.e go through the rings in the
 * group and delete all the soft rings tied to them.
 */
static void
mac_tx_dismantle_soft_rings(mac_group_t *fgrp, flow_entry_t *flent)
{
	mac_client_impl_t	*mcip = flent->fe_mcip;
	mac_soft_ring_set_t	*tx_srs;
	mac_srs_tx_t		*tx;
	mac_ring_t		*ring;

	tx_srs = flent->fe_tx_srs;
	tx = &tx_srs->srs_tx;

	/* Single ring case we haven't created any soft rings */
	if (tx->st_mode == SRS_TX_BW || tx->st_mode == SRS_TX_SERIALIZE ||
	    tx->st_mode == SRS_TX_DEFAULT) {
		tx->st_arg2 = NULL;
		mac_srs_stat_delete(tx_srs);
	/* Fanout case, where we have to dismantle the soft rings */
	} else {
		for (ring = fgrp->mrg_rings; ring != NULL;
		    ring = ring->mr_next) {
			ASSERT(mac_tx_srs_ring_present(tx_srs, ring));
			mac_tx_invoke_callbacks(mcip,
			    (mac_tx_cookie_t)mac_tx_srs_get_soft_ring(tx_srs,
			    ring));
			mac_tx_srs_del_ring(tx_srs, ring);
		}
		ASSERT(tx->st_arg2 == NULL);
	}
}

/*
 * Switch the MAC client from one group to another. This means we need
 * to remove the MAC client, teardown the SRSs and revert the group state.
 * Then, we add the client to the destination roup, set the SRSs etc.
 */
void
mac_tx_switch_group(mac_client_impl_t *mcip, mac_group_t *fgrp,
    mac_group_t *tgrp)
{
	mac_client_impl_t	*group_only_mcip;
	mac_impl_t		*mip = mcip->mci_mip;
	flow_entry_t		*flent = mcip->mci_flent;
	mac_group_t		*defgrp;
	mac_grp_client_t	*mgcp;
	mac_client_impl_t	*gmcip;
	flow_entry_t		*gflent;

	defgrp = MAC_DEFAULT_TX_GROUP(mip);
	ASSERT(fgrp == flent->fe_tx_ring_group);

	if (fgrp == defgrp) {
		/*
		 * If this is the primary we need to find any VLANs on
		 * the primary and move them too.
		 */
		mac_group_remove_client(fgrp, mcip);
		mac_tx_dismantle_soft_rings(fgrp, flent);
		if (mac_check_macaddr_shared(mcip->mci_unicast)) {
			mgcp = fgrp->mrg_clients;
			while (mgcp != NULL) {
				gmcip = mgcp->mgc_client;
				mgcp = mgcp->mgc_next;
				if (mcip->mci_unicast != gmcip->mci_unicast)
					continue;
				mac_tx_client_quiesce(
				    (mac_client_handle_t)gmcip);

				gflent = gmcip->mci_flent;
				mac_group_remove_client(fgrp, gmcip);
				mac_tx_dismantle_soft_rings(fgrp, gflent);

				mac_group_add_client(tgrp, gmcip);
				gflent->fe_tx_ring_group = tgrp;
				/* We could directly set this to SHARED */
				tgrp->mrg_state = mac_group_next_state(tgrp,
				    &group_only_mcip, defgrp, B_FALSE);

				mac_tx_srs_group_setup(gmcip, gflent,
				    SRST_LINK);
				mac_fanout_setup(gmcip, gflent,
				    MCIP_RESOURCE_PROPS(gmcip), mac_rx_deliver,
				    gmcip, NULL, NULL);

				mac_tx_client_restart(
				    (mac_client_handle_t)gmcip);
			}
		}
		if (MAC_GROUP_NO_CLIENT(fgrp)) {
			mac_ring_t	*ring;
			int		cnt;
			int		ringcnt;

			fgrp->mrg_state = MAC_GROUP_STATE_REGISTERED;
			/*
			 * Additionally, we also need to stop all
			 * the rings in the default group, except
			 * the default ring. The reason being
			 * this group won't be released since it is
			 * the default group, so the rings won't
			 * be stopped otherwise.
			 */
			ringcnt = fgrp->mrg_cur_count;
			ring = fgrp->mrg_rings;
			for (cnt = 0; cnt < ringcnt; cnt++) {
				if (ring->mr_state == MR_INUSE &&
				    ring !=
				    (mac_ring_t *)mip->mi_default_tx_ring) {
					mac_stop_ring(ring);
					ring->mr_flag = 0;
				}
				ring = ring->mr_next;
			}
		} else if (MAC_GROUP_ONLY_CLIENT(fgrp) != NULL) {
			fgrp->mrg_state = MAC_GROUP_STATE_RESERVED;
		} else {
			ASSERT(fgrp->mrg_state == MAC_GROUP_STATE_SHARED);
		}
	} else {
		/*
		 * We could have VLANs sharing the non-default group with
		 * the primary.
		 */
		mgcp = fgrp->mrg_clients;
		while (mgcp != NULL) {
			gmcip = mgcp->mgc_client;
			mgcp = mgcp->mgc_next;
			if (gmcip == mcip)
				continue;
			mac_tx_client_quiesce((mac_client_handle_t)gmcip);
			gflent = gmcip->mci_flent;

			mac_group_remove_client(fgrp, gmcip);
			mac_tx_dismantle_soft_rings(fgrp, gflent);

			mac_group_add_client(tgrp, gmcip);
			gflent->fe_tx_ring_group = tgrp;
			/* We could directly set this to SHARED */
			tgrp->mrg_state = mac_group_next_state(tgrp,
			    &group_only_mcip, defgrp, B_FALSE);
			mac_tx_srs_group_setup(gmcip, gflent, SRST_LINK);
			mac_fanout_setup(gmcip, gflent,
			    MCIP_RESOURCE_PROPS(gmcip), mac_rx_deliver,
			    gmcip, NULL, NULL);

			mac_tx_client_restart((mac_client_handle_t)gmcip);
		}
		mac_group_remove_client(fgrp, mcip);
		mac_release_tx_group(mcip, fgrp);
		fgrp->mrg_state = MAC_GROUP_STATE_REGISTERED;
	}

	/* Add it to the tgroup */
	mac_group_add_client(tgrp, mcip);
	flent->fe_tx_ring_group = tgrp;
	tgrp->mrg_state = mac_group_next_state(tgrp, &group_only_mcip,
	    defgrp, B_FALSE);

	mac_tx_srs_group_setup(mcip, flent, SRST_LINK);
	mac_fanout_setup(mcip, flent, MCIP_RESOURCE_PROPS(mcip),
	    mac_rx_deliver, mcip, NULL, NULL);
}

/*
 * This is a 1-time control path activity initiated by the client (IP).
 * The mac perimeter protects against other simultaneous control activities,
 * for example an ioctl that attempts to change the degree of fanout and
 * increase or decrease the number of softrings associated with this Tx SRS.
 */
static mac_tx_notify_cb_t *
mac_client_tx_notify_add(mac_client_impl_t *mcip,
    mac_tx_notify_t notify, void *arg)
{
	mac_cb_info_t *mcbi;
	mac_tx_notify_cb_t *mtnfp;

	ASSERT(MAC_PERIM_HELD((mac_handle_t)mcip->mci_mip));

	mtnfp = kmem_zalloc(sizeof (mac_tx_notify_cb_t), KM_SLEEP);
	mtnfp->mtnf_fn = notify;
	mtnfp->mtnf_arg = arg;
	mtnfp->mtnf_link.mcb_objp = mtnfp;
	mtnfp->mtnf_link.mcb_objsize = sizeof (mac_tx_notify_cb_t);
	mtnfp->mtnf_link.mcb_flags = MCB_TX_NOTIFY_CB_T;

	mcbi = &mcip->mci_tx_notify_cb_info;
	mutex_enter(mcbi->mcbi_lockp);
	mac_callback_add(mcbi, &mcip->mci_tx_notify_cb_list, &mtnfp->mtnf_link);
	mutex_exit(mcbi->mcbi_lockp);
	return (mtnfp);
}

static void
mac_client_tx_notify_remove(mac_client_impl_t *mcip, mac_tx_notify_cb_t *mtnfp)
{
	mac_cb_info_t	*mcbi;
	mac_cb_t	**cblist;

	ASSERT(MAC_PERIM_HELD((mac_handle_t)mcip->mci_mip));

	if (!mac_callback_find(&mcip->mci_tx_notify_cb_info,
	    &mcip->mci_tx_notify_cb_list, &mtnfp->mtnf_link)) {
		cmn_err(CE_WARN,
		    "mac_client_tx_notify_remove: callback not "
		    "found, mcip 0x%p mtnfp 0x%p", (void *)mcip, (void *)mtnfp);
		return;
	}

	mcbi = &mcip->mci_tx_notify_cb_info;
	cblist = &mcip->mci_tx_notify_cb_list;
	mutex_enter(mcbi->mcbi_lockp);
	if (mac_callback_remove(mcbi, cblist, &mtnfp->mtnf_link))
		kmem_free(mtnfp, sizeof (mac_tx_notify_cb_t));
	else
		mac_callback_remove_wait(&mcip->mci_tx_notify_cb_info);
	mutex_exit(mcbi->mcbi_lockp);
}

/*
 * mac_client_tx_notify():
 * call to add and remove flow control callback routine.
 */
mac_tx_notify_handle_t
mac_client_tx_notify(mac_client_handle_t mch, mac_tx_notify_t callb_func,
    void *ptr)
{
	mac_client_impl_t	*mcip = (mac_client_impl_t *)mch;
	mac_tx_notify_cb_t	*mtnfp = NULL;

	i_mac_perim_enter(mcip->mci_mip);

	if (callb_func != NULL) {
		/* Add a notify callback */
		mtnfp = mac_client_tx_notify_add(mcip, callb_func, ptr);
	} else {
		mac_client_tx_notify_remove(mcip, (mac_tx_notify_cb_t *)ptr);
	}
	i_mac_perim_exit(mcip->mci_mip);

	return ((mac_tx_notify_handle_t)mtnfp);
}

void
mac_bridge_vectors(mac_bridge_tx_t txf, mac_bridge_rx_t rxf,
    mac_bridge_ref_t reff, mac_bridge_ls_t lsf)
{
	mac_bridge_tx_cb = txf;
	mac_bridge_rx_cb = rxf;
	mac_bridge_ref_cb = reff;
	mac_bridge_ls_cb = lsf;
}

int
mac_bridge_set(mac_handle_t mh, mac_handle_t link)
{
	mac_impl_t *mip = (mac_impl_t *)mh;
	int retv;

	mutex_enter(&mip->mi_bridge_lock);
	if (mip->mi_bridge_link == NULL) {
		mip->mi_bridge_link = link;
		retv = 0;
	} else {
		retv = EBUSY;
	}
	mutex_exit(&mip->mi_bridge_lock);
	if (retv == 0) {
		mac_poll_state_change(mh, B_FALSE);
		mac_capab_update(mh);
	}
	return (retv);
}

/*
 * Disable bridging on the indicated link.
 */
void
mac_bridge_clear(mac_handle_t mh, mac_handle_t link)
{
	mac_impl_t *mip = (mac_impl_t *)mh;

	mutex_enter(&mip->mi_bridge_lock);
	ASSERT(mip->mi_bridge_link == link);
	mip->mi_bridge_link = NULL;
	mutex_exit(&mip->mi_bridge_lock);
	mac_poll_state_change(mh, B_TRUE);
	mac_capab_update(mh);
}

void
mac_no_active(mac_handle_t mh)
{
	mac_impl_t *mip = (mac_impl_t *)mh;

	i_mac_perim_enter(mip);
	mip->mi_state_flags |= MIS_NO_ACTIVE;
	i_mac_perim_exit(mip);
}

/*
 * Walk the primary VLAN clients whenever the primary's rings property
 * changes and update the mac_resource_props_t for the VLAN's client.
 * We need to do this since we don't support setting these properties
 * on the primary's VLAN clients, but the VLAN clients have to
 * follow the primary w.r.t the rings property.
 */
void
mac_set_prim_vlan_rings(mac_impl_t  *mip, mac_resource_props_t *mrp)
{
	mac_client_impl_t	*vmcip;
	mac_resource_props_t	*vmrp;

	for (vmcip = mip->mi_clients_list; vmcip != NULL;
	    vmcip = vmcip->mci_client_next) {
		if (!(vmcip->mci_flent->fe_type & FLOW_PRIMARY_MAC) ||
		    mac_client_vid((mac_client_handle_t)vmcip) ==
		    VLAN_ID_NONE) {
			continue;
		}
		vmrp = MCIP_RESOURCE_PROPS(vmcip);

		vmrp->mrp_nrxrings =  mrp->mrp_nrxrings;
		if (mrp->mrp_mask & MRP_RX_RINGS)
			vmrp->mrp_mask |= MRP_RX_RINGS;
		else if (vmrp->mrp_mask & MRP_RX_RINGS)
			vmrp->mrp_mask &= ~MRP_RX_RINGS;

		vmrp->mrp_ntxrings =  mrp->mrp_ntxrings;
		if (mrp->mrp_mask & MRP_TX_RINGS)
			vmrp->mrp_mask |= MRP_TX_RINGS;
		else if (vmrp->mrp_mask & MRP_TX_RINGS)
			vmrp->mrp_mask &= ~MRP_TX_RINGS;

		if (mrp->mrp_mask & MRP_RXRINGS_UNSPEC)
			vmrp->mrp_mask |= MRP_RXRINGS_UNSPEC;
		else
			vmrp->mrp_mask &= ~MRP_RXRINGS_UNSPEC;

		if (mrp->mrp_mask & MRP_TXRINGS_UNSPEC)
			vmrp->mrp_mask |= MRP_TXRINGS_UNSPEC;
		else
			vmrp->mrp_mask &= ~MRP_TXRINGS_UNSPEC;
	}
}

/*
 * We are adding or removing ring(s) from a group. The source for taking
 * rings is the default group. The destination for giving rings back is
 * the default group.
 */
int
mac_group_ring_modify(mac_client_impl_t *mcip, mac_group_t *group,
    mac_group_t *defgrp)
{
	mac_resource_props_t	*mrp = MCIP_RESOURCE_PROPS(mcip);
	uint_t			modify;
	int			count;
	mac_ring_t		*ring;
	mac_ring_t		*next;
	mac_impl_t		*mip = mcip->mci_mip;
	mac_ring_t		**rings;
	uint_t			ringcnt;
	int			i = 0;
	boolean_t		rx_group = group->mrg_type == MAC_RING_TYPE_RX;
	int			start;
	int			end;
	mac_group_t		*tgrp;
	int			j;
	int			rv = 0;

	/*
	 * If we are asked for just a group, we give 1 ring, else
	 * the specified number of rings.
	 */
	if (rx_group) {
		ringcnt = (mrp->mrp_mask & MRP_RXRINGS_UNSPEC) ? 1:
		    mrp->mrp_nrxrings;
	} else {
		ringcnt = (mrp->mrp_mask & MRP_TXRINGS_UNSPEC) ? 1:
		    mrp->mrp_ntxrings;
	}

	/* don't allow modifying rings for a share for now. */
	ASSERT(mcip->mci_share == 0);

	if (ringcnt == group->mrg_cur_count)
		return (0);

	if (group->mrg_cur_count > ringcnt) {
		modify = group->mrg_cur_count - ringcnt;
		if (rx_group) {
			if (mip->mi_rx_donor_grp == group) {
				ASSERT(mac_is_primary_client(mcip));
				mip->mi_rx_donor_grp = defgrp;
			} else {
				defgrp = mip->mi_rx_donor_grp;
			}
		}
		ring = group->mrg_rings;
		rings = kmem_alloc(modify * sizeof (mac_ring_handle_t),
		    KM_SLEEP);
		j = 0;
		for (count = 0; count < modify; count++) {
			next = ring->mr_next;
			rv = mac_group_mov_ring(mip, defgrp, ring);
			if (rv != 0) {
				/* cleanup on failure */
				for (j = 0; j < count; j++) {
					(void) mac_group_mov_ring(mip, group,
					    rings[j]);
				}
				break;
			}
			rings[j++] = ring;
			ring = next;
		}
		kmem_free(rings, modify * sizeof (mac_ring_handle_t));
		return (rv);
	}
	if (ringcnt >= MAX_RINGS_PER_GROUP)
		return (EINVAL);

	modify = ringcnt - group->mrg_cur_count;

	if (rx_group) {
		if (group != mip->mi_rx_donor_grp)
			defgrp = mip->mi_rx_donor_grp;
		else
			/*
			 * This is the donor group with all the remaining
			 * rings. Default group now gets to be the donor
			 */
			mip->mi_rx_donor_grp = defgrp;
		start = 1;
		end = mip->mi_rx_group_count;
	} else {
		start = 0;
		end = mip->mi_tx_group_count - 1;
	}
	/*
	 * If the default doesn't have any rings, lets see if we can
	 * take rings given to an h/w client that doesn't need it.
	 * For now, we just see if there is  any one client that can donate
	 * all the required rings.
	 */
	if (defgrp->mrg_cur_count < (modify + 1)) {
		for (i = start; i < end; i++) {
			if (rx_group) {
				tgrp = &mip->mi_rx_groups[i];
				if (tgrp == group || tgrp->mrg_state <
				    MAC_GROUP_STATE_RESERVED) {
					continue;
				}
				if (i_mac_clients_hw(tgrp, MRP_RX_RINGS))
					continue;
				mcip = tgrp->mrg_clients->mgc_client;
				VERIFY3P(mcip, !=, NULL);
				if ((tgrp->mrg_cur_count +
				    defgrp->mrg_cur_count) < (modify + 1)) {
					continue;
				}
				if (mac_rx_switch_group(mcip, tgrp,
				    defgrp) != 0) {
					return (ENOSPC);
				}
			} else {
				tgrp = &mip->mi_tx_groups[i];
				if (tgrp == group || tgrp->mrg_state <
				    MAC_GROUP_STATE_RESERVED) {
					continue;
				}
				if (i_mac_clients_hw(tgrp, MRP_TX_RINGS))
					continue;
				mcip = tgrp->mrg_clients->mgc_client;
				VERIFY3P(mcip, !=, NULL);
				if ((tgrp->mrg_cur_count +
				    defgrp->mrg_cur_count) < (modify + 1)) {
					continue;
				}
				/* OK, we can switch this to s/w */
				mac_tx_client_quiesce(
				    (mac_client_handle_t)mcip);
				mac_tx_switch_group(mcip, tgrp, defgrp);
				mac_tx_client_restart(
				    (mac_client_handle_t)mcip);
			}
		}
		if (defgrp->mrg_cur_count < (modify + 1))
			return (ENOSPC);
	}
	if ((rv = i_mac_group_allocate_rings(mip, group->mrg_type, defgrp,
	    group, mcip->mci_share, modify)) != 0) {
		return (rv);
	}
	return (0);
}

/*
 * Given the poolname in mac_resource_props, find the cpupart
 * that is associated with this pool.  The cpupart will be used
 * later for finding the cpus to be bound to the networking threads.
 *
 * use_default is set B_TRUE if pools are enabled and pool_default
 * is returned.  This avoids a 2nd lookup to set the poolname
 * for pool-effective.
 *
 * returns:
 *
 *    NULL -   pools are disabled or if the 'cpus' property is set.
 *    cpupart of pool_default  - pools are enabled and the pool
 *             is not available or poolname is blank
 *    cpupart of named pool    - pools are enabled and the pool
 *             is available.
 */
cpupart_t *
mac_pset_find(mac_resource_props_t *mrp, boolean_t *use_default)
{
	pool_t		*pool;
	cpupart_t	*cpupart;

	*use_default = B_FALSE;

	/* CPUs property is set */
	if (mrp->mrp_mask & MRP_CPUS)
		return (NULL);

	ASSERT(pool_lock_held());

	/* Pools are disabled, no pset */
	if (pool_state == POOL_DISABLED)
		return (NULL);

	/* Pools property is set */
	if (mrp->mrp_mask & MRP_POOL) {
		if ((pool = pool_lookup_pool_by_name(mrp->mrp_pool)) == NULL) {
			/* Pool not found */
			DTRACE_PROBE1(mac_pset_find_no_pool, char *,
			    mrp->mrp_pool);
			*use_default = B_TRUE;
			pool = pool_default;
		}
	/* Pools property is not set */
	} else {
		*use_default = B_TRUE;
		pool = pool_default;
	}

	/* Find the CPU pset that corresponds to the pool */
	mutex_enter(&cpu_lock);
	if ((cpupart = cpupart_find(pool->pool_pset->pset_id)) == NULL) {
		DTRACE_PROBE1(mac_find_pset_no_pset, psetid_t,
		    pool->pool_pset->pset_id);
	}
	mutex_exit(&cpu_lock);

	return (cpupart);
}

void
mac_set_pool_effective(boolean_t use_default, cpupart_t *cpupart,
    mac_resource_props_t *mrp, mac_resource_props_t *emrp)
{
	ASSERT(pool_lock_held());

	if (cpupart != NULL) {
		emrp->mrp_mask |= MRP_POOL;
		if (use_default) {
			(void) strcpy(emrp->mrp_pool,
			    "pool_default");
		} else {
			ASSERT(strlen(mrp->mrp_pool) != 0);
			(void) strcpy(emrp->mrp_pool,
			    mrp->mrp_pool);
		}
	} else {
		emrp->mrp_mask &= ~MRP_POOL;
		bzero(emrp->mrp_pool, MAXPATHLEN);
	}
}

struct mac_pool_arg {
	char		mpa_poolname[MAXPATHLEN];
	pool_event_t	mpa_what;
};

/*ARGSUSED*/
static uint_t
mac_pool_link_update(mod_hash_key_t key, mod_hash_val_t *val, void *arg)
{
	struct mac_pool_arg	*mpa = arg;
	mac_impl_t		*mip = (mac_impl_t *)val;
	mac_client_impl_t	*mcip;
	mac_resource_props_t	*mrp, *emrp;
	boolean_t		pool_update = B_FALSE;
	boolean_t		pool_clear = B_FALSE;
	boolean_t		use_default = B_FALSE;
	cpupart_t		*cpupart = NULL;

	mrp = kmem_zalloc(sizeof (*mrp), KM_SLEEP);
	i_mac_perim_enter(mip);
	for (mcip = mip->mi_clients_list; mcip != NULL;
	    mcip = mcip->mci_client_next) {
		pool_update = B_FALSE;
		pool_clear = B_FALSE;
		use_default = B_FALSE;
		mac_client_get_resources((mac_client_handle_t)mcip, mrp);
		emrp = MCIP_EFFECTIVE_PROPS(mcip);

		/*
		 * When pools are enabled
		 */
		if ((mpa->mpa_what == POOL_E_ENABLE) &&
		    ((mrp->mrp_mask & MRP_CPUS) == 0)) {
			mrp->mrp_mask |= MRP_POOL;
			pool_update = B_TRUE;
		}

		/*
		 * When pools are disabled
		 */
		if ((mpa->mpa_what == POOL_E_DISABLE) &&
		    ((mrp->mrp_mask & MRP_CPUS) == 0)) {
			mrp->mrp_mask |= MRP_POOL;
			pool_clear = B_TRUE;
		}

		/*
		 * Look for links with the pool property set and the poolname
		 * matching the one which is changing.
		 */
		if (strcmp(mrp->mrp_pool, mpa->mpa_poolname) == 0) {
			/*
			 * The pool associated with the link has changed.
			 */
			if (mpa->mpa_what == POOL_E_CHANGE) {
				mrp->mrp_mask |= MRP_POOL;
				pool_update = B_TRUE;
			}
		}

		/*
		 * This link is associated with pool_default and
		 * pool_default has changed.
		 */
		if ((mpa->mpa_what == POOL_E_CHANGE) &&
		    (strcmp(emrp->mrp_pool, "pool_default") == 0) &&
		    (strcmp(mpa->mpa_poolname, "pool_default") == 0)) {
			mrp->mrp_mask |= MRP_POOL;
			pool_update = B_TRUE;
		}

		/*
		 * Get new list of cpus for the pool, bind network
		 * threads to new list of cpus and update resources.
		 */
		if (pool_update) {
			if (MCIP_DATAPATH_SETUP(mcip)) {
				pool_lock();
				cpupart = mac_pset_find(mrp, &use_default);
				mac_fanout_setup(mcip, mcip->mci_flent, mrp,
				    mac_rx_deliver, mcip, NULL, cpupart);
				mac_set_pool_effective(use_default, cpupart,
				    mrp, emrp);
				pool_unlock();
			}
			mac_update_resources(mrp, MCIP_RESOURCE_PROPS(mcip),
			    B_FALSE);
		}

		/*
		 * Clear the effective pool and bind network threads
		 * to any available CPU.
		 */
		if (pool_clear) {
			if (MCIP_DATAPATH_SETUP(mcip)) {
				emrp->mrp_mask &= ~MRP_POOL;
				bzero(emrp->mrp_pool, MAXPATHLEN);
				mac_fanout_setup(mcip, mcip->mci_flent, mrp,
				    mac_rx_deliver, mcip, NULL, NULL);
			}
			mac_update_resources(mrp, MCIP_RESOURCE_PROPS(mcip),
			    B_FALSE);
		}
	}
	i_mac_perim_exit(mip);
	kmem_free(mrp, sizeof (*mrp));
	return (MH_WALK_CONTINUE);
}

static void
mac_pool_update(void *arg)
{
	mod_hash_walk(i_mac_impl_hash, mac_pool_link_update, arg);
	kmem_free(arg, sizeof (struct mac_pool_arg));
}

/*
 * Callback function to be executed when a noteworthy pool event
 * takes place.
 */
/* ARGSUSED */
static void
mac_pool_event_cb(pool_event_t what, poolid_t id, void *arg)
{
	pool_t			*pool;
	char			*poolname = NULL;
	struct mac_pool_arg	*mpa;

	pool_lock();
	mpa = kmem_zalloc(sizeof (struct mac_pool_arg), KM_SLEEP);

	switch (what) {
	case POOL_E_ENABLE:
	case POOL_E_DISABLE:
		break;

	case POOL_E_CHANGE:
		pool = pool_lookup_pool_by_id(id);
		if (pool == NULL) {
			kmem_free(mpa, sizeof (struct mac_pool_arg));
			pool_unlock();
			return;
		}
		pool_get_name(pool, &poolname);
		(void) strlcpy(mpa->mpa_poolname, poolname,
		    sizeof (mpa->mpa_poolname));
		break;

	default:
		kmem_free(mpa, sizeof (struct mac_pool_arg));
		pool_unlock();
		return;
	}
	pool_unlock();

	mpa->mpa_what = what;

	mac_pool_update(mpa);
}

/*
 * Set effective rings property. This could be called from datapath_setup/
 * datapath_teardown or set-linkprop.
 * If the group is reserved we just go ahead and set the effective rings.
 * Additionally, for TX this could mean the default group has lost/gained
 * some rings, so if the default group is reserved, we need to adjust the
 * effective rings for the default group clients. For RX, if we are working
 * with the non-default group, we just need to reset the effective props
 * for the default group clients.
 */
void
mac_set_rings_effective(mac_client_impl_t *mcip)
{
	mac_impl_t		*mip = mcip->mci_mip;
	mac_group_t		*grp;
	mac_group_t		*defgrp;
	flow_entry_t		*flent = mcip->mci_flent;
	mac_resource_props_t	*emrp = MCIP_EFFECTIVE_PROPS(mcip);
	mac_grp_client_t	*mgcp;
	mac_client_impl_t	*gmcip;

	grp = flent->fe_rx_ring_group;
	if (grp != NULL) {
		defgrp = MAC_DEFAULT_RX_GROUP(mip);
		/*
		 * If we have reserved a group, set the effective rings
		 * to the ring count in the group.
		 */
		if (grp->mrg_state == MAC_GROUP_STATE_RESERVED) {
			emrp->mrp_mask |= MRP_RX_RINGS;
			emrp->mrp_nrxrings = grp->mrg_cur_count;
		}

		/*
		 * We go through the clients in the shared group and
		 * reset the effective properties. It is possible this
		 * might have already been done for some client (i.e.
		 * if some client is being moved to a group that is
		 * already shared). The case where the default group is
		 * RESERVED is taken care of above (note in the RX side if
		 * there is a non-default group, the default group is always
		 * SHARED).
		 */
		if (grp != defgrp || grp->mrg_state == MAC_GROUP_STATE_SHARED) {
			if (grp->mrg_state == MAC_GROUP_STATE_SHARED)
				mgcp = grp->mrg_clients;
			else
				mgcp = defgrp->mrg_clients;
			while (mgcp != NULL) {
				gmcip = mgcp->mgc_client;
				emrp = MCIP_EFFECTIVE_PROPS(gmcip);
				if (emrp->mrp_mask & MRP_RX_RINGS) {
					emrp->mrp_mask &= ~MRP_RX_RINGS;
					emrp->mrp_nrxrings = 0;
				}
				mgcp = mgcp->mgc_next;
			}
		}
	}

	/* Now the TX side */
	grp = flent->fe_tx_ring_group;
	if (grp != NULL) {
		defgrp = MAC_DEFAULT_TX_GROUP(mip);

		if (grp->mrg_state == MAC_GROUP_STATE_RESERVED) {
			emrp->mrp_mask |= MRP_TX_RINGS;
			emrp->mrp_ntxrings = grp->mrg_cur_count;
		} else if (grp->mrg_state == MAC_GROUP_STATE_SHARED) {
			mgcp = grp->mrg_clients;
			while (mgcp != NULL) {
				gmcip = mgcp->mgc_client;
				emrp = MCIP_EFFECTIVE_PROPS(gmcip);
				if (emrp->mrp_mask & MRP_TX_RINGS) {
					emrp->mrp_mask &= ~MRP_TX_RINGS;
					emrp->mrp_ntxrings = 0;
				}
				mgcp = mgcp->mgc_next;
			}
		}

		/*
		 * If the group is not the default group and the default
		 * group is reserved, the ring count in the default group
		 * might have changed, update it.
		 */
		if (grp != defgrp &&
		    defgrp->mrg_state == MAC_GROUP_STATE_RESERVED) {
			gmcip = MAC_GROUP_ONLY_CLIENT(defgrp);
			emrp = MCIP_EFFECTIVE_PROPS(gmcip);
			emrp->mrp_ntxrings = defgrp->mrg_cur_count;
		}
	}
	emrp = MCIP_EFFECTIVE_PROPS(mcip);
}

/*
 * Check if the primary is in the default group. If so, see if we
 * can give it a an exclusive group now that another client is
 * being configured. We take the primary out of the default group
 * because the multicast/broadcast packets for the all the clients
 * will land in the default ring in the default group which means
 * any client in the default group, even if it is the only on in
 * the group, will lose exclusive access to the rings, hence
 * polling.
 */
mac_client_impl_t *
mac_check_primary_relocation(mac_client_impl_t *mcip, boolean_t rxhw)
{
	mac_impl_t		*mip = mcip->mci_mip;
	mac_group_t		*defgrp = MAC_DEFAULT_RX_GROUP(mip);
	flow_entry_t		*flent = mcip->mci_flent;
	mac_resource_props_t	*mrp = MCIP_RESOURCE_PROPS(mcip);
	uint8_t			*mac_addr;
	mac_group_t		*ngrp;

	/*
	 * Check if the primary is in the default group, if not
	 * or if it is explicitly configured to be in the default
	 * group OR set the RX rings property, return.
	 */
	if (flent->fe_rx_ring_group != defgrp || mrp->mrp_mask & MRP_RX_RINGS)
		return (NULL);

	/*
	 * If the new client needs an exclusive group and we
	 * don't have another for the primary, return.
	 */
	if (rxhw && mip->mi_rxhwclnt_avail < 2)
		return (NULL);

	mac_addr = flent->fe_flow_desc.fd_dst_mac;
	/*
	 * We call this when we are setting up the datapath for
	 * the first non-primary.
	 */
	ASSERT(mip->mi_nactiveclients == 2);

	/*
	 * OK, now we have the primary that needs to be relocated.
	 */
	ngrp =  mac_reserve_rx_group(mcip, mac_addr, B_TRUE);
	if (ngrp == NULL)
		return (NULL);
	if (mac_rx_switch_group(mcip, defgrp, ngrp) != 0) {
		mac_stop_group(ngrp);
		return (NULL);
	}
	return (mcip);
}

void
mac_transceiver_init(mac_impl_t *mip)
{
	if (mac_capab_get((mac_handle_t)mip, MAC_CAPAB_TRANSCEIVER,
	    &mip->mi_transceiver)) {
		/*
		 * The driver set a flag that we don't know about. In this case,
		 * we need to warn about that case and ignore this capability.
		 */
		if (mip->mi_transceiver.mct_flags != 0) {
			dev_err(mip->mi_dip, CE_WARN, "driver set transceiver "
			    "flags to invalid value: 0x%x, ignoring "
			    "capability", mip->mi_transceiver.mct_flags);
			bzero(&mip->mi_transceiver,
			    sizeof (mac_capab_transceiver_t));
		}
	} else {
			bzero(&mip->mi_transceiver,
			    sizeof (mac_capab_transceiver_t));
	}
}

int
mac_transceiver_count(mac_handle_t mh, uint_t *countp)
{
	mac_impl_t *mip = (mac_impl_t *)mh;

	ASSERT(MAC_PERIM_HELD(mh));

	if (mip->mi_transceiver.mct_ntransceivers == 0)
		return (ENOTSUP);

	*countp = mip->mi_transceiver.mct_ntransceivers;
	return (0);
}

int
mac_transceiver_info(mac_handle_t mh, uint_t tranid, boolean_t *present,
    boolean_t *usable)
{
	int ret;
	mac_transceiver_info_t info;

	mac_impl_t *mip = (mac_impl_t *)mh;

	ASSERT(MAC_PERIM_HELD(mh));

	if (mip->mi_transceiver.mct_info == NULL ||
	    mip->mi_transceiver.mct_ntransceivers == 0)
		return (ENOTSUP);

	if (tranid >= mip->mi_transceiver.mct_ntransceivers)
		return (EINVAL);

	bzero(&info, sizeof (mac_transceiver_info_t));
	if ((ret = mip->mi_transceiver.mct_info(mip->mi_driver, tranid,
	    &info)) != 0) {
		return (ret);
	}

	*present = info.mti_present;
	*usable = info.mti_usable;
	return (0);
}

int
mac_transceiver_read(mac_handle_t mh, uint_t tranid, uint_t page, void *buf,
    size_t nbytes, off_t offset, size_t *nread)
{
	int ret;
	size_t nr;
	mac_impl_t *mip = (mac_impl_t *)mh;

	ASSERT(MAC_PERIM_HELD(mh));

	if (mip->mi_transceiver.mct_read == NULL)
		return (ENOTSUP);

	if (tranid >= mip->mi_transceiver.mct_ntransceivers)
		return (EINVAL);

	/*
	 * All supported pages today are 256 bytes wide. Make sure offset +
	 * nbytes never exceeds that.
	 */
	if (offset < 0 || offset >= 256 || nbytes > 256 ||
	    offset + nbytes > 256)
		return (EINVAL);

	if (nread == NULL)
		nread = &nr;
	ret = mip->mi_transceiver.mct_read(mip->mi_driver, tranid, page, buf,
	    nbytes, offset, nread);
	if (ret == 0 && *nread > nbytes) {
		dev_err(mip->mi_dip, CE_PANIC, "driver wrote %lu bytes into "
		    "%lu byte sized buffer, possible memory corruption",
		    *nread, nbytes);
	}

	return (ret);
}

void
mac_led_init(mac_impl_t *mip)
{
	mip->mi_led_modes = MAC_LED_DEFAULT;

	if (!mac_capab_get((mac_handle_t)mip, MAC_CAPAB_LED, &mip->mi_led)) {
		bzero(&mip->mi_led, sizeof (mac_capab_led_t));
		return;
	}

	if (mip->mi_led.mcl_flags != 0) {
		dev_err(mip->mi_dip, CE_WARN, "driver set led capability "
		    "flags to invalid value: 0x%x, ignoring "
		    "capability", mip->mi_transceiver.mct_flags);
		bzero(&mip->mi_led, sizeof (mac_capab_led_t));
		return;
	}

	if ((mip->mi_led.mcl_modes & ~MAC_LED_ALL) != 0) {
		dev_err(mip->mi_dip, CE_WARN, "driver set led capability "
		    "supported modes to invalid value: 0x%x, ignoring "
		    "capability", mip->mi_transceiver.mct_flags);
		bzero(&mip->mi_led, sizeof (mac_capab_led_t));
		return;
	}
}

int
mac_led_get(mac_handle_t mh, mac_led_mode_t *supported, mac_led_mode_t *active)
{
	mac_impl_t *mip = (mac_impl_t *)mh;

	ASSERT(MAC_PERIM_HELD(mh));

	if (mip->mi_led.mcl_set == NULL)
		return (ENOTSUP);

	*supported = mip->mi_led.mcl_modes;
	*active = mip->mi_led_modes;

	return (0);
}

/*
 * Update and multiplex the various LED requests. We only ever send one LED to
 * the underlying driver at a time. As such, we end up multiplexing all
 * requested states and picking one to send down to the driver.
 */
int
mac_led_set(mac_handle_t mh, mac_led_mode_t desired)
{
	int ret;
	mac_led_mode_t driver;

	mac_impl_t *mip = (mac_impl_t *)mh;

	ASSERT(MAC_PERIM_HELD(mh));

	/*
	 * If we've been passed a desired value of zero, that indicates that
	 * we're basically resetting to the value of zero, which is our default
	 * value.
	 */
	if (desired == 0)
		desired = MAC_LED_DEFAULT;

	if (mip->mi_led.mcl_set == NULL)
		return (ENOTSUP);

	/*
	 * Catch both values that we don't know about and those that the driver
	 * doesn't support.
	 */
	if ((desired & ~MAC_LED_ALL) != 0)
		return (EINVAL);

	if ((desired & ~mip->mi_led.mcl_modes) != 0)
		return (ENOTSUP);

	/*
	 * If we have the same value, then there is nothing to do.
	 */
	if (desired == mip->mi_led_modes)
		return (0);

	/*
	 * Based on the desired value, determine what to send to the driver. We
	 * only will send a single bit to the driver at any given time. IDENT
	 * takes priority over OFF or ON. We also let OFF take priority over the
	 * rest.
	 */
	if (desired & MAC_LED_IDENT) {
		driver = MAC_LED_IDENT;
	} else if (desired & MAC_LED_OFF) {
		driver = MAC_LED_OFF;
	} else if (desired & MAC_LED_ON) {
		driver = MAC_LED_ON;
	} else {
		driver = MAC_LED_DEFAULT;
	}

	if ((ret = mip->mi_led.mcl_set(mip->mi_driver, driver, 0)) == 0) {
		mip->mi_led_modes = desired;
	}

	return (ret);
}

/*
 * Send packets through the Tx ring ('mrh') or through the default
 * handler if no ring is specified. Before passing the packet down to
 * the MAC provider, emulate any hardware offloads which have been
 * requested but are not supported by the provider.
 */
mblk_t *
mac_ring_tx(mac_handle_t mh, mac_ring_handle_t mrh, mblk_t *mp)
{
	mac_impl_t *mip = (mac_impl_t *)mh;

	if (mrh == NULL)
		mrh = mip->mi_default_tx_ring;

	if (mrh == NULL)
		return (mip->mi_tx(mip->mi_driver, mp));
	else
		return (mac_hwring_tx(mrh, mp));
}

/*
 * This is the final stop before reaching the underlying MAC provider.
 * This is also where the bridging hook is inserted. Packets that are
 * bridged will return through mac_bridge_tx(), with rh nulled out if
 * the bridge chooses to send output on a different link due to
 * forwarding.
 */
mblk_t *
mac_provider_tx(mac_impl_t *mip, mac_ring_handle_t rh, mblk_t *mp,
    mac_client_impl_t *mcip)
{
	/*
	 * If there is a bound Hybrid I/O share, send packets through
	 * the default tx ring. When there's a bound Hybrid I/O share,
	 * the tx rings of this client are mapped in the guest domain
	 * and not accessible from here.
	 */
	if (mcip->mci_state_flags & MCIS_SHARE_BOUND)
		rh = mip->mi_default_tx_ring;

	if (mip->mi_promisc_list != NULL)
		mac_promisc_dispatch(mip, mp, mcip, B_FALSE);

	if (mip->mi_bridge_link == NULL)
		return (mac_ring_tx((mac_handle_t)mip, rh, mp));
	else
		return (mac_bridge_tx(mip, rh, mp));
}<|MERGE_RESOLUTION|>--- conflicted
+++ resolved
@@ -1648,12 +1648,8 @@
 
 	if (rtype == MAC_RING_TYPE_RX) {
 		grp = mip->mi_rx_groups;
-<<<<<<< HEAD
-	} else if (rtype == MAC_RING_TYPE_TX) {
-=======
 	} else {
 		ASSERT(rtype == MAC_RING_TYPE_TX);
->>>>>>> 3d349c31
 		grp = mip->mi_tx_groups;
 	}
 
@@ -1757,11 +1753,7 @@
 	flow_entry_t		*flent = mcip->mci_flent;
 
 	mutex_enter(&flent->fe_lock);
-<<<<<<< HEAD
-	flent->fe_cb_fn = (flow_fn_t)mac_rx_def;
-=======
 	flent->fe_cb_fn = (flow_fn_t)mac_pkt_drop;
->>>>>>> 3d349c31
 	flent->fe_cb_arg1 = NULL;
 	flent->fe_cb_arg2 = NULL;
 	flent->fe_flags |= FE_MC_NO_DATAPATH;
@@ -5443,7 +5435,6 @@
 		mvp = mac_add_vlan(map, vid);
 	}
 
-<<<<<<< HEAD
 	/*
 	 * Set the VLAN HW filter if:
 	 *
@@ -5467,31 +5458,6 @@
 	map->ma_nusers++;
 
 	/*
-=======
-	/*
-	 * Set the VLAN HW filter if:
-	 *
-	 * o the MAC's VLAN HW filtering is enabled, and
-	 * o the address does not currently rely on promisc mode.
-	 *
-	 * This is called even when the client specifies an untagged
-	 * address (VLAN_ID_NONE) because some MAC providers require
-	 * setting additional bits to accept untagged traffic when
-	 * VLAN HW filtering is enabled.
-	 */
-	if (MAC_GROUP_HW_VLAN(group) &&
-	    map->ma_type != MAC_ADDRESS_TYPE_UNICAST_PROMISC) {
-		if ((err = mac_group_addvlan(group, vid)) != 0)
-			goto bail;
-
-		hw_vlan = B_TRUE;
-	}
-
-	VERIFY3S(map->ma_nusers, >=, 0);
-	map->ma_nusers++;
-
-	/*
->>>>>>> 3d349c31
 	 * If this MAC address already has a HW filter then simply
 	 * increment the counter.
 	 */
@@ -5571,14 +5537,11 @@
 		return (0);
 	}
 
-<<<<<<< HEAD
-=======
 	/*
 	 * We failed to set promisc mode and we are about to free 'map'.
 	 */
 	map->ma_nusers = 0;
 
->>>>>>> 3d349c31
 bail:
 	if (hw_vlan) {
 		int err2 = mac_group_remvlan(group, vid);
@@ -5609,7 +5572,6 @@
 
 	ASSERT(MAC_PERIM_HELD((mac_handle_t)mip));
 	VERIFY3P(map, ==, mac_find_macaddr(mip, map->ma_addr));
-<<<<<<< HEAD
 
 	if (vid == VLAN_ID_NONE) {
 		map->ma_untagged = B_FALSE;
@@ -5624,22 +5586,6 @@
 	    ((err = mac_group_remvlan(group, vid)) != 0))
 		return (err);
 
-=======
-
-	if (vid == VLAN_ID_NONE) {
-		map->ma_untagged = B_FALSE;
-		mvp = NULL;
-	} else {
-		mvp = mac_find_vlan(map, vid);
-		VERIFY3P(mvp, !=, NULL);
-	}
-
-	if (MAC_GROUP_HW_VLAN(group) &&
-	    map->ma_type == MAC_ADDRESS_TYPE_UNICAST_CLASSIFIED &&
-	    ((err = mac_group_remvlan(group, vid)) != 0))
-		return (err);
-
->>>>>>> 3d349c31
 	if (mvp != NULL)
 		mac_rem_vlan(map, mvp);
 
@@ -5677,9 +5623,6 @@
 			 * If we fail to remove the MAC address HW
 			 * filter but then also fail to re-add the
 			 * VLAN HW filter then we are in a busted
-<<<<<<< HEAD
-			 * state and should just crash.
-=======
 			 * state. We do our best by logging a warning
 			 * and returning the original 'err' that got
 			 * us here. At this point, traffic for this
@@ -5690,7 +5633,6 @@
 			 * classification according to mac to the
 			 * actual state of the provider, and report
 			 * and fix any inconsistencies.
->>>>>>> 3d349c31
 			 */
 			if (MAC_GROUP_HW_VLAN(group)) {
 				int err2;
@@ -5704,10 +5646,7 @@
 				}
 			}
 
-<<<<<<< HEAD
-=======
 			map->ma_nusers = 1;
->>>>>>> 3d349c31
 			return (err);
 		}
 
@@ -7365,7 +7304,6 @@
 		return (err);
 	}
 
-<<<<<<< HEAD
 	/*
 	 * If this isn't the primary MAC address then the
 	 * mac_address_t has been freed by the last call to
@@ -7378,20 +7316,6 @@
 	 * We also have to NULL all the mui_map references -- sun4v
 	 * strikes again!
 	 */
-=======
-	/*
-	 * If this isn't the primary MAC address then the
-	 * mac_address_t has been freed by the last call to
-	 * mac_remove_macaddr_vlan(). In any case, NULL the reference
-	 * to avoid a dangling pointer.
-	 */
-	mcip->mci_unicast = NULL;
-
-	/*
-	 * We also have to NULL all the mui_map references -- sun4v
-	 * strikes again!
-	 */
->>>>>>> 3d349c31
 	rw_enter(&mcip->mci_rw_lock, RW_WRITER);
 	for (muip = mcip->mci_unicast_list; muip != NULL; muip = muip->mui_next)
 		muip->mui_map = NULL;
