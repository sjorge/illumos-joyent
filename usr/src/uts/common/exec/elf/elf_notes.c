/*
 * CDDL HEADER START
 *
 * The contents of this file are subject to the terms of the
 * Common Development and Distribution License, Version 1.0 only
 * (the "License").  You may not use this file except in compliance
 * with the License.
 *
 * You can obtain a copy of the license at usr/src/OPENSOLARIS.LICENSE
 * or http://www.opensolaris.org/os/licensing.
 * See the License for the specific language governing permissions
 * and limitations under the License.
 *
 * When distributing Covered Code, include this CDDL HEADER in each
 * file and include the License file at usr/src/OPENSOLARIS.LICENSE.
 * If applicable, add the following below this CDDL HEADER, with the
 * fields enclosed by brackets "[]" replaced with your own identifying
 * information: Portions Copyright [yyyy] [name of copyright owner]
 *
 * CDDL HEADER END
 */
/*
 * Copyright 2004 Sun Microsystems, Inc.  All rights reserved.
 * Use is subject to license terms.
 */

/*
 * Copyright 2012 DEY Storage Systems, Inc.  All rights reserved.
<<<<<<< HEAD
 * Copyright 2018, Joyent, Inc.
=======
 * Copyright 2018 Joyent, Inc.
>>>>>>> bc4c0ff1
 */

#include <sys/types.h>
#include <sys/param.h>
#include <sys/thread.h>
#include <sys/sysmacros.h>
#include <sys/signal.h>
#include <sys/cred.h>
#include <sys/priv.h>
#include <sys/user.h>
#include <sys/file.h>
#include <sys/errno.h>
#include <sys/vnode.h>
#include <sys/mode.h>
#include <sys/vfs.h>
#include <sys/mman.h>
#include <sys/kmem.h>
#include <sys/proc.h>
#include <sys/pathname.h>
#include <sys/cmn_err.h>
#include <sys/systm.h>
#include <sys/elf.h>
#include <sys/vmsystm.h>
#include <sys/debug.h>
#include <sys/procfs.h>
#include <sys/regset.h>
#include <sys/auxv.h>
#include <sys/exec.h>
#include <sys/prsystm.h>
#include <sys/utsname.h>
#include <sys/zone.h>
#include <vm/as.h>
#include <vm/rm.h>
#include <sys/modctl.h>
#include <sys/systeminfo.h>
#include <sys/machelf.h>
#include <sys/sunddi.h>
#include "elf_impl.h"
#if defined(__i386) || defined(__i386_COMPAT)
#include <sys/sysi86.h>
#endif

void
setup_note_header(Phdr *v, proc_t *p)
{
	int nlwp = p->p_lwpcnt;
	int nzomb = p->p_zombcnt;
	int nfd;
	size_t size;
	prcred_t *pcrp;
	uf_info_t *fip;
	uf_entry_t *ufp;
	int fd;

	fip = P_FINFO(p);
	nfd = 0;
	mutex_enter(&fip->fi_lock);
	for (fd = 0; fd < fip->fi_nfiles; fd++) {
		UF_ENTER(ufp, fip, fd);
		if ((ufp->uf_file != NULL) && (ufp->uf_file->f_count > 0))
			nfd++;
		UF_EXIT(ufp);
	}
	mutex_exit(&fip->fi_lock);

	v[0].p_type = PT_NOTE;
	v[0].p_flags = PF_R;
	v[0].p_filesz = (sizeof (Note) * (10 + 3 * nlwp + nzomb + nfd))
	    + roundup(sizeof (psinfo_t), sizeof (Word))
	    + roundup(sizeof (pstatus_t), sizeof (Word))
	    + roundup(prgetprivsize(), sizeof (Word))
	    + roundup(priv_get_implinfo_size(), sizeof (Word))
	    + roundup(strlen(platform) + 1, sizeof (Word))
	    + roundup(strlen(p->p_zone->zone_name) + 1, sizeof (Word))
	    + roundup(__KERN_NAUXV_IMPL * sizeof (aux_entry_t), sizeof (Word))
	    + roundup(sizeof (utsname), sizeof (Word))
	    + roundup(sizeof (core_content_t), sizeof (Word))
	    + roundup(sizeof (prsecflags_t), sizeof (Word))
	    + (nlwp + nzomb) * roundup(sizeof (lwpsinfo_t), sizeof (Word))
	    + nlwp * roundup(sizeof (lwpstatus_t), sizeof (Word))
	    + nlwp * roundup(sizeof (prlwpname_t), sizeof (Word))
	    + nfd * roundup(sizeof (prfdinfo_t), sizeof (Word));

	if (curproc->p_agenttp != NULL) {
		v[0].p_filesz += sizeof (Note) +
		    roundup(sizeof (psinfo_t), sizeof (Word));
	}

	size = sizeof (prcred_t) + sizeof (gid_t) * (ngroups_max - 1);
	pcrp = kmem_alloc(size, KM_SLEEP);
	prgetcred(p, pcrp);
	if (pcrp->pr_ngroups != 0) {
		v[0].p_filesz += sizeof (Note) + roundup(sizeof (prcred_t) +
		    sizeof (gid_t) * (pcrp->pr_ngroups - 1), sizeof (Word));
	} else {
		v[0].p_filesz += sizeof (Note) +
		    roundup(sizeof (prcred_t), sizeof (Word));
	}
	kmem_free(pcrp, size);


#if defined(__i386) || defined(__i386_COMPAT)
	mutex_enter(&p->p_ldtlock);
	size = prnldt(p) * sizeof (struct ssd);
	mutex_exit(&p->p_ldtlock);
	if (size != 0)
		v[0].p_filesz += sizeof (Note) + roundup(size, sizeof (Word));
#endif	/* __i386 || __i386_COMPAT */

	if ((size = prhasx(p)? prgetprxregsize(p) : 0) != 0)
		v[0].p_filesz += nlwp * sizeof (Note)
		    + nlwp * roundup(size, sizeof (Word));

#if defined(__sparc)
	/*
	 * Figure out the number and sizes of register windows.
	 */
	{
		kthread_t *t = p->p_tlist;
		do {
			if ((size = prnwindows(ttolwp(t))) != 0) {
				size = sizeof (gwindows_t) -
				    (SPARC_MAXREGWINDOW - size) *
				    sizeof (struct rwindow);
				v[0].p_filesz += sizeof (Note) +
				    roundup(size, sizeof (Word));
			}
		} while ((t = t->t_forw) != p->p_tlist);
	}
	/*
	 * Space for the Ancillary State Registers.
	 */
	if (p->p_model == DATAMODEL_LP64)
		v[0].p_filesz += nlwp * sizeof (Note)
		    + nlwp * roundup(sizeof (asrset_t), sizeof (Word));
#endif /* __sparc */
}

int
write_elfnotes(proc_t *p, int sig, vnode_t *vp, offset_t offset,
    rlim64_t rlimit, cred_t *credp, core_content_t content)
{
	union {
		psinfo_t	psinfo;
		pstatus_t	pstatus;
		lwpsinfo_t	lwpsinfo;
		lwpstatus_t	lwpstatus;
#if defined(__sparc)
		gwindows_t	gwindows;
		asrset_t	asrset;
#endif /* __sparc */
		char		xregs[1];
		aux_entry_t	auxv[__KERN_NAUXV_IMPL];
		prcred_t	pcred;
		prpriv_t	ppriv;
		priv_impl_info_t prinfo;
		struct utsname	uts;
		prsecflags_t	psecflags;
	} *bigwad;

	size_t xregsize = prhasx(p)? prgetprxregsize(p) : 0;
	size_t crsize = sizeof (prcred_t) + sizeof (gid_t) * (ngroups_max - 1);
	size_t psize = prgetprivsize();
	size_t bigsize = MAX(psize, MAX(sizeof (*bigwad),
	    MAX(xregsize, crsize)));

	priv_impl_info_t *prii;

	lwpdir_t *ldp;
	lwpent_t *lep;
	kthread_t *t;
	klwp_t *lwp;
	user_t *up;
	int i;
	int nlwp;
	int nzomb;
	int error;
	uchar_t oldsig;
	uf_info_t *fip;
	int fd;
	vnode_t *vroot;

#if defined(__i386) || defined(__i386_COMPAT)
	struct ssd *ssd;
	size_t ssdsize;
#endif	/* __i386 || __i386_COMPAT */

	bigsize = MAX(bigsize, priv_get_implinfo_size());

	bigwad = kmem_alloc(bigsize, KM_SLEEP);

	/*
	 * The order of the elfnote entries should be same here
	 * and in the gcore(1) command.  Synchronization is
	 * needed between the kernel and gcore(1).
	 */

	/*
	 * Get the psinfo, and set the wait status to indicate that a core was
	 * dumped.  We have to forge this since p->p_wcode is not set yet.
	 */
	mutex_enter(&p->p_lock);
	prgetpsinfo(p, &bigwad->psinfo);
	mutex_exit(&p->p_lock);
	bigwad->psinfo.pr_wstat = wstat(CLD_DUMPED, sig);

	error = elfnote(vp, &offset, NT_PSINFO, sizeof (bigwad->psinfo),
	    (caddr_t)&bigwad->psinfo, rlimit, credp);
	if (error)
		goto done;

	/*
	 * Modify t_whystop and lwp_cursig so it appears that the current LWP
	 * is stopped after faulting on the signal that caused the core dump.
	 * As a result, prgetstatus() will record that signal, the saved
	 * lwp_siginfo, and its signal handler in the core file status.  We
	 * restore lwp_cursig in case a subsequent signal was received while
	 * dumping core.
	 */
	mutex_enter(&p->p_lock);
	lwp = ttolwp(curthread);

	oldsig = lwp->lwp_cursig;
	lwp->lwp_cursig = (uchar_t)sig;
	curthread->t_whystop = PR_FAULTED;

	prgetstatus(p, &bigwad->pstatus, p->p_zone);
	bigwad->pstatus.pr_lwp.pr_why = 0;

	curthread->t_whystop = 0;
	lwp->lwp_cursig = oldsig;
	mutex_exit(&p->p_lock);

	error = elfnote(vp, &offset, NT_PSTATUS, sizeof (bigwad->pstatus),
	    (caddr_t)&bigwad->pstatus, rlimit, credp);
	if (error)
		goto done;

	error = elfnote(vp, &offset, NT_PLATFORM, strlen(platform) + 1,
	    platform, rlimit, credp);
	if (error)
		goto done;

	up = PTOU(p);
	for (i = 0; i < __KERN_NAUXV_IMPL; i++) {
		bigwad->auxv[i].a_type = up->u_auxv[i].a_type;
		bigwad->auxv[i].a_un.a_val = up->u_auxv[i].a_un.a_val;
	}
	error = elfnote(vp, &offset, NT_AUXV, sizeof (bigwad->auxv),
	    (caddr_t)bigwad->auxv, rlimit, credp);
	if (error)
		goto done;

	bcopy(&utsname, &bigwad->uts, sizeof (struct utsname));
	if (!INGLOBALZONE(p)) {
		bcopy(p->p_zone->zone_nodename, &bigwad->uts.nodename,
		    _SYS_NMLN);
	}
	error = elfnote(vp, &offset, NT_UTSNAME, sizeof (struct utsname),
	    (caddr_t)&bigwad->uts, rlimit, credp);
	if (error)
		goto done;

	prgetsecflags(p, &bigwad->psecflags);
	error = elfnote(vp, &offset, NT_SECFLAGS, sizeof (prsecflags_t),
	    (caddr_t)&bigwad->psecflags, rlimit, credp);
	if (error)
		goto done;

	prgetcred(p, &bigwad->pcred);

	if (bigwad->pcred.pr_ngroups != 0) {
		crsize = sizeof (prcred_t) +
		    sizeof (gid_t) * (bigwad->pcred.pr_ngroups - 1);
	} else
		crsize = sizeof (prcred_t);

	error = elfnote(vp, &offset, NT_PRCRED, crsize,
	    (caddr_t)&bigwad->pcred, rlimit, credp);
	if (error)
		goto done;

	error = elfnote(vp, &offset, NT_CONTENT, sizeof (core_content_t),
	    (caddr_t)&content, rlimit, credp);
	if (error)
		goto done;

	prgetpriv(p, &bigwad->ppriv);

	error = elfnote(vp, &offset, NT_PRPRIV, psize,
	    (caddr_t)&bigwad->ppriv, rlimit, credp);
	if (error)
		goto done;

	prii = priv_hold_implinfo();
	error = elfnote(vp, &offset, NT_PRPRIVINFO, priv_get_implinfo_size(),
	    (caddr_t)prii, rlimit, credp);
	priv_release_implinfo();
	if (error)
		goto done;

	/* zone can't go away as long as process exists */
	error = elfnote(vp, &offset, NT_ZONENAME,
	    strlen(p->p_zone->zone_name) + 1, p->p_zone->zone_name,
	    rlimit, credp);
	if (error)
		goto done;


	/* open file table */
	mutex_enter(&p->p_lock);
	vroot = PTOU(p)->u_rdir;
	if (vroot == NULL)
		vroot = rootdir;

	VN_HOLD(vroot);
	mutex_exit(&p->p_lock);

	fip = P_FINFO(p);

	for (fd = 0; fd < fip->fi_nfiles; fd++) {
		uf_entry_t *ufp;
		vnode_t *fvp;
		struct file *fp;
		vattr_t vattr;
		prfdinfo_t fdinfo;

		bzero(&fdinfo, sizeof (fdinfo));

		mutex_enter(&fip->fi_lock);
		UF_ENTER(ufp, fip, fd);
		if (((fp = ufp->uf_file) == NULL) || (fp->f_count < 1)) {
			UF_EXIT(ufp);
			mutex_exit(&fip->fi_lock);
			continue;
		}

		fdinfo.pr_fd = fd;
		fdinfo.pr_fdflags = ufp->uf_flag;
		fdinfo.pr_fileflags = fp->f_flag2;
		fdinfo.pr_fileflags <<= 16;
		fdinfo.pr_fileflags |= fp->f_flag;
		if ((fdinfo.pr_fileflags & (FSEARCH | FEXEC)) == 0)
			fdinfo.pr_fileflags += FOPEN;
		fdinfo.pr_offset = fp->f_offset;


		fvp = fp->f_vnode;
		VN_HOLD(fvp);
		UF_EXIT(ufp);
		mutex_exit(&fip->fi_lock);

		/*
		 * There are some vnodes that have no corresponding
		 * path.  Its reasonable for this to fail, in which
		 * case the path will remain an empty string.
		 */
		(void) vnodetopath(vroot, fvp, fdinfo.pr_path,
		    sizeof (fdinfo.pr_path), credp);

		if (VOP_GETATTR(fvp, &vattr, 0, credp, NULL) != 0) {
			/*
			 * Try to write at least a subset of information
			 */
			fdinfo.pr_major = 0;
			fdinfo.pr_minor = 0;
			fdinfo.pr_ino = 0;
			fdinfo.pr_mode = 0;
			fdinfo.pr_uid = (uid_t)-1;
			fdinfo.pr_gid = (gid_t)-1;
			fdinfo.pr_rmajor = 0;
			fdinfo.pr_rminor = 0;
			fdinfo.pr_size = -1;

			error = elfnote(vp, &offset, NT_FDINFO,
			    sizeof (fdinfo), &fdinfo, rlimit, credp);
			VN_RELE(fvp);
			if (error) {
				VN_RELE(vroot);
				goto done;
			}
			continue;
		}

		if (fvp->v_type == VSOCK)
			fdinfo.pr_fileflags |= sock_getfasync(fvp);

		VN_RELE(fvp);

		/*
		 * This logic mirrors fstat(), which we cannot use
		 * directly, as it calls copyout().
		 */
		fdinfo.pr_major = getmajor(vattr.va_fsid);
		fdinfo.pr_minor = getminor(vattr.va_fsid);
		fdinfo.pr_ino = (ino64_t)vattr.va_nodeid;
		fdinfo.pr_mode = VTTOIF(vattr.va_type) | vattr.va_mode;
		fdinfo.pr_uid = vattr.va_uid;
		fdinfo.pr_gid = vattr.va_gid;
		fdinfo.pr_rmajor = getmajor(vattr.va_rdev);
		fdinfo.pr_rminor = getminor(vattr.va_rdev);
		fdinfo.pr_size = (off64_t)vattr.va_size;

		error = elfnote(vp, &offset, NT_FDINFO,
		    sizeof (fdinfo), &fdinfo, rlimit, credp);
		if (error) {
			VN_RELE(vroot);
			goto done;
		}
	}

	VN_RELE(vroot);

#if defined(__i386) || defined(__i386_COMPAT)
	mutex_enter(&p->p_ldtlock);
	ssdsize = prnldt(p) * sizeof (struct ssd);
	if (ssdsize != 0) {
		ssd = kmem_alloc(ssdsize, KM_SLEEP);
		prgetldt(p, ssd);
		error = elfnote(vp, &offset, NT_LDT, ssdsize,
		    (caddr_t)ssd, rlimit, credp);
		kmem_free(ssd, ssdsize);
	}
	mutex_exit(&p->p_ldtlock);
	if (error)
		goto done;
#endif	/* __i386 || defined(__i386_COMPAT) */

	nlwp = p->p_lwpcnt;
	nzomb = p->p_zombcnt;
	/* for each entry in the lwp directory ... */
	for (ldp = p->p_lwpdir; nlwp + nzomb != 0; ldp++) {
		prlwpname_t name = { 0, };

		if ((lep = ldp->ld_entry) == NULL)	/* empty slot */
			continue;

		if ((t = lep->le_thread) != NULL) {	/* active lwp */
			ASSERT(nlwp != 0);
			nlwp--;
			lwp = ttolwp(t);
			mutex_enter(&p->p_lock);
			prgetlwpsinfo(t, &bigwad->lwpsinfo);
			if (t->t_name != NULL) {
				(void) strlcpy(name.pr_lwpname, t->t_name,
				    sizeof (name.pr_lwpname));
			}
			mutex_exit(&p->p_lock);
		} else {				/* zombie lwp */
			ASSERT(nzomb != 0);
			nzomb--;
			bzero(&bigwad->lwpsinfo, sizeof (bigwad->lwpsinfo));
			bigwad->lwpsinfo.pr_lwpid = lep->le_lwpid;
			bigwad->lwpsinfo.pr_state = SZOMB;
			bigwad->lwpsinfo.pr_sname = 'Z';
			bigwad->lwpsinfo.pr_start.tv_sec = lep->le_start;
		}

		name.pr_lwpid = bigwad->lwpsinfo.pr_lwpid;

		error = elfnote(vp, &offset, NT_LWPSINFO,
		    sizeof (bigwad->lwpsinfo), (caddr_t)&bigwad->lwpsinfo,
		    rlimit, credp);
		if (error)
			goto done;

		if (t == NULL)		/* nothing more to do for a zombie */
			continue;

		mutex_enter(&p->p_lock);
		if (t == curthread) {
			/*
			 * Modify t_whystop and lwp_cursig so it appears that
			 * the current LWP is stopped after faulting on the
			 * signal that caused the core dump.  As a result,
			 * prgetlwpstatus() will record that signal, the saved
			 * lwp_siginfo, and its signal handler in the core file
			 * status.  We restore lwp_cursig in case a subsequent
			 * signal was received while dumping core.
			 */
			oldsig = lwp->lwp_cursig;
			lwp->lwp_cursig = (uchar_t)sig;
			t->t_whystop = PR_FAULTED;

			prgetlwpstatus(t, &bigwad->lwpstatus, p->p_zone);
			bigwad->lwpstatus.pr_why = 0;

			t->t_whystop = 0;
			lwp->lwp_cursig = oldsig;
		} else {
			prgetlwpstatus(t, &bigwad->lwpstatus, p->p_zone);
		}
		mutex_exit(&p->p_lock);
		error = elfnote(vp, &offset, NT_LWPSTATUS,
		    sizeof (bigwad->lwpstatus), (caddr_t)&bigwad->lwpstatus,
		    rlimit, credp);
		if (error)
			goto done;

		if ((error = elfnote(vp, &offset, NT_LWPNAME, sizeof (name),
		    (caddr_t)&name, rlimit, credp)) != 0)
			goto done;


#if defined(__sparc)
		/*
		 * Unspilled SPARC register windows.
		 */
		{
			size_t size = prnwindows(lwp);

			if (size != 0) {
				size = sizeof (gwindows_t) -
				    (SPARC_MAXREGWINDOW - size) *
				    sizeof (struct rwindow);
				prgetwindows(lwp, &bigwad->gwindows);
				error = elfnote(vp, &offset, NT_GWINDOWS,
				    size, (caddr_t)&bigwad->gwindows,
				    rlimit, credp);
				if (error)
					goto done;
			}
		}
		/*
		 * Ancillary State Registers.
		 */
		if (p->p_model == DATAMODEL_LP64) {
			prgetasregs(lwp, bigwad->asrset);
			error = elfnote(vp, &offset, NT_ASRS,
			    sizeof (asrset_t), (caddr_t)bigwad->asrset,
			    rlimit, credp);
			if (error)
				goto done;
		}
#endif /* __sparc */

		if (xregsize) {
			prgetprxregs(lwp, bigwad->xregs);
			error = elfnote(vp, &offset, NT_PRXREG,
			    xregsize, bigwad->xregs, rlimit, credp);
			if (error)
				goto done;
		}

		if (t->t_lwp->lwp_spymaster != NULL) {
			void *psaddr = t->t_lwp->lwp_spymaster;
#ifdef _ELF32_COMPAT
			/*
			 * On a 64-bit kernel with 32-bit ELF compatibility,
			 * this file is compiled into two different objects:
			 * one is compiled normally, and the other is compiled
			 * with _ELF32_COMPAT set -- and therefore with a
			 * psinfo_t defined to be a psinfo32_t.  However, the
			 * psinfo_t denoting our spymaster is always of the
			 * native type; if we are in the _ELF32_COMPAT case,
			 * we need to explicitly convert it.
			 */
			if (p->p_model == DATAMODEL_ILP32) {
				psinfo_kto32(psaddr, &bigwad->psinfo);
				psaddr = &bigwad->psinfo;
			}
#endif

			error = elfnote(vp, &offset, NT_SPYMASTER,
			    sizeof (psinfo_t), psaddr, rlimit, credp);
			if (error)
				goto done;
		}
	}
	ASSERT(nlwp == 0);

done:
	kmem_free(bigwad, bigsize);
	return (error);
}<|MERGE_RESOLUTION|>--- conflicted
+++ resolved
@@ -26,11 +26,7 @@
 
 /*
  * Copyright 2012 DEY Storage Systems, Inc.  All rights reserved.
-<<<<<<< HEAD
- * Copyright 2018, Joyent, Inc.
-=======
  * Copyright 2018 Joyent, Inc.
->>>>>>> bc4c0ff1
  */
 
 #include <sys/types.h>
