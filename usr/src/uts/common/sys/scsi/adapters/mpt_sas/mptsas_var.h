--- conflicted
+++ resolved
@@ -21,13 +21,8 @@
 
 /*
  * Copyright (c) 2009, 2010, Oracle and/or its affiliates. All rights reserved.
-<<<<<<< HEAD
- * Copyright 2014 Nexenta Systems, Inc. All rights reserved.
+ * Copyright 2015 Nexenta Systems, Inc. All rights reserved.
  * Copyright 2015, Joyent, Inc.
-=======
- * Copyright 2015 Nexenta Systems, Inc. All rights reserved.
- * Copyright (c) 2013, Joyent, Inc. All rights reserved.
->>>>>>> 39fd84a8
  * Copyright (c) 2014, Tegile Systems Inc. All rights reserved.
  */
 
