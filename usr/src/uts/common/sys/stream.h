/*
 * CDDL HEADER START
 *
 * The contents of this file are subject to the terms of the
 * Common Development and Distribution License (the "License").
 * You may not use this file except in compliance with the License.
 *
 * You can obtain a copy of the license at usr/src/OPENSOLARIS.LICENSE
 * or http://www.opensolaris.org/os/licensing.
 * See the License for the specific language governing permissions
 * and limitations under the License.
 *
 * When distributing Covered Code, include this CDDL HEADER in each
 * file and include the License file at usr/src/OPENSOLARIS.LICENSE.
 * If applicable, add the following below this CDDL HEADER, with the
 * fields enclosed by brackets "[]" replaced with your own identifying
 * information: Portions Copyright [yyyy] [name of copyright owner]
 *
 * CDDL HEADER END
 */
/*
 * Copyright 2009 Sun Microsystems, Inc.  All rights reserved.
 * Use is subject to license terms.
<<<<<<< HEAD
 * Copyright 2015 Joyent, Inc.  All rights reserved.
=======
 * Copyright 2018 OmniOS Community Edition (OmniOSce) Association.
>>>>>>> db1c88f6
 */

/*	Copyright (c) 1984, 1986, 1987, 1988, 1989 AT&T	*/
/*	  All Rights Reserved	*/


#ifndef _SYS_STREAM_H
#define	_SYS_STREAM_H

/*
 * For source compatibility
 */
#include <sys/isa_defs.h>
#ifdef _KERNEL
#include <sys/kmem.h>
#include <sys/uio.h>
#endif
#include <sys/poll.h>
#include <sys/strmdep.h>
#include <sys/cred.h>
#include <sys/t_lock.h>
#include <sys/model.h>

#ifdef	__cplusplus
extern "C" {
#endif

/*
 * Data queue.
 *
 * NOTE: The *only* public fields are documented in queue(9S).
 *       Everything else is implementation-private.
 *
 * The locking rules for the queue_t structure are extremely subtle and vary
 * widely depending on the field in question.  As such, each field is
 * annotated according to the following legend:
 *
 *   Q9S: The field is documented in queue(9S) and may be accessed without
 *        locks by a STREAMS module when inside an entry point (e.g., put(9E)).
 *        However, no fields can be directly modified unless q_lock is held
 *        (which is not possible in a DDI compliant STREAMS module), with the
 *        following exceptions:
 *
 *	   - q_ptr: can be modified as per the rules of the STREAMS module.
 *		    The STREAMS framework ignores q_ptr and thus imposes *no*
 *		    locking rules on it.
 *         - q_qinfo: can be modified before qprocson().
 *
 *	   - q_minpsz, q_maxpsz, q_hiwat, q_lowat: can be modified as per the
 *		    rules of the STREAMS module.  The STREAMS framework never
 *		    modifies these fields, and is tolerant of temporarily
 *		    stale field values.
 *
 *	  In general, the STREAMS framework employs one of the following
 *	  techniques to ensure STREAMS modules can safely access Q9S fields:
 *
 *	   - The field is only modified by the framework when the stream is
 *	     locked with strlock() (q_next).
 *
 *	   - The field is modified by the framework, but the modifies are
 *	     atomic, and temporarily stale values are harmless (q_count,
 *	     q_first, q_last).
 *
 *	   - The field is modified by the framework, but the field's visible
 *	     values are either constant or directly under the control
 *	     of the STREAMS module itself (q_flag).
 *
 *   QLK: The field must be accessed or modified under q_lock, except when
 *        the stream has been locked with strlock().  If multiple q_locks must
 *        be acquired, q_locks at higher addresses must be taken first.
 *
 *   STR: The field can be accessed without a lock, but must be modified under
 *	  strlock().
 *
 *   SQLK: The field must be accessed or modified under SQLOCK().
 *
 *   NOLK: The field can be accessed without a lock, but can only be modified
 *	   when the queue_t is not known to any other threads.
 *
 *   SVLK: The field must be accessed or modified under the service_queue lock.
 *         Note that service_lock must be taken after any needed q_locks,
 *	   and that no other lock should be taken while service_lock is held.
 *
 * In addition, it is always acceptable to modify a field that is not yet
 * known to any other threads -- and other special case exceptions exist in
 * the code.  Also, q_lock is used with q_wait to implement a stream head
 * monitor for reads and writes.
 */
typedef struct queue {
	struct qinit	*q_qinfo;	/* Q9S: Q processing procedure  */
	struct msgb	*q_first;	/* Q9S: first message in Q	*/
	struct msgb	*q_last;	/* Q9S: last message in Q	*/
	struct queue	*q_next;	/* Q9S: next Q in stream	*/
	struct queue	*q_link;	/* SVLK: next Q for scheduling	*/
	void		*q_ptr;		/* Q9S: module-specific data	*/
	size_t		q_count;	/* Q9S: number of bytes on Q	*/
	uint_t		q_flag;		/* Q9S: Q state			*/
	ssize_t		q_minpsz;	/* Q9S: smallest packet OK on Q */
	ssize_t		q_maxpsz;	/* Q9S: largest packet OK on Q	*/
	size_t		q_hiwat;	/* Q9S: Q high water mark	*/
	size_t		q_lowat;	/* Q9S: Q low water mark	*/
	struct qband	*q_bandp;	/* QLK: band flow information	*/
	kmutex_t	q_lock;		/* NOLK: structure lock		*/
	struct stdata 	*q_stream;	/* NOLK: stream backpointer	*/
	struct syncq	*q_syncq;	/* NOLK: associated syncq 	*/
	unsigned char	q_nband;	/* QLK: number of bands		*/
	kcondvar_t	q_wait;		/* NOLK: read/write sleep CV	*/
	struct queue	*q_nfsrv;	/* STR: next Q with svc routine */
	ushort_t	q_draining;	/* QLK: Q is draining		*/
	short		q_struiot;	/* QLK: sync streams Q UIO mode	*/
	clock_t		q_qtstamp;	/* QLK: when Q was enabled	*/
	size_t		q_mblkcnt;	/* QLK: mblk count		*/
	uint_t		q_syncqmsgs;	/* QLK: syncq message count	*/
	size_t		q_rwcnt;	/* QLK: # threads in rwnext()	*/
	pri_t		q_spri;		/* QLK: Q scheduling priority	*/

	/*
	 * Syncq scheduling
	 */
	struct msgb	*q_sqhead;	/* QLK: first syncq message	*/
	struct msgb	*q_sqtail;	/* QLK: last syncq message 	*/
	struct queue	*q_sqnext;	/* SQLK: next Q on syncq list	*/
	struct queue	*q_sqprev;	/* SQLK: prev Q on syncq list 	*/
	uint_t		q_sqflags;	/* SQLK: syncq flags		*/
	clock_t		q_sqtstamp;	/* SQLK: when Q was scheduled for sq */

	/*
	 * NOLK: Reference to the queue's module's implementation
	 * structure. This will be NULL for queues associated with drivers.
	 */
	struct fmodsw_impl	*q_fp;
} queue_t;

/*
 * Queue flags; unused flags not documented in queue(9S) can be recycled.
 */
#define	QENAB		0x00000001	/* Queue is already enabled to run */
#define	QWANTR		0x00000002	/* Someone wants to read Q	*/
#define	QWANTW		0x00000004	/* Someone wants to write Q	*/
#define	QFULL		0x00000008	/* Q is considered full		*/
#define	QREADR		0x00000010	/* This is the reader (first) Q	*/
#define	QUSE		0x00000020	/* This queue in use (allocation) */
#define	QNOENB		0x00000040	/* Don't enable Q via putq	*/
#define	QWANTRMQSYNC	0x00000080	/* Want to remove sync stream Q */
#define	QBACK		0x00000100	/* queue has been back-enabled	*/
/*	UNUSED		0x00000200	   was QHLIST			*/
/* 	UNUSED 		0x00000400	   was QUNSAFE			*/
#define	QPAIR		0x00000800	/* per queue-pair syncq		*/
#define	QPERQ 		0x00001000	/* per queue-instance syncq	*/
#define	QPERMOD		0x00002000	/* per module syncq		*/
#define	QMTSAFE		0x00004000	/* stream module is MT-safe	*/
#define	QMTOUTPERIM	0x00008000	/* Has outer perimeter		*/
#define	QMT_TYPEMASK	(QPAIR|QPERQ|QPERMOD|QMTSAFE|QMTOUTPERIM)
					/* all MT type flags		*/
#define	QINSERVICE	0x00010000	/* service routine executing	*/
#define	QWCLOSE		0x00020000	/* will not be enabled		*/
#define	QEND		0x00040000	/* last queue in stream		*/
#define	QWANTWSYNC	0x00080000	/* Streamhead wants to write Q	*/
#define	QSYNCSTR	0x00100000	/* Q supports Synchronous STREAMS */
#define	QISDRV		0x00200000	/* the Queue is attached to a driver */
/*	UNUSED		0x00400000	   was QHOT			*/
/*	UNUSED		0x00800000	   was QNEXTHOT			*/
/* 	UNUSED		0x01000000	   was _QNEXTLESS		*/
#define	_QINSERTING	0x04000000	/* Private, module is being inserted */
#define	_QREMOVING	0x08000000	/* Private, module is being removed */
#define	_QASSOCIATED	0x10000000	/* queue is associated with a device */
#define	_QDIRECT	0x20000000	/* Private; transport module uses */
					/* direct interface to/from sockfs */
#define	_QSINGLE_INSTANCE	0x40000000	/* Private; module may only */
						/* be pushed once */

/* queue sqflags (protected by SQLOCK). */
#define	Q_SQQUEUED	0x01		/* Queue is in the syncq list */
#define	Q_SQDRAINING	0x02		/* Servicing syncq msgs.	*/
					/* This is also noted by the	*/
					/* q_draining field, but this one is */
					/* protected by SQLOCK */

/*
 * Structure that describes the separate information
 * for each priority band in the queue.
 */
typedef struct qband {
	struct qband	*qb_next;	/* next band's info */
	size_t		qb_count;	/* number of bytes in band */
	struct msgb	*qb_first;	/* beginning of band's data */
	struct msgb	*qb_last;	/* end of band's data */
	size_t		qb_hiwat;	/* high water mark for band */
	size_t		qb_lowat;	/* low water mark for band */
	uint_t		qb_flag;	/* see below */
	size_t		qb_mblkcnt;	/* mblk counter for runaway msgs */
} qband_t;

/*
 * qband flags
 */
#define	QB_FULL		0x01		/* band is considered full */
#define	QB_WANTW	0x02		/* Someone wants to write to band */
#define	QB_BACK		0x04		/* queue has been back-enabled */

/*
 * Maximum number of bands.
 */
#define	NBAND	256

/*
 * Fields that can be manipulated through strqset() and strqget().
 */
typedef enum qfields {
	QHIWAT	= 0,		/* q_hiwat or qb_hiwat */
	QLOWAT	= 1,		/* q_lowat or qb_lowat */
	QMAXPSZ	= 2,		/* q_maxpsz */
	QMINPSZ	= 3,		/* q_minpsz */
	QCOUNT	= 4,		/* q_count or qb_count */
	QFIRST	= 5,		/* q_first or qb_first */
	QLAST	= 6,		/* q_last or qb_last */
	QFLAG	= 7,		/* q_flag or qb_flag */
	QSTRUIOT = 8,		/* q_struiot */
	QBAD	= 9
} qfields_t;

/*
 * Module information structure
 */
struct module_info {
	ushort_t mi_idnum;		/* module id number */
	char 	*mi_idname;		/* module name */
	ssize_t	mi_minpsz;		/* min packet size accepted */
	ssize_t	mi_maxpsz;		/* max packet size accepted */
	size_t	mi_hiwat;		/* hi-water mark */
	size_t 	mi_lowat;		/* lo-water mark */
};

/*
 * queue information structure (with Synchronous STREAMS extensions)
 */
struct	qinit {
	int	(*qi_putp)();		/* put procedure */
	int	(*qi_srvp)();		/* service procedure */
	int	(*qi_qopen)();		/* called on startup */
	int	(*qi_qclose)();		/* called on finish */
	int	(*qi_qadmin)();		/* for future use */
	struct module_info *qi_minfo;	/* module information structure */
	struct module_stat *qi_mstat;	/* module statistics structure */
	int	(*qi_rwp)();		/* r/w procedure */
	int	(*qi_infop)();		/* information procedure */
	int	qi_struiot;		/* stream uio type for struio() */
};

/*
 * Values for qi_struiot and q_struiot:
 */
#define	STRUIOT_NONE		-1	/* doesn't support struio() */
#define	STRUIOT_DONTCARE	0	/* use current uiomove() (default) */
#define	STRUIOT_STANDARD	1	/* use standard uiomove() */

/*
 * Streamtab (used in cdevsw and fmodsw to point to module or driver)
 */
struct streamtab {
	struct qinit *st_rdinit;
	struct qinit *st_wrinit;
	struct qinit *st_muxrinit;
	struct qinit *st_muxwinit;
};

/*
 * Structure sent to mux drivers to indicate a link.
 */
struct linkblk {
	queue_t *l_qtop;	/* lowest level write queue of upper stream */
				/* (set to NULL for persistent links) */
	queue_t *l_qbot;	/* highest level write queue of lower stream */
	int	l_index;	/* index for lower stream. */
};

/*
 * Esballoc data buffer freeing routine
 */
typedef struct free_rtn {
	void	(*free_func)();
	caddr_t	free_arg;
} frtn_t;

/*
 * Data block descriptor
 *
 * NOTE: db_base, db_lim, db_ref and db_type are the *only* public fields,
 * as described in datab(9S).  Everything else is implementation-private.
 */

#define	DBLK_REFMAX	255U

typedef struct datab {
	frtn_t		*db_frtnp;
	unsigned char	*db_base;
	unsigned char	*db_lim;
	unsigned char	db_ref;
	unsigned char	db_type;
	unsigned char	db_flags;
	unsigned char	db_struioflag;
	pid_t		db_cpid;	/* cached pid, needs verification */
	void		*db_cache;	/* kmem cache descriptor */
	struct msgb	*db_mblk;
	void		(*db_free)(struct msgb *, struct datab *);
	void		(*db_lastfree)(struct msgb *, struct datab *);
	intptr_t	db_cksumstart;
	intptr_t	db_cksumend;
	intptr_t	db_cksumstuff;
	union {
		double enforce_alignment;
		unsigned char data[8];
		struct {
			union {
				uint32_t u32;
				uint16_t u16;
			} cksum_val;    /* used to store calculated cksum */
			uint16_t flags;
			uint16_t pad;
		} cksum;
		/*
		 * Union used for future extensions (pointer to data ?).
		 */
	} db_struioun;
	struct fthdr	*db_fthdr;
	cred_t		*db_credp;	/* credential */
} dblk_t;

#define	db_cksum16	db_struioun.cksum.cksum_val.u16
#define	db_cksum32	db_struioun.cksum.cksum_val.u32

/*
 * Accessor macros for private dblk_t fields (the rest are in <sys/strsun.h>).
 */
#define	DB_CPID(mp)		((mp)->b_datap->db_cpid)
#define	DB_CRED(mp)		((mp)->b_datap->db_credp)
#define	DB_FTHDR(mp)		((mp)->b_datap->db_fthdr)
/*
 * Used by GLDv2 to store the TCI information.
 */
#define	DB_TCI(mp)		((mp)->b_datap->db_struioun.cksum.pad)

/*
 * Message block descriptor
 */
typedef struct	msgb {
	struct	msgb	*b_next;
	struct  msgb	*b_prev;
	struct	msgb	*b_cont;
	unsigned char	*b_rptr;
	unsigned char	*b_wptr;
	struct datab 	*b_datap;
	unsigned char	b_band;
	unsigned char	b_tag;
	unsigned short	b_flag;
	queue_t		*b_queue;	/* for sync queues */
} mblk_t;

/*
 * bcache descriptor
 */
typedef	struct	bcache {
	kmutex_t		mutex;
	struct kmem_cache	*buffer_cache;
	struct kmem_cache	*dblk_cache;
	int			alloc;
	int			destroy;
	size_t			size;
	uint_t			align;
} bcache_t;

/*
 * db_flags values (all implementation private!)
 */
#define	DBLK_REFMIN		0x01	/* min refcnt stored in low bit */
#define	DBLK_COOKED		0x02	/* message has been processed once */
#define	DBLK_UIOA		0x04	/* uioamove() is pending */

/*
 * db_struioflag values:
 */
#define	STRUIO_SPEC	0x01	/* struio{get,put}() special mblk */
#define	STRUIO_DONE	0x02	/* struio done (could be partial) */
#define	STRUIO_IP	0x04	/* IP checksum stored in db_struioun */
#define	STRUIO_ZC	0x08	/* mblk eligible for zero-copy */
#define	STRUIO_ZCNOTIFY	0x10	/* notify stream head when mblk acked */

/*
 * Message flags.  These are interpreted by the stream head.
 */
#define	MSGMARK		0x01	/* last byte of message is "marked" */
#define	MSGNOLOOP	0x02	/* don't loop message around to */
				/* write side of stream */
#define	MSGDELIM	0x04	/* message is delimited */
/*	UNUSED		0x08	   was MSGNOGET (can be recycled) */
#define	MSGMARKNEXT	0x10	/* Private: first byte of next msg marked */
#define	MSGNOTMARKNEXT	0x20	/* Private: ... not marked */
#define	MSGWAITSYNC	0x40	/* Private: waiting for sync squeue enter */

/*
 * Streams message types.
 */

/*
 * Data and protocol messages (regular and priority)
 */
#define	M_DATA		0x00		/* regular data */
#define	M_PROTO		0x01		/* protocol control */
#define	M_MULTIDATA	0x02		/* reserved for Multidata use only */

/*
 * Control messages (regular and priority)
 */
#define	M_BREAK		0x08		/* line break */
#define	M_PASSFP	0x09		/* pass file pointer */
#define	M_EVENT		0x0a		/* Obsoleted: do not use */
#define	M_SIG		0x0b		/* generate process signal */
#define	M_DELAY		0x0c		/* real-time xmit delay (1 param) */
#define	M_CTL		0x0d		/* device-specific control message */
#define	M_IOCTL		0x0e		/* ioctl; set/get params */
#define	M_SETOPTS	0x10		/* set various stream head options */
#define	M_RSE		0x11		/* reserved for RSE use only */

/*
 * Control messages (high priority; go to head of queue)
 */
#define	M_IOCACK	0x81		/* acknowledge ioctl */
#define	M_IOCNAK	0x82		/* negative ioctl acknowledge */
#define	M_PCPROTO	0x83		/* priority proto message */
#define	M_PCSIG		0x84		/* generate process signal */
#define	M_READ		0x85		/* generate read notification */
#define	M_FLUSH		0x86		/* flush your queues */
#define	M_STOP		0x87		/* stop transmission immediately */
#define	M_START		0x88		/* restart transmission after stop */
#define	M_HANGUP	0x89		/* line disconnect */
#define	M_ERROR		0x8a		/* send error to stream head */
#define	M_COPYIN	0x8b		/* request to copyin data */
#define	M_COPYOUT	0x8c		/* request to copyout data */
#define	M_IOCDATA	0x8d		/* response to M_COPYIN and M_COPYOUT */
#define	M_PCRSE		0x8e		/* reserved for RSE use only */
#define	M_STOPI		0x8f		/* stop reception immediately */
#define	M_STARTI	0x90		/* restart reception after stop */
#define	M_PCEVENT	0x91		/* Obsoleted: do not use */
#define	M_UNHANGUP	0x92		/* line reconnect, sigh */
#define	M_CMD		0x93		/* out-of-band ioctl command */

/*
 * Queue message class definitions.
 */
#define	QNORM		0x00		/* normal priority messages */
#define	QPCTL		0x80		/* high priority cntrl messages */

/*
 *  IOCTL structure - this structure is the format of the M_IOCTL message type.
 */
#if	defined(_LP64)
struct iocblk {
	int 	ioc_cmd;		/* ioctl command type */
	cred_t	*ioc_cr;		/* full credentials */
	uint_t	ioc_id;			/* ioctl id */
	uint_t	ioc_flag;		/* see below */
	size_t	ioc_count;		/* count of bytes in data field */
	int	ioc_rval;		/* return value  */
	int	ioc_error;		/* error code */
};
#else
struct iocblk {
	int 	ioc_cmd;		/* ioctl command type */
	cred_t	*ioc_cr;		/* full credentials */
	uint_t	ioc_id;			/* ioctl id */
	size_t	ioc_count;		/* count of bytes in data field */
	int	ioc_error;		/* error code */
	int	ioc_rval;		/* return value  */
	int	ioc_fill1;
	uint_t	ioc_flag;		/* see below */
	int	ioc_filler[2];		/* reserved for future use */
};
#endif	/* _LP64 */

typedef	struct iocblk	*IOCP;

/* {ioc,cp}_flags values */

#define	IOC_MODELS	DATAMODEL_MASK	/* Note: 0x0FF00000 */
#define	IOC_ILP32	DATAMODEL_ILP32	/* ioctl origin is ILP32 */
#define	IOC_LP64	DATAMODEL_LP64	/* ioctl origin is LP64 */
#define	IOC_NATIVE	DATAMODEL_NATIVE
#define	IOC_NONE	DATAMODEL_NONE	/* dummy comparison value */

/*
 *	Is the ioctl data formatted for our native model?
 */
#define	IOC_CONVERT_FROM(iocp)	ddi_model_convert_from( \
				    ((struct iocblk *)iocp)->ioc_flag)

/*
 * structure for the M_COPYIN and M_COPYOUT message types.
 */
#if	defined(_LP64)
struct copyreq {
	int	cq_cmd;			/* ioctl command (from ioc_cmd) */
	cred_t	*cq_cr;			/* full credentials (from ioc_cmd) */
	uint_t	cq_id;			/* ioctl id (from ioc_id) */
	uint_t	cq_flag;		/* must be zero */
	mblk_t	*cq_private;		/* private state information */
	caddr_t	cq_addr;		/* address to copy data to/from */
	size_t	cq_size;		/* number of bytes to copy */
};
#else
struct copyreq {
	int	cq_cmd;			/* ioctl command (from ioc_cmd) */
	cred_t	*cq_cr;			/* full credentials */
	uint_t	cq_id;			/* ioctl id (from ioc_id) */
	caddr_t	cq_addr;		/* address to copy data to/from */
	size_t	cq_size;		/* number of bytes to copy */
	uint_t	cq_flag;		/* must be zero */
	mblk_t	*cq_private;		/* private state information */
	int	cq_filler[4];		/* reserved for future use */
};
#endif	/* _LP64 */

/*
 * structure for the M_IOCDATA message type.
 */
#if	defined(_LP64)
struct copyresp {
	int	cp_cmd;			/* ioctl command (from ioc_cmd) */
	cred_t	*cp_cr;			/* full credentials (from ioc_cmd) */
	uint_t	cp_id;			/* ioctl id (from ioc_id) */
	uint_t	cp_flag;		/* datamodel IOC_ flags; see above */
	mblk_t *cp_private;		/* private state information */
	caddr_t	cp_rval;		/* status of request: 0 -> success */
					/* 		non-zero -> failure */
};
#else
struct copyresp {
	int	cp_cmd;			/* ioctl command (from ioc_cmd) */
	cred_t	*cp_cr;			/* full credentials */
	uint_t	cp_id;			/* ioctl id (from ioc_id) */
	caddr_t	cp_rval;		/* status of request: 0 -> success */
					/* 		non-zero -> failure */
	size_t	cp_pad1;
	uint_t	cp_pad2;
	mblk_t *cp_private;		/* private state information */
	uint_t	cp_flag;		/* datamodel IOC_ flags; see above */
	int	cp_filler[3];
};
#endif	/* _LP64 */

/*
 * Since these structures are all intended to travel in the same message
 * at different stages of a STREAMS ioctl, this union is used to determine
 * the message size in strdoioctl().
 */
union ioctypes {
	struct iocblk	iocblk;
	struct copyreq	copyreq;
	struct copyresp	copyresp;
};

/*
 * Options structure for M_SETOPTS message.  This is sent upstream
 * by a module or driver to set stream head options.
 */
struct stroptions {
	uint_t	so_flags;		/* options to set */
	short	so_readopt;		/* read option */
	ushort_t so_wroff;		/* write offset */
	ssize_t	so_minpsz;		/* minimum read packet size */
	ssize_t	so_maxpsz;		/* maximum read packet size */
	size_t	so_hiwat;		/* read queue high water mark */
	size_t	so_lowat;		/* read queue low water mark */
	unsigned char so_band;		/* band for water marks */
	ushort_t so_erropt;		/* error option */
	ssize_t	so_maxblk;		/* maximum message block size */
	ushort_t so_copyopt;		/* copy options (see stropts.h) */
	ushort_t so_tail;		/* space available at the end */
};

/* flags for stream options set message */

#define	SO_ALL		0x003f	/* set all old options */
#define	SO_READOPT	0x0001	/* set read option */
#define	SO_WROFF	0x0002	/* set write offset */
#define	SO_MINPSZ	0x0004	/* set min packet size */
#define	SO_MAXPSZ	0x0008	/* set max packet size */
#define	SO_HIWAT	0x0010	/* set high water mark */
#define	SO_LOWAT	0x0020	/* set low water mark */
#define	SO_MREADON	0x0040	/* set read notification ON */
#define	SO_MREADOFF	0x0080	/* set read notification OFF */
#define	SO_NDELON	0x0100	/* old TTY semantics for NDELAY reads/writes */
#define	SO_NDELOFF	0x0200	/* STREAMS semantics for NDELAY reads/writes */
#define	SO_ISTTY	0x0400	/* the stream is acting as a terminal */
#define	SO_ISNTTY	0x0800	/* the stream is not acting as a terminal */
#define	SO_TOSTOP	0x1000	/* stop on background writes to this stream */
#define	SO_TONSTOP	0x2000	/* do not stop on background writes to stream */
#define	SO_BAND		0x4000	/* water marks affect band */
#define	SO_DELIM	0x8000	/* messages are delimited */
#define	SO_NODELIM	0x010000	/* turn off delimiters */
#define	SO_STRHOLD	0x020000	/* No longer implemented */
#define	SO_ERROPT	0x040000	/* set error option */
#define	SO_COPYOPT	0x080000	/* copy option(s) present */
#define	SO_MAXBLK	0x100000	/* set maximum message block size */
#define	SO_TAIL		0x200000	/* set the extra allocated space */

#ifdef _KERNEL
/*
 * Structure for rw (read/write) procedure calls. A pointer
 * to a struiod_t is passed as a parameter to the rwnext() call.
 */
typedef struct struiod {
	mblk_t		*d_mp;		/* pointer to mblk (chain) */
	uio_t		d_uio;		/* uio info */
	iovec_t 	*d_iov;		/* iov referenced by uio */
} struiod_t;

/*
 * Structure for information procedure calls.
 */
typedef struct infod {
	unsigned char	d_cmd;		/* info info request command */
	unsigned char	d_res;		/* info info command results */
	int		d_bytes;	/* mblk(s) byte count */
	int		d_count;	/* count of mblk(s) */
	uio_t		*d_uiop;	/* pointer to uio struct */
} infod_t;
/*
 * Values for d_cmd & d_res.
 */
#define	INFOD_FIRSTBYTES	0x02	/* return msgbsize() of first mblk */
#define	INFOD_BYTES		0x04	/* return msgbsize() of all mblk(s) */
#define	INFOD_COUNT		0x08	/* return count of mblk(s) */
#define	INFOD_COPYOUT		0x10	/* copyout any M_DATA mblk(s) */

/*
 * Structure used by _I_CMD mechanism, similar in spirit to iocblk.
 */
typedef struct cmdblk {
	int		cb_cmd;		/* ioctl command type */
	cred_t		*cb_cr;		/* full credentials */
	uint_t		cb_len;		/* payload size */
	int		cb_error;	/* error code */
} cmdblk_t;

#endif /* _KERNEL */

/*
 * Miscellaneous parameters and flags.
 */

/*
 * Values for stream flag in open to indicate module open, clone open,
 * and the return value for failure.
 */
#define	MODOPEN 	0x1		/* open as a module */
#define	CLONEOPEN	0x2		/* clone open; pick own minor dev */
#define	OPENFAIL	-1		/* returned for open failure */

/*
 * Priority definitions for block allocation.
 */
#define	BPRI_LO		1
#define	BPRI_MED	2
#define	BPRI_HI		3

/*
 * Value for packet size that denotes infinity
 */
#define	INFPSZ		-1

/*
 * Flags for flushq()
 */
#define	FLUSHALL	1	/* flush all messages */
#define	FLUSHDATA	0	/* don't flush control messages */

/*
 * Flag for transparent ioctls
 */
#define	TRANSPARENT	(unsigned int)(-1)

/*
 * Stream head default high/low water marks
 */
#define	STRHIGH 5120
#define	STRLOW	1024

/*
 * qwriter perimeter types
 */
#define	PERIM_INNER	1		/* The inner perimeter */
#define	PERIM_OUTER	2		/* The outer perimeter */

/*
 * Definitions of Streams macros and function interfaces.
 */

/*
 * canenable - check if queue can be enabled by putq().
 */
#define	canenable(q)	!((q)->q_flag & QNOENB)

/*
 * Test if data block type is one of the data messages (i.e. not a control
 * message).
 */
#define	datamsg(type) \
		((type) == M_DATA || \
		    (type) == M_MULTIDATA || \
		    (type) == M_PROTO || \
		    (type) == M_PCPROTO || \
		    (type) == M_DELAY)

/*
 * Extract queue class of message block.
 */
#define	queclass(bp) (((bp)->b_datap->db_type >= QPCTL) ? QPCTL : QNORM)

/*
 * Align address on next lower word boundary.
 */
#define	straln(a)	(caddr_t)((intptr_t)(a) & -(sizeof (int)-1))

/*
 * Find the max size of data block.
 */
#define	bpsize(bp) ((unsigned int)(bp->b_datap->db_lim - bp->b_datap->db_base))

#ifdef _KERNEL

/*
 * For two-byte M_ERROR messages: indication that a side does not have an error
 */
#define	NOERROR	((unsigned char)-1)

/*
 * declarations of common routines
 */

extern mblk_t *allocb(size_t, uint_t);
extern mblk_t *desballoc(unsigned char *, size_t, uint_t, frtn_t *);
extern mblk_t *esballoc(unsigned char *, size_t, uint_t, frtn_t *);
extern bcache_t *bcache_create(char *, size_t, uint_t);
extern void bcache_destroy(bcache_t *);
extern mblk_t *bcache_allocb(bcache_t *, uint_t);
extern mblk_t *mkiocb(uint_t);
extern int testb(size_t, uint_t);
extern bufcall_id_t bufcall(size_t, uint_t, void (*)(void *), void *);
extern bufcall_id_t esbbcall(uint_t, void (*)(void *), void *);
extern void freeb(struct msgb *);
extern void freemsg(mblk_t *);
extern mblk_t *dupb(mblk_t *);
extern mblk_t *dupmsg(mblk_t *);
extern mblk_t *dupmsg_noloan(mblk_t *);
extern mblk_t *copyb(mblk_t *);
extern mblk_t *copymsg(mblk_t *);
extern void linkb(mblk_t *, mblk_t *);
extern mblk_t *unlinkb(mblk_t *);
extern mblk_t *reallocb(mblk_t *, size_t, uint_t);	/* private */
extern mblk_t *rmvb(mblk_t *, mblk_t *);
extern int pullupmsg(struct msgb *, ssize_t);
extern mblk_t *msgpullup(struct msgb *, ssize_t);
extern int adjmsg(struct msgb *, ssize_t);
extern size_t msgdsize(struct msgb *);
extern mblk_t *getq(queue_t *);
extern void rmvq(queue_t *, mblk_t *);
extern void flushq(queue_t *, int);
extern void flushq_common(queue_t *, int, int);
extern void flushband(queue_t *, unsigned char, int);
extern int canput(queue_t *);
extern int bcanput(queue_t *, unsigned char);
extern int canputnext(queue_t *);
extern int bcanputnext(queue_t *, unsigned char);
extern int putq(queue_t *, mblk_t *);
extern int putbq(queue_t *, mblk_t *);
extern int insq(queue_t *, mblk_t *, mblk_t *);
extern void put(queue_t *, mblk_t *);
extern void putnext(queue_t *, mblk_t *);
extern int putctl(queue_t *, int);
extern int putctl1(queue_t *, int, int);
extern int putnextctl(queue_t *, int);
extern int putnextctl1(queue_t *, int, int);
extern queue_t *backq(queue_t *);
extern void qreply(queue_t *, mblk_t *);
extern void qenable(queue_t *);
extern int qsize(queue_t *);
extern void noenable(queue_t *);
extern void enableok(queue_t *);
extern int strqset(queue_t *, qfields_t, unsigned char, intptr_t);
extern int strqget(queue_t *, qfields_t, unsigned char, void *);
extern void unbufcall(bufcall_id_t);
extern void qprocson(queue_t *);
extern void qprocsoff(queue_t *);
extern void freezestr(queue_t *);
extern void unfreezestr(queue_t *);
extern void qwait(queue_t *);
extern int qwait_sig(queue_t *);
extern boolean_t qwait_rw(queue_t *);
extern void qwriter(queue_t *, mblk_t *, void (*func)(), int);
extern timeout_id_t qtimeout(queue_t *, void (*func)(void *), void *, clock_t);
extern bufcall_id_t qbufcall(queue_t *, size_t, uint_t,
    void (*)(void *), void *);
extern clock_t quntimeout(queue_t *, timeout_id_t);
extern void qunbufcall(queue_t *, bufcall_id_t);
extern void strwakeq(queue_t *, int);
extern int struioget(queue_t *, mblk_t *, struiod_t *, int);
extern int rwnext(queue_t *, struiod_t *);
extern int infonext(queue_t *, infod_t *);
extern int isuioq(queue_t *);
extern void create_putlocks(queue_t *, int);
extern int mp_cont_len(mblk_t *, int *);

/*
 * shared or externally configured data structures
 */
extern int nstrpush;			/* maximum number of pushes allowed */

#endif /* _KERNEL */

#ifdef	__cplusplus
}
#endif

#endif	/* _SYS_STREAM_H */<|MERGE_RESOLUTION|>--- conflicted
+++ resolved
@@ -21,11 +21,8 @@
 /*
  * Copyright 2009 Sun Microsystems, Inc.  All rights reserved.
  * Use is subject to license terms.
-<<<<<<< HEAD
  * Copyright 2015 Joyent, Inc.  All rights reserved.
-=======
  * Copyright 2018 OmniOS Community Edition (OmniOSce) Association.
->>>>>>> db1c88f6
  */
 
 /*	Copyright (c) 1984, 1986, 1987, 1988, 1989 AT&T	*/
