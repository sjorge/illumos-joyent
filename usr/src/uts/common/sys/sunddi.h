--- conflicted
+++ resolved
@@ -24,11 +24,7 @@
  * Copyright 2012 Garrett D'Amore <garrett@damore.org>.  All rights reserved.
  * Copyright (c) 2012 by Delphix. All rights reserved.
  * Copyright 2016 Nexenta Systems, Inc.  All rights reserved.
-<<<<<<< HEAD
- * Copyright 2019 Joyent, Inc.
-=======
  * Copyright 2019, Joyent, Inc.
->>>>>>> f2dbfd32
  */
 
 #ifndef	_SYS_SUNDDI_H
@@ -268,10 +264,7 @@
  * Various device types used for sensors.
  */
 #define	DDI_NT_SENSOR_TEMP_CPU	"ddi_sensor:temperature:cpu"
-<<<<<<< HEAD
 #define	DDI_NT_SENSOR_TEMP_PCH	"ddi_sensor:temperature:pch"
-=======
->>>>>>> f2dbfd32
 
 /*
  * DDI event definitions
