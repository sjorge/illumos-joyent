--- conflicted
+++ resolved
@@ -28,12 +28,8 @@
  * Use is subject to license terms.
  */
 /*
-<<<<<<< HEAD
- * Copyright 2011 Nexenta Systems, Inc.  All rights reserved.
+ * Copyright 2013 Nexenta Systems, Inc.  All rights reserved.
  * Copyright 2015 Joyent, Inc.
-=======
- * Copyright 2013 Nexenta Systems, Inc.  All rights reserved.
->>>>>>> fa517adb
  */
 
 #ifndef _SYS_FLOCK_H
