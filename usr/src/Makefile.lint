--- conflicted
+++ resolved
@@ -23,12 +23,8 @@
 # Copyright (c) 2003, 2010, Oracle and/or its affiliates. All rights reserved.
 # Copyright (c) 2012 by Delphix. All rights reserved.
 # Copyright 2015 Garrett D'Amore <garrett@damore.org>
-<<<<<<< HEAD
-# Copyright 2016 Nexenta Systems, Inc.
+# Copyright 2018 Nexenta Systems, Inc.
 # Copyright 2018 Joyent, Inc.
-=======
-# Copyright 2018 Nexenta Systems, Inc.
->>>>>>> 6640c13b
 #
 
 # include global definitions
